--- conflicted
+++ resolved
@@ -370,13 +370,12 @@
     subscription: 'api.user-brief-ready-notification',
   },
   {
-<<<<<<< HEAD
     topic: 'user-updated',
     subscription: 'api.user-updated-plus-subscribed-brief',
-=======
+  },
+  {
     topic: 'api.v1.post-visible',
     subscription: 'api.post-added-slack-channel-send-brief',
->>>>>>> 0b7c87e6
   },
 ];
 
