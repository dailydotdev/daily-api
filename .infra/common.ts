--- conflicted
+++ resolved
@@ -298,7 +298,6 @@
     subscription: 'api.post-added-user-notification',
   },
   {
-<<<<<<< HEAD
     topic: 'api.v1.source-post-moderation-submitted',
     subscription: 'api.v1.source-post-moderation-submitted-notification',
   },
@@ -310,11 +309,10 @@
     topic: 'api.v1.source-post-moderation-rejected',
     subscription: 'api.v1.source-post-moderation-rejected-notification',
   },
-=======
+  {
     topic: 'api.v1.user-top-reader',
     subscription: 'api.user-top-reader-added',
   }
->>>>>>> 2d05bdb3
 ];
 
 export const personalizedDigestWorkers: Worker[] = [
