import * as gcp from '@pulumi/gcp';
import * as k8s from '@pulumi/kubernetes';
import * as pulumi from '@pulumi/pulumi';
import { Input, ProviderResource } from '@pulumi/pulumi';
import {
  digestDeadLetter,
  personalizedDigestWorkers,
  workers,
} from './workers';
import { crons } from './crons';
import {
  config,
  createServiceAccountAndGrantRoles,
  createSubscriptionsFromWorkers,
  getImageAndTag,
  location,
  addLabelsToWorkers,
  nodeOptions,
  deployApplicationSuite,
  getVpcNativeCluster,
  ApplicationArgs,
  Redis,
  detectIsAdhocEnv,
  SqlDatabase,
  Stream,
  ClickHouseSync,
  ClickHouseSyncConfig,
} from '@dailydotdev/pulumi-common';

const isAdhocEnv = detectIsAdhocEnv();
const name = 'api';
const debeziumTopicName = `${name}.changes`;
const isPersonalizedDigestEnabled =
  config.require('enablePersonalizedDigest') === 'true';

const { image, imageTag } = getImageAndTag(`us.gcr.io/daily-ops/daily-${name}`);

const { serviceAccount } = createServiceAccountAndGrantRoles(
  `${name}-sa`,
  name,
  `daily-${name}`,
  [
    { name: 'profiler', role: 'roles/cloudprofiler.agent' },
    { name: 'trace', role: 'roles/cloudtrace.agent' },
    { name: 'monitoring', role: 'roles/monitoring.metricWriter' },
    { name: 'secret', role: 'roles/secretmanager.secretAccessor' },
    { name: 'pubsub', role: 'roles/pubsub.editor' },
    { name: 'objViewer', role: 'roles/storage.objectViewer' },
  ],
  isAdhocEnv,
);

const dependsOn: pulumi.Resource[] = [];
if (isAdhocEnv) {
  const db = new SqlDatabase('database', {
    isAdhocEnv,
    name,
    instance: 'postgres',
  });
  dependsOn.push(db);
}

// Provision Redis (Memorystore)
const redis = new Redis(`${name}-redis`, {
  isAdhocEnv,
  name: `${name}-redis`,
  tier: 'BASIC',
  memorySizeGb: 3,
  region: location,
  authEnabled: true,
  redisVersion: 'REDIS_6_X',
  maintenancePolicy: {
    weeklyMaintenanceWindows: [
      {
        day: 'SUNDAY',
        startTime: {
          hours: 7,
          minutes: 0,
        },
      },
    ],
  },
});

export const redisHost = redis.host;

const { namespace, host: subsHost } = config.requireObject<{
  namespace: string;
  host: string;
}>('k8s');

const envVars: Record<string, Input<string>> = {
  ...config.requireObject<Record<string, string>>('env'),
  redisHost,
  redisPass: redis.authString,
  redisPort: redis.port.apply((port) => port.toString()),
};

createSubscriptionsFromWorkers(
  name,
  isAdhocEnv,
  addLabelsToWorkers(workers, { app: name, subapp: 'background' }),
);

if (isPersonalizedDigestEnabled) {
  const deadLetterTopic = new Stream(digestDeadLetter, {
    isAdhocEnv,
    name: digestDeadLetter,
  });

  createSubscriptionsFromWorkers(
    name,
    isAdhocEnv,
    addLabelsToWorkers(personalizedDigestWorkers, {
      app: name,
      subapp: 'personalized-digest',
    }),
    { dependsOn: [deadLetterTopic] },
  );
}

const memory = 640;
const apiRequests: pulumi.Input<{ cpu: string; memory: string }> = {
  cpu: '800m',
  memory: '400Mi',
};
const apiLimits: pulumi.Input<{ memory: string }> = {
  memory: `${memory}Mi`,
};

const wsMemory = 2048;
const wsLimits: pulumi.Input<{
  [key: string]: pulumi.Input<string>;
}> = {
  cpu: '300m',
  memory: `${wsMemory}Mi`,
};

const bgLimits: pulumi.Input<{ memory: string }> = { memory: '256Mi' };
const bgRequests: pulumi.Input<{ cpu: string; memory: string }> = {
  cpu: '50m',
  memory: '150Mi',
};

const temporalLimits: pulumi.Input<{ memory: string }> = { memory: '256Mi' };
const temporalRequests: pulumi.Input<{ cpu: string; memory: string }> = {
  cpu: '200m',
  memory: '150Mi',
};

const initialDelaySeconds = 20;
const readinessProbe: k8s.types.input.core.v1.Probe = {
  httpGet: { path: '/health', port: 'http' },
  failureThreshold: 2,
  periodSeconds: 2,
  initialDelaySeconds,
};

const livenessProbe: k8s.types.input.core.v1.Probe = {
  httpGet: { path: '/liveness', port: 'http' },
  failureThreshold: 3,
  periodSeconds: 5,
  initialDelaySeconds,
};

const temporalCert = config.requireObject<Record<string, string>>('temporal');

const vols = {
  volumes: [
    {
      name: 'cert',
      secret: {
        secretName: 'cert-secret',
      },
    },
    {
      name: 'temporal',
      secret: {
        secretName: 'temporal-secret',
      },
    },
  ],
  volumeMounts: [
    { name: 'cert', mountPath: '/opt/app/cert' },
    { name: 'temporal', mountPath: '/opt/app/temporal' },
  ],
};
const jwtEnv = [
  {
    name: 'JWT_PUBLIC_KEY_PATH',
    value: '/opt/app/cert/public.pem',
  },
  { name: 'JWT_PRIVATE_KEY_PATH', value: '/opt/app/cert/key.pem' },
];

let appsArgs: ApplicationArgs[];
if (isAdhocEnv) {
  appsArgs = [
    {
      args: ['npm', 'run', 'dev'],
      env: [
        nodeOptions(memory),
        {
          name: 'PORT',
          value: '3000',
        },
        {
          name: 'ENABLE_SUBSCRIPTIONS',
          value: 'true',
        },
        { name: 'ENABLE_PRIVATE_ROUTES', value: 'true' },
        ...jwtEnv,
      ],
      minReplicas: 3,
      maxReplicas: 15,
      limits: apiLimits,
      requests: apiRequests,
      metric: { type: 'memory_cpu', cpu: 70 },
      ports: [
        { containerPort: 3000, name: 'http' },
        { containerPort: 9464, name: 'metrics' },
      ],
      servicePorts: [
        { targetPort: 3000, port: 80, name: 'http' },
        { targetPort: 9464, port: 9464, name: 'metrics' },
      ],
      podAnnotations: {
        'prometheus.io/scrape': 'true',
        'prometheus.io/port': '9464',
      },
      createService: true,
      ...vols,
    },
    {
      nameSuffix: 'bg',
      args: ['npm', 'run', 'dev:background'],
      minReplicas: 4,
      maxReplicas: 10,
      limits: bgLimits,
      requests: bgRequests,
      metric: {
        type: 'pubsub',
        labels: {
          app: name,
          subapp: 'background',
        },
        targetAverageValue: 50,
      },
      ports: [{ containerPort: 9464, name: 'metrics' }],
      servicePorts: [{ targetPort: 9464, port: 9464, name: 'metrics' }],
      podAnnotations: {
        'prometheus.io/scrape': 'true',
        'prometheus.io/port': '9464',
      },
      env: [...jwtEnv],
      ...vols,
    },
  ];

  if (isPersonalizedDigestEnabled) {
    appsArgs.push({
      nameSuffix: 'personalized-digest',
      args: ['npm', 'run', 'dev:personalized-digest'],
      minReplicas: 1,
      maxReplicas: 10,
      limits: bgLimits,
      requests: bgRequests,
      metric: {
        type: 'pubsub',
        labels: {
          app: name,
          subapp: 'personalized-digest',
        },
        targetAverageValue: 50,
      },
      ports: [{ containerPort: 9464, name: 'metrics' }],
      servicePorts: [{ targetPort: 9464, port: 9464, name: 'metrics' }],
      podAnnotations: {
        'prometheus.io/scrape': 'true',
        'prometheus.io/port': '9464',
      },
      env: [...jwtEnv],
      ...vols,
    });
  }
} else {
  appsArgs = [
    {
      env: [nodeOptions(memory), ...jwtEnv],
      minReplicas: 3,
      maxReplicas: 25,
      limits: apiLimits,
      requests: apiRequests,
      readinessProbe,
      livenessProbe,
      metric: { type: 'memory_cpu', cpu: 80, memory: 130 },
      createService: true,
      enableCdn: true,
      disableLifecycle: true,
      serviceTimeout: 60,
      ports: [
        { containerPort: 3000, name: 'http' },
        { containerPort: 9464, name: 'metrics' },
      ],
      servicePorts: [
        { targetPort: 3000, port: 80, name: 'http' },
        { targetPort: 9464, port: 9464, name: 'metrics' },
      ],
      spot: {
        enabled: true,
        weight: 50,
      },
      ...vols,
    },
    {
      nameSuffix: 'ws',
      port: 3000,
      env: [
        nodeOptions(wsMemory),
        { name: 'ENABLE_SUBSCRIPTIONS', value: 'true' },
        ...jwtEnv,
      ],
      args: ['dumb-init', 'node', 'bin/cli', 'websocket'],
      minReplicas: 3,
      maxReplicas: 10,
      limits: wsLimits,
      readinessProbe,
      livenessProbe,
      metric: { type: 'memory_cpu', cpu: 85 },
      disableLifecycle: true,
      spot: {
        enabled: true,
<<<<<<< HEAD
        weight: 70,
=======
        weight: 90,
>>>>>>> e6dbe329
      },
      ...vols,
    },
    {
      nameSuffix: 'bg',
      env: [...jwtEnv],
      args: ['dumb-init', 'node', 'bin/cli', 'background'],
      minReplicas: 3,
      maxReplicas: 10,
      limits: bgLimits,
      requests: bgRequests,
      metric: {
        type: 'pubsub',
        labels: {
          app: name,
          subapp: 'background',
        },
        targetAverageValue: 100,
      },
      ports: [{ containerPort: 9464, name: 'metrics' }],
      servicePorts: [{ targetPort: 9464, port: 9464, name: 'metrics' }],
      spot: {
        enabled: true,
        weight: 70,
      },
      ...vols,
    },
    {
      nameSuffix: 'temporal',
      env: [...jwtEnv],
      args: ['dumb-init', 'node', 'bin/cli', 'temporal'],
      minReplicas: 1,
      maxReplicas: 3,
      limits: temporalLimits,
      requests: temporalRequests,
      metric: { type: 'memory_cpu', cpu: 80, memory: 130 },
      ports: [{ containerPort: 9464, name: 'metrics' }],
      servicePorts: [{ targetPort: 9464, port: 9464, name: 'metrics' }],
      spot: {
        enabled: true,
        weight: 50,
      },
      ...vols,
    },
    {
      nameSuffix: 'private',
      port: 3000,
      env: [{ name: 'ENABLE_PRIVATE_ROUTES', value: 'true' }, ...jwtEnv],
      minReplicas: 2,
      maxReplicas: 2,
      limits: {
        memory: '256Mi',
        cpu: '25m',
      },
      readinessProbe,
      livenessProbe,
      metric: { type: 'memory_cpu', cpu: 85 },
      createService: true,
      serviceType: 'ClusterIP',
      disableLifecycle: true,
      ...vols,
    },
  ];

  if (isPersonalizedDigestEnabled) {
    appsArgs.push({
      nameSuffix: 'personalized-digest',
      env: [...jwtEnv],
      args: ['dumb-init', 'node', 'bin/cli', 'personalized-digest'],
      minReplicas: 1,
      maxReplicas: 2,
      limits: { memory: '1Gi' },
      requests: {
        cpu: '1',
        memory: '512Mi',
      },
      metric: {
        type: 'pubsub',
        labels: {
          app: name,
          subapp: 'personalized-digest',
        },
        targetAverageValue: 100_000,
      },
      spot: {
        enabled: true,
        weight: 70,
      },
      ...vols,
    });
  }
}

const vpcNativeProvider = isAdhocEnv ? undefined : getVpcNativeCluster();
const cert = config.requireObject<Record<string, string>>('cert');
const [apps] = deployApplicationSuite(
  {
    name,
    namespace,
    image,
    imageTag,
    serviceAccount,
    secrets: envVars,
    migration: {
      args: isAdhocEnv
        ? ['npm', 'run', 'db:migrate:latest']
        : [
            'node',
            './node_modules/typeorm/cli.js',
            'migration:run',
            '-d',
            'src/data-source.js',
          ],
    },
    debezium: {
      version: '2.2.1.Final',
      topicName: debeziumTopicName,
      propsPath: './application.properties',
      propsVars: {
        slot_name: isAdhocEnv ? 'debezium_api' : 'debezium',
        database_pass: config.require('debeziumDbPass'),
        database_user: config.require('debeziumDbUser'),
        database_dbname: name,
        hostname: envVars.typeormHost as string,
      },
      env: [
        {
          name: 'ENABLE_DEBEZIUM_SCRIPTING',
          value: 'true',
        },
      ],
      // TODO: split limit and request
      limits: {
        cpu: '100m',
        memory: '800Mi',
      },
    },
    additionalSecrets: [
      {
        name: 'cert-secret',
        data: {
          'public.pem': Buffer.from(cert.public).toString('base64'),
          'key.pem': Buffer.from(cert.key).toString('base64'),
        },
      },
      {
        name: 'temporal-secret',
        data: {
          'chain.pem': Buffer.from(temporalCert.chain).toString('base64'),
          'key.pem': Buffer.from(temporalCert.key).toString('base64'),
        },
      },
    ],
    apps: appsArgs,
    crons: isAdhocEnv
      ? []
      : crons.map((cron) => ({
          nameSuffix: cron.name,
          args: ['dumb-init', 'node', 'bin/cli', 'cron', cron.name],
          schedule: cron.schedule,
          limits: cron.limits ?? bgLimits,
          requests: cron.requests ?? bgRequests,
          activeDeadlineSeconds: cron.activeDeadlineSeconds ?? 300,
          spot: {
            enabled: true,
            weight: 70,
          }
        })),
    isAdhocEnv,
    dependsOn,
  },
  vpcNativeProvider,
);

if (vpcNativeProvider) {
  const { labels } = apps[0];
  const { labels: wsLabels } = apps[1];

  const subsServiceName = `${name}-subs`;

  const deploySubsService = (
    provider?: ProviderResource,
    resourcePrefix: string = '',
  ): void => {
    const k8sBackendConfig = new k8s.apiextensions.CustomResource(
      `${resourcePrefix}${name}-k8s-backend-config`,
      {
        apiVersion: 'cloud.google.com/v1',
        kind: 'BackendConfig',
        metadata: {
          name: `${name}-subs`,
          namespace,
          labels,
        },
        spec: {
          timeoutSec: 43200,
        },
      },
      { provider },
    );

    new k8s.core.v1.Service(
      `${resourcePrefix}${name}-k8s-service`,
      {
        metadata: {
          name: subsServiceName,
          namespace,
          labels,
          annotations: {
            'cloud.google.com/backend-config':
              k8sBackendConfig.metadata.name.apply(
                (name) => `{"default": "${name}"}`,
              ),
          },
        },
        spec: {
          type: provider ? 'ClusterIP' : 'NodePort',
          ports: [
            { port: 80, targetPort: 'http', protocol: 'TCP', name: 'http' },
          ],
          selector: wsLabels,
        },
      },
      { provider },
    );
  };
  deploySubsService(vpcNativeProvider.provider, 'vpc-native-');

  const subsIngressSpec: k8s.types.input.networking.v1.IngressSpec = {
    rules: [
      {
        host: subsHost,
        http: {
          paths: [
            {
              path: '/*',
              pathType: 'ImplementationSpecific',
              backend: {
                service: {
                  name: subsServiceName,
                  port: {
                    name: 'http',
                  },
                },
              },
            },
          ],
        },
      },
    ],
  };

  const subsAddress = new gcp.compute.GlobalAddress(
    `vpc-native-subs-ingress-address`,
    {
      name: `vpc-native-${name}-subs-ip`,
      addressType: 'EXTERNAL',
    },
  );

  const vpcNativeManagedCert = new k8s.apiextensions.CustomResource(
    `vpc-native-k8s-managed-cert`,
    {
      apiVersion: 'networking.gke.io/v1beta2',
      kind: 'ManagedCertificate',
      metadata: {
        name: `${name}-subs`,
        namespace,
        labels,
      },
      spec: {
        domains: [subsHost],
      },
    },
    { provider: vpcNativeProvider.provider },
  );

  new k8s.networking.v1.Ingress(
    `vpc-native-subs-ingress`,
    {
      metadata: {
        name: `${name}-subs`,
        namespace,
        labels,
        annotations: {
          'kubernetes.io/ingress.global-static-ip-name': subsAddress.name,
          'networking.gke.io/managed-certificates':
            vpcNativeManagedCert.metadata.name,
        },
      },
      spec: subsIngressSpec,
    },
    { provider: vpcNativeProvider.provider },
  );
}

if (!isAdhocEnv) {
  new ClickHouseSync(
    'clickhouse-sync',
    {
      isAdhocEnv: isAdhocEnv,
      namespace: namespace,
      env: [{ name: 'JDK_JAVA_OPTIONS', value: '-Xmx3840m -Xms1024m' }],
      props: {
        path: './clickhouse-sync.yml',
        keys: {
          ...config.requireObject<{ keys: ClickHouseSyncConfig }>(
            'clickhouseSync',
          ).keys,
          'database.hostname': envVars.typeormHost as string,
          'database.port': '5432',
          'database.password': config.require('debeziumDbPass'),
          'database.user': config.require('debeziumDbUser'),
          'database.server.name': name,
          'database.dbname': name,
        },
        vars: {
          ...config.requireObject<{ vars: Record<string, string> }>(
            'clickhouseSync',
          ).vars,
        },
      },
      image: {
        repository: 'gcr.io/daily-ops/clickhouse-sink-docker',
        tag: '89537c253d5dd17fdaae05220ccc7dfca265f4d7',
      },
      resources: {
        // TODO: adjust resources based on the actual usage
        requests: {
          cpu: '1',
          memory: '2048Mi',
        },
        limits: {
          // 4GiB
          memory: '4096Mi',
        },
      },
      toleratesSpot: true,
    },
    { provider: vpcNativeProvider?.provider },
  );
}<|MERGE_RESOLUTION|>--- conflicted
+++ resolved
@@ -330,11 +330,7 @@
       disableLifecycle: true,
       spot: {
         enabled: true,
-<<<<<<< HEAD
-        weight: 70,
-=======
         weight: 90,
->>>>>>> e6dbe329
       },
       ...vols,
     },
@@ -501,7 +497,7 @@
           spot: {
             enabled: true,
             weight: 70,
-          }
+          },
         })),
     isAdhocEnv,
     dependsOn,
