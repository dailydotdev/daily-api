{
  "name": "api",
  "devDependencies": {
    "@types/node": "20.12.x"
  },
  "dependencies": {
<<<<<<< HEAD
    "@dailydotdev/pulumi-common": "^1.40.0",
=======
    "@dailydotdev/pulumi-common": "^1.41.1",
>>>>>>> e6dbe329
    "@pulumi/gcp": "^8.6.0",
    "@pulumi/kubernetes": "^4.18.2",
    "@pulumi/pulumi": "^3.137.0"
  }
}<|MERGE_RESOLUTION|>--- conflicted
+++ resolved
@@ -4,11 +4,7 @@
     "@types/node": "20.12.x"
   },
   "dependencies": {
-<<<<<<< HEAD
-    "@dailydotdev/pulumi-common": "^1.40.0",
-=======
     "@dailydotdev/pulumi-common": "^1.41.1",
->>>>>>> e6dbe329
     "@pulumi/gcp": "^8.6.0",
     "@pulumi/kubernetes": "^4.18.2",
     "@pulumi/pulumi": "^3.137.0"
