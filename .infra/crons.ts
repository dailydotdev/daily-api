--- conflicted
+++ resolved
@@ -42,19 +42,14 @@
   },
   {
     name: 'personalized-digest',
-<<<<<<< HEAD
-    schedule: '15 0 * * *'
-  },
-  {
-    name: 'update-tag-recommendations',
-    schedule: '5 3 * * 0'
-  }
-=======
     schedule: '15 0 * * *',
   },
   // {
   //   name: 'generate-search-invites',
   //   schedule: '15 1 * * *',
   // },
->>>>>>> bd2a51b6
+  {
+    name: 'update-tag-recommendations',
+    schedule: '5 3 * * 0'
+  },
 ];