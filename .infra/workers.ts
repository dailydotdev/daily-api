--- conflicted
+++ resolved
@@ -131,14 +131,14 @@
     args: { enableMessageOrdering: true },
   },
   {
-<<<<<<< HEAD
     topic: 'api.v1.new-notification',
     subscription: 'api.unread-notification-count',
   },
   {
     topic: 'api.v1.new-notification',
     subscription: 'api.new-notification-redis',
-=======
+  },
+  {
     topic: 'api.v1.new-comment-mention',
     subscription: 'api.comment-mention-mail',
   },
@@ -194,6 +194,5 @@
   {
     topic: 'comment-upvoted',
     subscription: 'api.comment-upvote-milestone-notification',
->>>>>>> c8dc908e
   },
 ];