--- conflicted
+++ resolved
@@ -206,11 +206,7 @@
     expect(mockAdsSend).not.toHaveBeenCalled();
   });
 
-<<<<<<< HEAD
-  it('should handle when campaign is not found', async () => {
-=======
   it('should ignore when campaign is not found', async () => {
->>>>>>> cfbae6f8
     const eventData: CampaignUpdateEventArgs = {
       campaignId: 'f47ac10b-58cc-4372-a567-0e02b2c3d999',
       event: CampaignUpdateEvent.Started,
