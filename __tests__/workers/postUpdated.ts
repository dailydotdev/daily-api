import { expectSuccessfulBackground, saveFixtures } from '../helpers';
import worker from '../../src/workers/postUpdated';
import {
  ArticlePost,
  COMMUNITY_PICKS_SOURCE,
  CollectionPost,
  FreeformPost,
  Keyword,
  Post,
  PostKeyword,
  PostOrigin,
  PostQuestion,
  PostRelation,
  PostType,
  SharePost,
  Source,
  Submission,
  SubmissionStatus,
  UNKNOWN_SOURCE,
  User,
  WelcomePost,
  YouTubePost,
} from '../../src/entity';
import { PostRelationType } from '../../src/entity/posts/PostRelation';
import { sourcesFixture } from '../fixture/source';
import { DataSource } from 'typeorm';
import createOrGetConnection from '../../src/db';
import { randomUUID } from 'crypto';
import { usersFixture } from '../fixture/user';
import { SubmissionFailErrorMessage } from '../../src/errors';
import { videoPostsFixture } from '../fixture/post';

let con: DataSource;

beforeAll(async () => {
  con = await createOrGetConnection();
});

beforeEach(async () => {
  jest.resetAllMocks();
  await saveFixtures(con, Source, sourcesFixture);
  await saveFixtures(con, ArticlePost, [
    {
      id: 'p1',
      shortId: 'p1',
      url: 'http://p1.com',
      score: 0,
      metadataChangedAt: new Date('01-05-2020 12:00:00'),
      sourceId: 'a',
      visible: false,
      createdAt: new Date('01-05-2020 12:00:00'),
      origin: PostOrigin.Squad,
    },
  ]);
  await saveFixtures(con, FreeformPost, [
    {
      id: 'p2',
      shortId: 'p2',
      title: 'freeform post',
      score: 0,
      metadataChangedAt: new Date('01-05-2020 12:00:00'),
      sourceId: 'squad',
      visible: true,
      createdAt: new Date('01-05-2020 12:00:00'),
      type: PostType.Freeform,
      origin: PostOrigin.UserGenerated,
    },
  ]);
});

const createDefaultSubmission = async (id: string = randomUUID()) => {
  const repo = con.getRepository(Submission);
  await repo.save(
    repo.create({ id, url: 'http://sample.article/test', userId: '1' }),
  );
};

const createDefaultUser = async () => {
  await con
    .getRepository(User)
    .save({ ...usersFixture[0], twitter: 'leeTwitter' });
};

const createDefaultKeywords = async () => {
  const repo = con.getRepository(Keyword);
  await repo.insert({
    value: 'mongodb',
    status: 'allow',
  });
  await repo.insert({
    value: 'alpinejs',
    status: 'allow',
  });
  await repo.insert({
    value: 'ab-testing',
    status: 'allow',
  });
  await repo.insert({
    value: 'alpine',
    status: 'synonym',
    synonym: 'alpinejs',
  });
  await repo.insert({
    value: 'a-b-testing',
    status: 'synonym',
    synonym: 'ab-testing',
  });
};

const DEFAULT_QUESTIONS = [
  'What is the one thing you need to truly understand neural networks?',
  'How do neural networks learn?',
  'What is the process of training a neural network?',
];

const createDefaultQuestions = async (postId: string) => {
  const repo = con.getRepository(PostQuestion);
  await repo.save(DEFAULT_QUESTIONS.map((question) => ({ postId, question })));
};

const createSharedPost = async (id = 'sp1') => {
  const post = await con.getRepository(Post).findOneBy({ id: 'p1' });
  await con.getRepository(SharePost).save({
    ...post,
    id,
    shortId: `short-${id}`,
    sharedPostId: 'p1',
    type: PostType.Share,
    visible: false,
  });
};

it('should not update if the database updated date is newer', async () => {
  await expectSuccessfulBackground(worker, {
    id: 'f99a445f-e2fb-48e8-959c-e02a17f5e816',
    post_id: 'p1',
    updated_at: new Date('01-05-1990 12:00:00'),
  });
  const post = await con.getRepository(ArticlePost).findOneBy({ id: 'p1' });
  expect(post.metadataChangedAt).toEqual(new Date('2020-01-05T12:00:00.000Z'));
});

it('should not update if the post is not a squad origin', async () => {
  await con
    .getRepository(ArticlePost)
    .update({ id: 'p1' }, { origin: PostOrigin.CommunityPicks });
  await expectSuccessfulBackground(worker, {
    id: 'f99a445f-e2fb-48e8-959c-e02a17f5e816',
    post_id: 'p1',
    updated_at: new Date('01-05-1990 12:00:00'),
  });
  const post = await con.getRepository(ArticlePost).findOneBy({ id: 'p1' });
  expect(post.metadataChangedAt).toEqual(new Date('2020-01-05T12:00:00.000Z'));
});

it(`should not update if the post object doesn't have ID`, async () => {
  await con
    .getRepository(ArticlePost)
    .update({ id: 'p1' }, { origin: PostOrigin.CommunityPicks });
  await expectSuccessfulBackground(worker, {
    id: 'f99a445f-e2fb-48e8-959c-e02a17f5e816',
    updated_at: new Date('01-05-1990 12:00:00'),
  });
  const post = await con.getRepository(ArticlePost).findOneBy({ id: 'p1' });
  expect(post.metadataChangedAt).toEqual(new Date('2020-01-05T12:00:00.000Z'));
});

it('should update the post and keep it invisible if title is missing', async () => {
  await expectSuccessfulBackground(worker, {
    id: 'f99a445f-e2fb-48e8-959c-e02a17f5e816',
    post_id: 'p1',
    updated_at: new Date('01-05-2023 12:00:00'),
  });
  const post = await con.getRepository(ArticlePost).findOneBy({ id: 'p1' });
  expect(post.metadataChangedAt).toEqual(new Date('2023-01-05T12:00:00.000Z'));
  expect(post.visible).toEqual(false);
  expect(post.flags.visible).toEqual(false);
});

it('should update the post and make it visible if title is available', async () => {
  await expectSuccessfulBackground(worker, {
    id: 'f99a445f-e2fb-48e8-959c-e02a17f5e816',
    post_id: 'p1',
    updated_at: new Date('01-05-2023 12:00:00'),
    title: 'test',
  });
  const post = await con.getRepository(ArticlePost).findOneBy({ id: 'p1' });
  expect(post.metadataChangedAt).toEqual(new Date('2023-01-05T12:00:00.000Z'));
  expect(post.visible).toEqual(true);
  expect(post.flags.visible).toEqual(true);
  expect(post.visibleAt).toEqual(new Date('2023-01-05T12:00:00.000Z'));
  expect(post.title).toEqual('test');
});

it('should update all the post related shared posts to visible', async () => {
  await createSharedPost();
  await createSharedPost('sp2');
  await expectSuccessfulBackground(worker, {
    id: 'f99a445f-e2fb-48e8-959c-e02a17f5e816',
    post_id: 'p1',
    updated_at: new Date('01-05-2023 12:00:00'),
    title: 'test',
  });
  const post = await con.getRepository(ArticlePost).findOneBy({ id: 'p1' });
  expect(post.metadataChangedAt).toEqual(new Date('2023-01-05T12:00:00.000Z'));
  expect(post.visible).toEqual(true);
  expect(post.flags.visible).toEqual(true);
  expect(post.visibleAt).toEqual(new Date('2023-01-05T12:00:00.000Z'));
  expect(post.title).toEqual('test');
  const sharedPost = await con
    .getRepository(SharePost)
    .findOneBy({ id: 'sp1' });
  expect(sharedPost.visible).toEqual(true);
  expect(sharedPost.flags.visible).toEqual(true);
  expect(sharedPost.visibleAt).toEqual(new Date('2023-01-05T12:00:00.000Z'));
  const sharedPost2 = await con
    .getRepository(SharePost)
    .findOneBy({ id: 'sp2' });
  expect(sharedPost2?.visible).toEqual(true);
  expect(sharedPost2?.flags.visible).toEqual(true);
  expect(sharedPost2?.visibleAt).toEqual(new Date('2023-01-05T12:00:00.000Z'));
});

it('should update post and not modify keywords', async () => {
  await createDefaultUser();
  await createDefaultKeywords();
  await con
    .getRepository(Post)
    .update({ id: 'p1' }, { tagsStr: 'mongodb, alpinejs' });
  await expectSuccessfulBackground(worker, {
    id: 'f99a445f-e2fb-48e8-959c-e02a17f5e816',
    post_id: 'p1',
    title: 'New title',
    extra: {
      keywords: ['mongodb', 'alpinejs'],
    },
  });
  const post = await con.getRepository(Post).findOneBy({ id: 'p1' });
  expect(post.title).toEqual('New title');
  const tagsArray = post.tagsStr.split(',');
  ['mongodb', 'alpinejs'].forEach((item) => {
    expect(tagsArray).toContain(item);
  });
  const postKeywords = await con.getRepository(PostKeyword).find({
    where: {
      postId: 'p1',
    },
  });
  expect(postKeywords.length).toEqual(2);
});

it('should update post and modify keywords', async () => {
  await createDefaultUser();
  await createDefaultKeywords();
  await con
    .getRepository(Post)
    .update({ id: 'p1' }, { tagsStr: 'mongodb, alpinejs' });
  await expectSuccessfulBackground(worker, {
    id: 'f99a445f-e2fb-48e8-959c-e02a17f5e816',
    post_id: 'p1',
    title: 'New title',
    extra: {
      keywords: ['mongodb', 'ab-testing'],
    },
  });
  const post = await con.getRepository(Post).findOneBy({ id: 'p1' });
  expect(post.title).toEqual('New title');
  const tagsArray = post.tagsStr.split(',');
  ['mongodb', 'ab-testing'].forEach((item) => {
    expect(tagsArray).toContain(item);
  });
  const postKeywords = await con.getRepository(PostKeyword).find({
    where: {
      postId: 'p1',
    },
  });
  expect(postKeywords.length).toEqual(2);
});

it(`should not update if the post is a welcome post`, async () => {
  await con.getRepository(WelcomePost).save({
    id: 'wp1',
    shortId: 'wp1',
    score: 0,
    metadataChangedAt: new Date('01-05-2020 12:00:00'),
    sourceId: 'a',
    visible: false,
    createdAt: new Date('01-05-2020 12:00:00'),
    origin: PostOrigin.Squad,
  });
  await expectSuccessfulBackground(worker, {
    id: 'f99a445f-e2fb-48e8-959c-e02a17f5e816',
    post_id: 'wp1',
    updated_at: new Date('01-05-1990 12:00:00'),
  });
  const post = await con.getRepository(ArticlePost).findOneBy({ id: 'p1' });
  expect(post.metadataChangedAt).toEqual(new Date('2020-01-05T12:00:00.000Z'));
});

it('should update freeform post and only modify allowed fields', async () => {
  await createDefaultKeywords();
  const description = 'description';
  const summary = 'summary';
  await expectSuccessfulBackground(worker, {
    id: 'f99a445f-e2fb-48e8-959c-e02a17f5e816',
    post_id: 'p2',
    updated_at: new Date('01-05-2023 12:00:00'),
    title: 'test',
    url: 'https://test.com',
    extra: {
      // Sending this, as it should avoid it for freeform
      site_twitter: 'text',
      canonical_url: 'https://test.com/canon',
      content_curation: ['news', 'story', 'release'],
      read_time: 12,
      keywords: ['mongodb', 'alpinejs'],
      description,
      summary,
    },
    content_type: PostType.Freeform,
  });
  const post = await con.getRepository(FreeformPost).findOneBy({ id: 'p2' });
  expect(post.metadataChangedAt).toEqual(new Date('2023-01-05T12:00:00.000Z'));
  expect(post.visible).toEqual(true);
  expect(post.flags.visible).toEqual(true);
  expect(post.visibleAt).toEqual(new Date('2023-01-05T12:00:00.000Z'));
  expect(post.contentCuration).toEqual(['news', 'story', 'release']);
  expect(post.yggdrasilId).toEqual('f99a445f-e2fb-48e8-959c-e02a17f5e816');
  expect(post.title).toEqual('freeform post');
  expect(post.summary).toEqual(summary);
  expect(post.description).toEqual(description);
  const tagsArray = post.tagsStr.split(',');
  ['mongodb', 'alpinejs'].forEach((item) => {
    expect(tagsArray).toContain(item);
  });
  expect(post.readTime).toEqual(12);
});

it('should save keywords without special characters', async () => {
  await createDefaultUser();
  await con
    .createQueryBuilder()
    .insert()
    .into(Keyword)
    .values([
      { value: 'abc', status: 'allow' },
      { value: 'ab', status: 'allow' },
      { value: 'a1-b2', status: 'allow' },
      { value: 'a_1.net', status: 'allow' },
      { value: '#c', status: 'allow' },
      { value: 'a-b', status: 'allow' },
      { value: '__', status: 'allow' },
    ])
    .execute();

  await expectSuccessfulBackground(worker, {
    id: 'f99a445f-e2fb-48e8-959c-e02a17f5e816',
    post_id: 'p1',
    title: 'New title',
    extra: {
      keywords: [
        'abc',
        'a b ',
        'a1-b2',
        "'a1-b2'",
        'a_1.net',
        '#c',
        'a-b?',
        '_ツ_',
        '?',
        "a'b",
      ],
    },
  });
  const post = await con.getRepository(Post).findOneBy({ id: 'p1' });
  expect(post.title).toEqual('New title');
  expect(post.tagsStr).toEqual('abc,ab,a1-b2,a_1.net,#c,a-b,__');
});

it('should save a new post with the relevant content curation', async () => {
  await createDefaultKeywords();
  await expectSuccessfulBackground(worker, {
    id: 'f99a445f-e2fb-48e8-959c-e02a17f5e816',
    post_id: 'p1',
    updated_at: new Date('01-05-2023 12:00:00'),
    title: 'test',
    extra: {
      content_curation: ['news', 'story', 'release'],
    },
  });
  const post = await con.getRepository(ArticlePost).findOneBy({ id: 'p1' });
  expect(post.metadataChangedAt).toEqual(new Date('2023-01-05T12:00:00.000Z'));
  expect(post.visible).toEqual(true);
  expect(post.flags.visible).toEqual(true);
  expect(post.visibleAt).toEqual(new Date('2023-01-05T12:00:00.000Z'));
  expect(post.title).toEqual('test');
  expect(post.contentCuration).toEqual(['news', 'story', 'release']);
});

it('should save a new post with basic information', async () => {
  await expectSuccessfulBackground(worker, {
    id: 'f99a445f-e2fb-48e8-959c-e02a17f5e816',
    title: 'Title',
    url: 'https://post.com',
    source_id: 'a',
    order: 0,
  });
  const posts = await con.getRepository(Post).find();
  expect(posts.length).toEqual(3);
  expect(posts[2]).toMatchSnapshot({
    visible: true,
    visibleAt: expect.any(Date),
    createdAt: expect.any(Date),
    metadataChangedAt: expect.any(Date),
    score: expect.any(Number),
    id: expect.any(String),
    shortId: expect.any(String),
    contentCuration: expect.any(Array),
    sourceId: 'a',
    title: 'Title',
    showOnFeed: true,
  });
});

it('should set show on feed to true when order is missing', async () => {
  await expectSuccessfulBackground(worker, {
    id: 'f99a445f-e2fb-48e8-959c-e02a17f5e816',
    title: 'Title',
    url: 'https://post.com',
    source_id: 'a',
  });
  const posts = await con.getRepository(Post).find();
  expect(posts.length).toEqual(3);
  expect(posts[2].showOnFeed).toEqual(true);
});

it('should save a new post with showOnFeed information', async () => {
  await expectSuccessfulBackground(worker, {
    id: 'f99a445f-e2fb-48e8-959c-e02a17f5e816',
    title: 'Title',
    url: 'https://post.com',
    source_id: 'a',
    order: 1,
  });
  const posts = await con.getRepository(Post).find();
  expect(posts.length).toEqual(3);
  expect(posts[2].showOnFeed).toEqual(false);
});

it('should save a new post with content curation', async () => {
  await expectSuccessfulBackground(worker, {
    id: 'f99a445f-e2fb-48e8-959c-e02a17f5e816',
    title: 'Title',
    url: 'https://post.com',
    source_id: 'a',
    extra: {
      content_curation: ['news', 'story', 'release'],
    },
  });
  const posts = await con.getRepository(Post).find();
  expect(posts.length).toEqual(3);
<<<<<<< HEAD
  expect(posts[2].contentCuration).toIncludeSameMembers([
    'news',
    'story',
    'release',
  ]);
=======

  const post = await con
    .getRepository(Post)
    .findOneBy({ yggdrasilId: 'f99a445f-e2fb-48e8-959c-e02a17f5e816' });
  expect(post?.contentCuration).toStrictEqual(['news', 'story', 'release']);
>>>>>>> 32a49a8c
});

it('save a post as public if source is public', async () => {
  await expectSuccessfulBackground(worker, {
    id: 'f99a445f-e2fb-48e8-959c-e02a17f5e816',
    title: 'Title',
    url: 'https://post.com',
    source_id: 'a',
  });
  const posts = await con.getRepository(Post).find();
  expect(posts.length).toEqual(3);
  expect(posts[2].private).toEqual(false);
  expect(posts[2].flags.private).toEqual(false);
});

it('save a post as private if source is private', async () => {
  await expectSuccessfulBackground(worker, {
    id: 'f99a445f-e2fb-48e8-959c-e02a17f5e816',
    title: 'Title',
    url: 'https://post.com',
    source_id: 'p',
  });
  const posts = await con.getRepository(Post).find();
  expect(posts.length).toEqual(3);
  expect(posts[2].private).toBe(true);
  expect(posts[2].flags.private).toBe(true);
});

it('should save a new post with the relevant scout id and update submission', async () => {
  const uuid = randomUUID();
  await saveFixtures(con, Source, [
    {
      id: COMMUNITY_PICKS_SOURCE,
      name: 'Community recommendations',
      image: 'sample.image.com',
    },
  ]);
  await createDefaultUser();
  await createDefaultSubmission(uuid);
  await expectSuccessfulBackground(worker, {
    id: 'f99a445f-e2fb-48e8-959c-e02a17f5e816',
    title: 'Title',
    url: 'https://post.com',
    source_id: COMMUNITY_PICKS_SOURCE,
    submission_id: uuid,
  });

  const post = await con
    .getRepository(ArticlePost)
    .findOneBy({ url: 'https://post.com' });
  expect(post.scoutId).toEqual('1');
  const submissions = await con.getRepository(Submission).find();
  const [submission] = submissions;
  expect(submissions.length).toEqual(1);
  expect(submission.id).toEqual(uuid);
  expect(submission.status).toEqual(SubmissionStatus.Accepted);
});

it('should save a new post with the relevant keywords', async () => {
  const uuid = randomUUID();
  await saveFixtures(con, Source, [
    {
      id: COMMUNITY_PICKS_SOURCE,
      name: 'Community recommendations',
      image: 'sample.image.com',
    },
  ]);
  await createDefaultUser();
  await createDefaultSubmission(uuid);
  await createDefaultKeywords();
  await expectSuccessfulBackground(worker, {
    id: 'f99a445f-e2fb-48e8-959c-e02a17f5e816',
    title: 'Title',
    url: `https://post.com/${uuid}`,
    source_id: COMMUNITY_PICKS_SOURCE,
    submission_id: uuid,
    extra: {
      keywords: ['alpine', 'a-b-testing', 'mongodb'],
    },
  });
  const posts = await con.getRepository(Post).find();
  expect(posts.length).toEqual(3);
  expect(posts[2].scoutId).toEqual('1');
  expect(posts[2].tagsStr).toEqual('mongodb,alpinejs,ab-testing');
  const keywords = await con.getRepository(Keyword).find({
    where: {
      value: 'alpine',
    },
  });
  // since I am adding a post which has `alpine`
  // as a tag, occurences of `alpine` in the db
  // should increase from 1 to 2
  expect(keywords[0].occurrences).toEqual(2);
});

it('should not accept post with same author and scout', async () => {
  const uuid = randomUUID();
  await createDefaultUser();
  await createDefaultSubmission(uuid);
  await expectSuccessfulBackground(worker, {
    id: 'f99a445f-e2fb-48e8-959c-e02a17f5e816',
    title: 'Title',
    url: 'https://post.com',
    source_id: 'a',
    submission_id: uuid,
    extra: {
      creator_twitter: 'leeTwitter',
    },
  });
  const submissions = await con.getRepository(Submission).find();
  const [submission] = submissions;
  expect(submissions.length).toEqual(1);
  expect(submission.id).toEqual(uuid);
  expect(submission.status).toEqual(SubmissionStatus.Rejected);
  expect(submission.reason).toEqual('SCOUT_IS_AUTHOR');
});

it('should update submission to rejected', async () => {
  const uuid = randomUUID();
  await createDefaultUser();
  await createDefaultSubmission(uuid);
  await expectSuccessfulBackground(worker, {
    id: 'f99a445f-e2fb-48e8-959c-e02a17f5e816',
    title: 'Title',
    url: 'https://post.com',
    source_id: 'a',
    submission_id: uuid,
    reject_reason: SubmissionFailErrorMessage.PAYWALL,
  });
  const submissions = await con.getRepository(Submission).find();
  const [submission] = submissions;
  expect(submissions.length).toEqual(1);
  expect(submission.id).toEqual(uuid);
  expect(submission.status).toEqual(SubmissionStatus.Rejected);
});

it('should not update already approved post', async () => {
  const uuid = randomUUID();
  await createDefaultUser();
  const repo = con.getRepository(Submission);
  await repo.save({
    id: uuid,
    url: 'http://sample.article/test',
    userId: '1',
    status: SubmissionStatus.Accepted,
  });
  await expectSuccessfulBackground(worker, {
    id: 'f99a445f-e2fb-48e8-959c-e02a17f5e816',
    title: 'Title',
    url: 'https://post.com',
    source_id: 'a',
    submission_id: uuid,
    reject_reason: SubmissionFailErrorMessage.PAYWALL,
  });
  const submissions = await con.getRepository(Submission).find();
  const [submission] = submissions;
  expect(submissions.length).toEqual(1);
  expect(submission.id).toEqual(uuid);
  expect(submission.status).toEqual(SubmissionStatus.Accepted);
});

describe('on post create', () => {
  beforeEach(async () => {
    await createDefaultUser();
  });

  describe('when data includes questions', () => {
    it('creates a question record each one', async () => {
      const uuid = randomUUID();
      await createDefaultSubmission(uuid);

      // pre-check
      const questionsBefore = await con.getRepository(PostQuestion).find();
      expect(questionsBefore.length).toEqual(0);

      await expectSuccessfulBackground(worker, {
        id: 'f99a445f-e2fb-48e8-959c-e02a17f5e816',
        title: 'With questions',
        url: `https://post.com/${uuid}`,
        source_id: 'a',
        submission_id: uuid,
        extra: {
          questions: DEFAULT_QUESTIONS,
        },
      });

      const post = await con
        .getRepository(Post)
        .findOneBy({ title: 'With questions' });
      const questionsAfter = await con
        .getRepository(PostQuestion)
        .findBy({ postId: post.id });
      expect(questionsAfter.length).toEqual(3);
      expect(questionsAfter.map((q) => q.question)).toEqual(
        expect.arrayContaining(DEFAULT_QUESTIONS),
      );
    });
  });

  describe('when data does not include questions', () => {
    it('does not fail', async () => {
      const uuid = randomUUID();
      await createDefaultSubmission(uuid);

      await expectSuccessfulBackground(worker, {
        id: 'f99a445f-e2fb-48e8-959c-e02a17f5e817',
        title: 'Without questions',
        url: `https://post.com/${uuid}`,
        source_id: 'a',
        submission_id: uuid,
      });

      const questions = await con.getRepository(PostQuestion).find();
      expect(questions.length).toEqual(0);
    });
  });
});

describe('on post update', () => {
  beforeEach(async () => {
    await createDefaultUser();
  });

  describe('without existing questions for the post', () => {
    it('creates a question record for each one', async () => {
      const postId = 'p1';

      // pre-check
      const questionsBefore = await con
        .getRepository(PostQuestion)
        .findBy({ postId });
      expect(questionsBefore.length).toEqual(0);

      await expectSuccessfulBackground(worker, {
        id: 'f99a445f-e2fb-48e8-959c-e02a17f5e816',
        post_id: postId,
        title: 'New title',
        extra: {
          questions: DEFAULT_QUESTIONS,
        },
      });

      const questionsAfter = await con
        .getRepository(PostQuestion)
        .findBy({ postId });
      expect(questionsAfter.length).toEqual(3);
    });
  });

  describe('with existing questions for the post', () => {
    it('does not create new question records', async () => {
      const postId = 'p1';
      await createDefaultQuestions(postId);

      // pre-check
      const questionsBefore = await con
        .getRepository(PostQuestion)
        .findBy({ postId });
      expect(questionsBefore.length).toEqual(3);

      await expectSuccessfulBackground(worker, {
        id: 'f99a445f-e2fb-48e8-959c-e02a17f5e816',
        post_id: postId,
        title: 'New title',
        extra: {
          questions: ['foo', 'bar', 'baz'],
        },
      });

      const questionsAfter = await con
        .getRepository(PostQuestion)
        .findBy({ postId });
      expect(questionsAfter.length).toEqual(3);
      expect(questionsAfter.map((q) => q.question)).toEqual(
        expect.arrayContaining(DEFAULT_QUESTIONS),
      );
    });
  });

  it('should resolve post id from yggdrasil id when post id is missing', async () => {
    const postId = 'p1';

    const existingPost = await con.getRepository(ArticlePost).save({
      id: postId,
      title: 'Post title',
      yggdrasilId: 'f99a445f-e2fb-48e8-959c-e02a17f5e816',
    });

    expect(existingPost).not.toBeNull();
    expect(existingPost.title).toEqual('Post title');

    await expectSuccessfulBackground(worker, {
      id: 'f99a445f-e2fb-48e8-959c-e02a17f5e816',
      post_id: undefined,
      title: 'New title 2',
    });

    const updatedPost = await con.getRepository(ArticlePost).findOneBy({
      id: postId,
    });
    expect(updatedPost!.title).toEqual('New title 2');
  });

  it('should retain visible state when title is present', async () => {
    const postId = 'p1';

    const existingPost = await con.getRepository(ArticlePost).save({
      id: postId,
      title: 'Post title',
      yggdrasilId: 'f99a445f-e2fb-48e8-959c-e02a17f5e816',
      visible: true,
    });

    expect(existingPost).not.toBeNull();
    expect(existingPost.visible).toEqual(true);

    await expectSuccessfulBackground(worker, {
      id: 'f99a445f-e2fb-48e8-959c-e02a17f5e816',
      post_id: undefined,
      title: 'New title 2',
    });

    const updatedPost = await con.getRepository(ArticlePost).findOneBy({
      id: postId,
    });
    expect(updatedPost!.visible).toEqual(true);
  });

  it('should not make post invisible once when visible', async () => {
    const postId = 'p1';

    const existingPost = await con.getRepository(ArticlePost).save({
      id: postId,
      title: 'Post title',
      yggdrasilId: 'f99a445f-e2fb-48e8-959c-e02a17f5e816',
      visible: true,
    });

    expect(existingPost).not.toBeNull();
    expect(existingPost.visible).toEqual(true);

    await expectSuccessfulBackground(worker, {
      id: 'f99a445f-e2fb-48e8-959c-e02a17f5e816',
      post_id: postId,
    });

    const updatedPost = await con.getRepository(ArticlePost).findOneBy({
      id: postId,
    });
    expect(updatedPost!.visible).toEqual(true);
  });
});

describe('on youtube post', () => {
  beforeEach(async () => {
    await saveFixtures(con, Source, [
      {
        id: UNKNOWN_SOURCE,
        name: 'Unknown',
        handle: UNKNOWN_SOURCE,
      },
    ]);
    await saveFixtures(con, YouTubePost, videoPostsFixture);

    await saveFixtures(con, ArticlePost, [
      {
        id: 'yt2',
        shortId: 'yt2',
        title: 'youtube post',
        score: 0,
        url: 'https://youtu.be/Oso6dYXw5lc',
        metadataChangedAt: new Date('01-05-2020 12:00:00'),
        sourceId: 'squad',
        visible: true,
        createdAt: new Date('01-05-2020 12:00:00'),
        type: PostType.Article,
        origin: PostOrigin.Squad,
        yggdrasilId: 'd1053f05-4d41-4fc7-885c-c0f7c841a7b6',
      },
      {
        id: 'HR6jmCxzE',
        shortId: 'HR6jmCxzE',
        title: 'Introducing daily.dev Search',
        score: 0,
        url: 'https://www.youtube.com/watch?v=T_AbQGe7fuU',
        metadataChangedAt: new Date('2023-12-11T13:28:31.470744'),
        canonicalUrl: 'https://www.youtube.com/watch?v=T_AbQGe7fuU',
        visible: true,
        createdAt: new Date('2023-12-11T13:28:31.476Z'),
        type: PostType.Article,
        origin: PostOrigin.Squad,
      },
    ]);

    await createDefaultKeywords();
  });

  it('should create a new video post', async () => {
    await expectSuccessfulBackground(worker, {
      id: 'a7edf0c8-aec7-4586-b411-b1dd431ce8d6',
      post_id: undefined,
      updated_at: new Date('01-05-2023 12:00:00'),
      source_id: 'a',
      title: 'test',
      url: 'https://youtu.be/FftMDvlYDIg',
      extra: {
        content_curation: ['news', 'story', 'release'],
        duration: 300,
        keywords: ['mongodb', 'alpinejs'],
        description: 'A description of a video',
        summary: 'A short summary of a video',
      },
      content_type: PostType.VideoYouTube,
    });

    const post = await con.getRepository(YouTubePost).findOneBy({
      yggdrasilId: 'a7edf0c8-aec7-4586-b411-b1dd431ce8d6',
    });

    expect(post).toMatchObject({
      type: 'video:youtube',
      title: 'test',
      sourceId: 'a',
      yggdrasilId: 'a7edf0c8-aec7-4586-b411-b1dd431ce8d6',
      url: 'https://youtu.be/FftMDvlYDIg',
      contentCuration: ['news', 'story', 'release'],
      readTime: 5,
      description: 'A description of a video',
      summary: 'A short summary of a video',
    });
  });

  it('should update a video post', async () => {
    await expectSuccessfulBackground(worker, {
      id: '3cf9ba23-ff30-4578-b232-a98ea733ba0a',
      post_id: 'yt1',
      updated_at: new Date('01-05-2023 12:00:00'),
      source_id: 'a',
      extra: {
        content_curation: ['news', 'story', 'release'],
        duration: 300,
        keywords: ['mongodb', 'alpinejs'],
        description: 'A description of a video',
        summary: 'A short summary of a video',
      },
      content_type: PostType.VideoYouTube,
    });

    const post = await con.getRepository(YouTubePost).findOneBy({
      yggdrasilId: '3cf9ba23-ff30-4578-b232-a98ea733ba0a',
    });

    const tagsArray = post?.tagsStr.split(',');
    ['mongodb', 'alpinejs'].forEach((item) => {
      expect(tagsArray).toContain(item);
    });
    const postKeywords = await con.getRepository(PostKeyword).find({
      where: {
        postId: 'yt1',
      },
    });
    expect(postKeywords.length).toEqual(2);
    expect(post).toMatchObject({
      type: 'video:youtube',
      title: 'youtube post',
      sourceId: 'a',
      yggdrasilId: '3cf9ba23-ff30-4578-b232-a98ea733ba0a',
      url: 'https://youtu.be/T_AbQGe7fuU',
      contentCuration: ['news', 'story', 'release'],
      readTime: 5,
      description: 'A description of a video',
      summary: 'A short summary of a video',
      videoId: 'T_AbQGe7fuU',
    });
  });

  it('should update a real youtube video post', async () => {
    await expectSuccessfulBackground(worker, {
      id: '7922f432-f554-5967-80b5-932fe7320ac2',
      post_id: 'HR6jmCxzE',
      content_type: 'video:youtube',
      source_id: 'unknown',
      origin: 'squads',
      order: 0,
      url: 'https://www.youtube.com/watch?v=T_AbQGe7fuU',
      image: 'https://i.ytimg.com/vi/T_AbQGe7fuU/sddefault.jpg',
      title: 'Introducing daily.dev Search',
      published_at: '2023-11-07T12:04:12Z',
      updated_at: '2023-12-11T13:28:36.997703Z',
      extra: {
        channel_title: 'daily dev',
        comment_count: 3,
        content_curation: ['release'],
        description: 'Try it out: https://daily.dev/daily-dev-search',
        duration: 63,
        keywords: [
          'developer-tools',
          'search-recommendations',
          'daily-dev-search',
        ],
        like_count: 13,
        questions: [
          'What is daily.dev Search?',
          'How does search recommendations work on daily.dev?',
          'What are the benefits of using daily.dev Search?',
        ],
        summary:
          'Introducing daily.dev Search, a feature that allows users to dive deeper into topics they have read about on daily.dev. With search recommendations, users can easily find relevant content in their feeds.',
        view_count: 134,
        video_id: 'T_AbQGe7fuU',
      },
    });

    const post = await con.getRepository(YouTubePost).findOneBy({
      yggdrasilId: '7922f432-f554-5967-80b5-932fe7320ac2',
    });
    expect(post).not.toBeNull();
    expect(post).toMatchObject({
      contentCuration: ['release'],
      description: 'Try it out: https://daily.dev/daily-dev-search',
      readTime: 1,
      sourceId: 'unknown',
      summary:
        'Introducing daily.dev Search, a feature that allows users to dive deeper into topics they have read about on daily.dev. With search recommendations, users can easily find relevant content in their feeds.',
      title: 'Introducing daily.dev Search',
      type: 'video:youtube',
      url: 'https://www.youtube.com/watch?v=T_AbQGe7fuU',
      videoId: 'T_AbQGe7fuU',
      yggdrasilId: '7922f432-f554-5967-80b5-932fe7320ac2',
    });
  });

  it('should update the post type to youtube video when the post is a youtube video', async () => {
    const beforePost = await con.getRepository(ArticlePost).findOneBy({
      yggdrasilId: 'd1053f05-4d41-4fc7-885c-c0f7c841a7b6',
    });
    expect(beforePost?.type).toBe(PostType.Article);

    await expectSuccessfulBackground(worker, {
      id: 'd1053f05-4d41-4fc7-885c-c0f7c841a7b6',
      post_id: 'yt2',
      updated_at: new Date('01-05-2023 12:00:00'),
      source_id: 'squad',
      content_type: PostType.VideoYouTube,
      extra: {
        video_id: 'Oso6dYXw5lc',
      },
    });

    const post = await con.getRepository(YouTubePost).findOneBy({
      yggdrasilId: 'd1053f05-4d41-4fc7-885c-c0f7c841a7b6',
    });

    expect(post?.type).toBe(PostType.VideoYouTube);
    expect(post).toMatchObject({
      type: 'video:youtube',
      title: 'youtube post',
      sourceId: 'squad',
      yggdrasilId: 'd1053f05-4d41-4fc7-885c-c0f7c841a7b6',
      url: 'https://youtu.be/Oso6dYXw5lc',
      videoId: 'Oso6dYXw5lc',
    });
  });

  it('should fallback to keywords_native if keywords is missing', async () => {
    await expectSuccessfulBackground(worker, {
      id: '3cf9ba23-ff30-4578-b232-a98ea733ba0a',
      post_id: 'yt1',
      updated_at: new Date('01-05-2023 12:00:00'),
      source_id: 'a',
      extra: {
        keywords_native: ['mongodb', 'alpinejs'],
      },
      content_type: PostType.VideoYouTube,
    });

    const post = await con.getRepository(YouTubePost).findOneBy({
      yggdrasilId: '3cf9ba23-ff30-4578-b232-a98ea733ba0a',
    });

    const tagsArray = post?.tagsStr.split(',');
    ['mongodb', 'alpinejs'].forEach((item) => {
      expect(tagsArray).toContain(item);
    });
    const postKeywords = await con.getRepository(PostKeyword).find({
      where: {
        postId: 'yt1',
      },
    });
    expect(postKeywords.length).toEqual(2);
  });
});

describe('on collection post', () => {
  beforeEach(async () => {
    await con.getRepository(Source).save({
      id: UNKNOWN_SOURCE,
      name: 'Unknown',
      handle: UNKNOWN_SOURCE,
    });
  });

  it('should create a new collection post', async () => {
    await expectSuccessfulBackground(worker, {
      id: '7ec0bccb-e41f-4c77-a3b4-fe19d20b3874',
      post_id: undefined,
      title: 'New title',
      image: 'http://image.com',
      readTime: 10,
      content_type: PostType.Collection,
      extra: {
        description: 'New description',
        summary: 'New summary',
        content: '## New heading\n\n New content',
        origin_entries: [
          '3d5da6ec-b960-4ad8-8278-665a66b71c1f',
          '5a829977-189a-4ac9-85cc-9e822cc7c737',
        ],
        read_time: 10,
      },
    });

    const collection = await con.getRepository(CollectionPost).findOneBy({
      yggdrasilId: '7ec0bccb-e41f-4c77-a3b4-fe19d20b3874',
    });
    expect(collection).toMatchObject({
      type: 'collection',
      title: 'New title',
      sourceId: 'unknown',
      yggdrasilId: '7ec0bccb-e41f-4c77-a3b4-fe19d20b3874',
      image: 'http://image.com',
      content: '## New heading\n\n New content',
      readTime: 10,
      description: 'New description',
      summary: 'New summary',
      contentHtml: '<h2>New heading</h2>\n<p>New content</p>\n',
    });
  });

  it('should add post relations', async () => {
    await con.getRepository(ArticlePost).save([
      {
        id: 'cp1',
        shortId: 'cp1',
        url: 'http://cp1.com',
        score: 0,
        metadataChangedAt: new Date('01-05-2020 12:00:00'),
        sourceId: 'a',
        visible: true,
        createdAt: new Date('01-05-2020 12:00:00'),
        origin: PostOrigin.Crawler,
        yggdrasilId: '3d5da6ec-b960-4ad8-8278-665a66b71c1f',
      },
      {
        id: 'cp2',
        shortId: 'cp2',
        url: 'http://cp2.com',
        score: 0,
        metadataChangedAt: new Date('01-05-2020 12:00:00'),
        sourceId: 'a',
        visible: true,
        createdAt: new Date('01-05-2020 12:00:00'),
        origin: PostOrigin.Crawler,
        yggdrasilId: '5a829977-189a-4ac9-85cc-9e822cc7c737',
      },
    ]);

    await expectSuccessfulBackground(worker, {
      id: '7ec0bccb-e41f-4c77-a3b4-fe19d20b3874',
      post_id: undefined,
      title: 'New title',
      content_type: PostType.Collection,
      extra: {
        origin_entries: [
          '3d5da6ec-b960-4ad8-8278-665a66b71c1f',
          '5a829977-189a-4ac9-85cc-9e822cc7c737',
        ],
      },
    });

    const collection = await con.getRepository(Post).findOneBy({
      yggdrasilId: '7ec0bccb-e41f-4c77-a3b4-fe19d20b3874',
    });

    expect(collection).not.toBeNull();

    const postRelations = await con.getRepository(PostRelation).findBy({
      postId: collection!.id,
    });
    expect(postRelations.length).toEqual(2);
    expect(postRelations).toMatchObject([
      {
        relatedPostId: 'cp1',
        postId: collection!.id,
        type: PostRelationType.Collection,
      },
      {
        relatedPostId: 'cp2',
        postId: collection!.id,
        type: PostRelationType.Collection,
      },
    ]);
  });

  it('should update post relations to existing collection', async () => {
    await con.getRepository(ArticlePost).save([
      {
        id: 'cp1',
        shortId: 'cp1',
        url: 'http://cp1.com',
        score: 0,
        metadataChangedAt: new Date('01-05-2020 12:00:00'),
        sourceId: 'a',
        visible: true,
        createdAt: new Date('01-05-2020 12:00:00'),
        origin: PostOrigin.Crawler,
        yggdrasilId: '3d5da6ec-b960-4ad8-8278-665a66b71c1f',
      },
      {
        id: 'cp2',
        shortId: 'cp2',
        url: 'http://cp2.com',
        score: 0,
        metadataChangedAt: new Date('01-05-2020 12:00:00'),
        sourceId: 'a',
        visible: true,
        createdAt: new Date('01-05-2020 12:00:00'),
        origin: PostOrigin.Crawler,
        yggdrasilId: '5a829977-189a-4ac9-85cc-9e822cc7c737',
      },
    ]);

    await expectSuccessfulBackground(worker, {
      id: '7ec0bccb-e41f-4c77-a3b4-fe19d20b3874',
      post_id: undefined,
      title: 'New title',
      content_type: PostType.Collection,
      extra: {
        origin_entries: ['3d5da6ec-b960-4ad8-8278-665a66b71c1f'],
      },
    });

    const collection = await con.getRepository(Post).findOneBy({
      yggdrasilId: '7ec0bccb-e41f-4c77-a3b4-fe19d20b3874',
    });

    expect(collection).not.toBeNull();

    const postRelations = await con.getRepository(PostRelation).findBy({
      postId: collection!.id,
    });
    expect(postRelations.length).toEqual(1);
    expect(postRelations).toMatchObject([
      {
        relatedPostId: 'cp1',
        postId: collection!.id,
        type: PostRelationType.Collection,
      },
    ]);

    await expectSuccessfulBackground(worker, {
      id: '7ec0bccb-e41f-4c77-a3b4-fe19d20b3874',
      post_id: collection!.id,
      title: 'New title',
      content_type: PostType.Collection,
      extra: {
        origin_entries: [
          '3d5da6ec-b960-4ad8-8278-665a66b71c1f',
          '5a829977-189a-4ac9-85cc-9e822cc7c737',
        ],
      },
    });

    const postRelationsAfterUpdate = await con
      .getRepository(PostRelation)
      .findBy({
        postId: collection!.id,
      });
    expect(postRelationsAfterUpdate.length).toEqual(2);
    expect(postRelationsAfterUpdate).toMatchObject([
      {
        relatedPostId: 'cp1',
        postId: collection!.id,
        type: PostRelationType.Collection,
      },
      {
        relatedPostId: 'cp2',
        postId: collection!.id,
        type: PostRelationType.Collection,
      },
    ]);
  });

  it('should ignore non existant posts', async () => {
    await con.getRepository(ArticlePost).save([
      {
        id: 'cp1',
        shortId: 'cp1',
        url: 'http://cp1.com',
        score: 0,
        metadataChangedAt: new Date('01-05-2020 12:00:00'),
        sourceId: 'a',
        visible: true,
        createdAt: new Date('01-05-2020 12:00:00'),
        origin: PostOrigin.Crawler,
        yggdrasilId: '3d5da6ec-b960-4ad8-8278-665a66b71c1f',
      },
    ]);

    await expectSuccessfulBackground(worker, {
      id: '7ec0bccb-e41f-4c77-a3b4-fe19d20b3874',
      post_id: undefined,
      title: 'New title',
      content_type: PostType.Collection,
      extra: {
        origin_entries: [
          '3d5da6ec-b960-4ad8-8278-665a66b71c1f',
          '5a829977-189a-4ac9-85cc-9e822cc7c737',
        ],
      },
    });

    const collection = await con.getRepository(Post).findOneBy({
      yggdrasilId: '7ec0bccb-e41f-4c77-a3b4-fe19d20b3874',
    });

    expect(collection).not.toBeNull();

    const postRelations = await con.getRepository(PostRelation).findBy({
      postId: collection!.id,
    });
    expect(postRelations.length).toEqual(1);
    expect(postRelations).toMatchObject([
      {
        relatedPostId: 'cp1',
        postId: collection!.id,
        type: PostRelationType.Collection,
      },
    ]);
  });

  it('should relate new post to collection', async () => {
    await expectSuccessfulBackground(worker, {
      id: '7ec0bccb-e41f-4c77-a3b4-fe19d20b3874',
      post_id: undefined,
      title: 'New title',
      content_type: PostType.Collection,
      extra: {
        origin_entries: [
          '3d5da6ec-b960-4ad8-8278-665a66b71c1f',
          '5a829977-189a-4ac9-85cc-9e822cc7c737',
        ],
      },
    });

    const collection = await con.getRepository(Post).findOneBy({
      yggdrasilId: '7ec0bccb-e41f-4c77-a3b4-fe19d20b3874',
    });

    expect(collection).not.toBeNull();
    expect(await collection!.relatedPosts).toHaveLength(0);

    await expectSuccessfulBackground(worker, {
      id: '3d5da6ec-b960-4ad8-8278-665a66b71c1f',
      post_id: undefined,
      title: 'New title',
      content_type: PostType.Article,
      collections: ['7ec0bccb-e41f-4c77-a3b4-fe19d20b3874'],
    });

    const postRelations = await con.getRepository(PostRelation).findBy({
      postId: collection!.id,
    });

    expect(postRelations.length).toEqual(1);
    expect(postRelations).toMatchObject([
      {
        postId: collection!.id,
        type: PostRelationType.Collection,
      },
    ]);
  });

  it('should relate existing post to collection', async () => {
    await expectSuccessfulBackground(worker, {
      id: '7ec0bccb-e41f-4c77-a3b4-fe19d20b3874',
      post_id: undefined,
      title: 'New title',
      content_type: PostType.Collection,
    });

    await con.getRepository(ArticlePost).save([
      {
        id: 'cp1',
        shortId: 'cp1',
        url: 'http://cp1.com',
        score: 0,
        metadataChangedAt: new Date('01-05-2020 12:00:00'),
        sourceId: 'a',
        visible: true,
        createdAt: new Date('01-05-2020 12:00:00'),
        origin: PostOrigin.Crawler,
        yggdrasilId: '3d5da6ec-b960-4ad8-8278-665a66b71c1f',
      },
    ]);

    const collection = await con.getRepository(Post).findOneBy({
      yggdrasilId: '7ec0bccb-e41f-4c77-a3b4-fe19d20b3874',
    });
    const post = await con.getRepository(ArticlePost).findOneBy({
      id: 'cp1',
    });

    expect(collection).not.toBeNull();
    expect(post).not.toBeNull();
    expect(await collection!.relatedPosts).toHaveLength(0);

    await expectSuccessfulBackground(worker, {
      id: '3d5da6ec-b960-4ad8-8278-665a66b71c1f',
      post_id: 'cp1',
      title: 'New title',
      content_type: PostType.Article,
      collections: ['7ec0bccb-e41f-4c77-a3b4-fe19d20b3874'],
    });

    const postRelations = await con.getRepository(PostRelation).findBy({
      postId: collection!.id,
    });

    expect(postRelations.length).toEqual(1);
    expect(postRelations).toMatchObject([
      {
        relatedPostId: 'cp1',
        postId: collection!.id,
        type: PostRelationType.Collection,
      },
    ]);
  });
});<|MERGE_RESOLUTION|>--- conflicted
+++ resolved
@@ -459,19 +459,14 @@
   });
   const posts = await con.getRepository(Post).find();
   expect(posts.length).toEqual(3);
-<<<<<<< HEAD
-  expect(posts[2].contentCuration).toIncludeSameMembers([
+  const post = await con
+    .getRepository(Post)
+    .findOneBy({ yggdrasilId: 'f99a445f-e2fb-48e8-959c-e02a17f5e816' });
+  expect(post?.contentCuration).toIncludeSameMembers([
     'news',
     'story',
     'release',
   ]);
-=======
-
-  const post = await con
-    .getRepository(Post)
-    .findOneBy({ yggdrasilId: 'f99a445f-e2fb-48e8-959c-e02a17f5e816' });
-  expect(post?.contentCuration).toStrictEqual(['news', 'story', 'release']);
->>>>>>> 32a49a8c
 });
 
 it('save a post as public if source is public', async () => {
