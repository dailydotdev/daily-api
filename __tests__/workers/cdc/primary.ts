--- conflicted
+++ resolved
@@ -27,11 +27,8 @@
   Bookmark,
   UserStreakAction,
   UserStreakActionType,
-<<<<<<< HEAD
   SquadSource,
-=======
   UserCompany,
->>>>>>> b4f13dc9
 } from '../../../src/entity';
 import {
   notifyCommentCommented,
@@ -68,11 +65,8 @@
   notifyReputationIncrease,
   PubSubSchema,
   debeziumTimeToDate,
-<<<<<<< HEAD
   notifySquadFeaturedUpdated,
-=======
   DayOfWeek,
->>>>>>> b4f13dc9
 } from '../../../src/common';
 import worker, {
   getRestoreStreakCache,
