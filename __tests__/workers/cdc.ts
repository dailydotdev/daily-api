--- conflicted
+++ resolved
@@ -5,12 +5,9 @@
   ReputationEvent,
   ReputationReason,
   ReputationType,
-<<<<<<< HEAD
+  PostType,
   UserPost,
   UserPostVote,
-=======
-  PostType,
->>>>>>> 82d0a22c
 } from '../../src/entity';
 import {
   notifyAlertsUpdated,
