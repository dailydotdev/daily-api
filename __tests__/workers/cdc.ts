--- conflicted
+++ resolved
@@ -42,12 +42,9 @@
   notifyPostContentEdited,
   notifyCommentEdited,
   notifyCommentDeleted,
-<<<<<<< HEAD
+  notifyFreeformContentRequested,
   notifyBannerCreated,
   notifyBannerRemoved,
-=======
-  notifyFreeformContentRequested,
->>>>>>> 82d0a22c
 } from '../../src/common';
 import worker from '../../src/workers/cdc';
 import {
