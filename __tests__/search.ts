import {
  disposeGraphQLTesting,
  GraphQLTestingState,
  initializeGraphQLTesting,
  MockContext,
  testMutationErrorCode,
  testQueryErrorCode,
} from './helpers';
import { DataSource } from 'typeorm';
import createOrGetConnection from '../src/db';
import nock from 'nock';
import { GraphQLTestClient } from './helpers';
import { magniOrigin, SearchResultFeedback } from '../src/integrations';

let con: DataSource;
let state: GraphQLTestingState;
let client: GraphQLTestClient;
let loggedUser: string = null;

beforeAll(async () => {
  con = await createOrGetConnection();
  state = await initializeGraphQLTesting(
    () => new MockContext(con, loggedUser),
  );
  client = state.client;
});

afterAll(() => disposeGraphQLTesting(state));

beforeEach(async () => {
  loggedUser = null;
});

describe('searchResultFeedback mutation', () => {
  const chunkId = 'chunk';

  const mockFeedback = (params: SearchResultFeedback) => {
    nock(magniOrigin)
      .post('/feedback')
      .matchHeader('Content-Type', 'application/json')
      .matchHeader('X-User-Id', loggedUser)
      .reply(204, params);
  };

  const MUTATION = `
    mutation SearchResultFeedback($chunkId: String!, $value: Int!) {
      searchResultFeedback(chunkId: $chunkId, value: $value) {
        _
      }
    }
  `;

  it('should not authorize when not logged in', async () =>
    testMutationErrorCode(
      client,
      { mutation: MUTATION, variables: { chunkId, value: 1 } },
      'UNAUTHENTICATED',
    ));

  it('should throw validation error when value is greater than 1', async () => {
    loggedUser = '1';

    return testMutationErrorCode(
      client,
      { mutation: MUTATION, variables: { chunkId, value: 2 } },
      'GRAPHQL_VALIDATION_FAILED',
    );
  });

  it('should throw validation error when value is less than -1', async () => {
    loggedUser = '1';

    return testMutationErrorCode(
      client,
      { mutation: MUTATION, variables: { chunkId, value: -2 } },
      'GRAPHQL_VALIDATION_FAILED',
    );
  });

  it('should throw validation error when chunk id is missing', async () => {
    loggedUser = '1';

    return testMutationErrorCode(
      client,
      { mutation: MUTATION, variables: { value: 2 } },
      'GRAPHQL_VALIDATION_FAILED',
    );
  });

  it('should send feedback to magni if all values are valid', async () => {
    loggedUser = '1';

    mockFeedback({ value: 1, chunkId });

    const res = await client.mutate(MUTATION, {
      variables: { chunkId, value: 1 },
    });

    expect(res.errors).toBeFalsy();
  });
});

<<<<<<< HEAD
describe('searchSessionHistory query', () => {
  const mockResponse = {
    sessions: [
      {
        id: 'unique id',
        prompt: 'the first question',
        createdAt: new Date(2023, 7, 11).toString(),
      },
    ],
  };

  const mockHistory = (limit = 30, lastId?: string) => {
    const params = new URLSearchParams({ limit: limit.toString() });

    if (lastId) params.append('lastId', lastId);

    nock(magniOrigin)
      .get(`/sessions?${params.toString()}`)
=======
describe('searchSession query', () => {
  const mockResponse = {
    id: 'session id',
    createdAt: new Date(2023, 7, 14).toISOString(),
    chunks: [
      {
        id: 'chunk id',
        prompt: 'user prompt',
        response: 'response as markdown',
        error: {
          code: 'error code (string)',
          message: 'error message',
        },
        createdAt: new Date(2023, 7, 14).toISOString(),
        completedAt: new Date(2023, 7, 14).toISOString(),
        feedback: 1,
        sources: [
          {
            id: 'source id',
            title: 'title returned from the search engine',
            snippet: 'text snippet returned from the search engine',
            url: 'URL to the page itself (external link)',
          },
        ],
      },
    ],
  };

  const mockSession = (id: string) => {
    nock(magniOrigin)
      .get(`/sessions?id=${id}`)
>>>>>>> 81c20950
      .matchHeader('X-User-Id', loggedUser)
      .reply(200, mockResponse);
  };

  const QUERY = `
<<<<<<< HEAD
    query SearchSessionHistory($limit: Int, $lastId: String) {
      searchSessionHistory(limit: $limit, lastId: $lastId) {
        id
        prompt
        createdAt
=======
    query SearchSession($id: String!) {
      searchSession(id: $id) {
        id
        createdAt
        chunks {
          id
          prompt
          response
          error {
            message
            code
          }
          createdAt
          completedAt
          feedback
          sources  {
            id
            title
            snippet
            url
          }
        }
>>>>>>> 81c20950
      }
    }
  `;

  it('should not authorize when not logged in', async () =>
<<<<<<< HEAD
    testQueryErrorCode(client, { query: QUERY }, 'UNAUTHENTICATED'));

  it('should get user search history with limit', async () => {
    loggedUser = '1';

    const limit = 20;

    mockHistory(limit);

    const res = await client.mutate(QUERY, { variables: { limit } });

    expect(res.errors).toBeFalsy();
  });

  it('should get user search history with limit and last id', async () => {
    loggedUser = '1';

    const limit = 20;
    const lastId = 'last id';

    mockHistory(limit, lastId);

    const res = await client.mutate(QUERY, { variables: { limit, lastId } });

    expect(res.errors).toBeFalsy();
    expect(res.data.searchSessionHistory).toEqual(mockResponse.sessions);
=======
    testQueryErrorCode(
      client,
      { query: QUERY, variables: { id: 'session id' } },
      'UNAUTHENTICATED',
    ));

  it('should throw an error when id is missing', async () =>
    testQueryErrorCode(client, { query: QUERY }, 'GRAPHQL_VALIDATION_FAILED'));

  it('should get user search session with id', async () => {
    loggedUser = '1';
    const id = 'session id';

    mockSession(id);

    const res = await client.mutate(QUERY, { variables: { id } });

    expect(res.errors).toBeFalsy();
    expect(res.data.searchSession).toEqual(mockResponse);
>>>>>>> 81c20950
  });
});<|MERGE_RESOLUTION|>--- conflicted
+++ resolved
@@ -100,7 +100,6 @@
   });
 });
 
-<<<<<<< HEAD
 describe('searchSessionHistory query', () => {
   const mockResponse = {
     sessions: [
@@ -119,7 +118,50 @@
 
     nock(magniOrigin)
       .get(`/sessions?${params.toString()}`)
-=======
+      .matchHeader('X-User-Id', loggedUser)
+      .reply(200, mockResponse);
+  };
+
+  const QUERY = `
+    query SearchSessionHistory($limit: Int, $lastId: String) {
+      searchSessionHistory(limit: $limit, lastId: $lastId) {
+        id
+        prompt
+        createdAt
+      }
+    }
+  `;
+
+  it('should not authorize when not logged in', async () =>
+    testQueryErrorCode(client, { query: QUERY }, 'UNAUTHENTICATED'));
+
+  it('should get user search history with limit', async () => {
+    loggedUser = '1';
+
+    const limit = 20;
+
+    mockHistory(limit);
+
+    const res = await client.mutate(QUERY, { variables: { limit } });
+
+    expect(res.errors).toBeFalsy();
+  });
+
+  it('should get user search history with limit and last id', async () => {
+    loggedUser = '1';
+
+    const limit = 20;
+    const lastId = 'last id';
+
+    mockHistory(limit, lastId);
+
+    const res = await client.mutate(QUERY, { variables: { limit, lastId } });
+
+    expect(res.errors).toBeFalsy();
+    expect(res.data.searchSessionHistory).toEqual(mockResponse.sessions);
+  });
+});
+
 describe('searchSession query', () => {
   const mockResponse = {
     id: 'session id',
@@ -151,19 +193,11 @@
   const mockSession = (id: string) => {
     nock(magniOrigin)
       .get(`/sessions?id=${id}`)
->>>>>>> 81c20950
       .matchHeader('X-User-Id', loggedUser)
       .reply(200, mockResponse);
   };
 
   const QUERY = `
-<<<<<<< HEAD
-    query SearchSessionHistory($limit: Int, $lastId: String) {
-      searchSessionHistory(limit: $limit, lastId: $lastId) {
-        id
-        prompt
-        createdAt
-=======
     query SearchSession($id: String!) {
       searchSession(id: $id) {
         id
@@ -186,40 +220,11 @@
             url
           }
         }
->>>>>>> 81c20950
       }
     }
   `;
 
   it('should not authorize when not logged in', async () =>
-<<<<<<< HEAD
-    testQueryErrorCode(client, { query: QUERY }, 'UNAUTHENTICATED'));
-
-  it('should get user search history with limit', async () => {
-    loggedUser = '1';
-
-    const limit = 20;
-
-    mockHistory(limit);
-
-    const res = await client.mutate(QUERY, { variables: { limit } });
-
-    expect(res.errors).toBeFalsy();
-  });
-
-  it('should get user search history with limit and last id', async () => {
-    loggedUser = '1';
-
-    const limit = 20;
-    const lastId = 'last id';
-
-    mockHistory(limit, lastId);
-
-    const res = await client.mutate(QUERY, { variables: { limit, lastId } });
-
-    expect(res.errors).toBeFalsy();
-    expect(res.data.searchSessionHistory).toEqual(mockResponse.sessions);
-=======
     testQueryErrorCode(
       client,
       { query: QUERY, variables: { id: 'session id' } },
@@ -239,6 +244,5 @@
 
     expect(res.errors).toBeFalsy();
     expect(res.data.searchSession).toEqual(mockResponse);
->>>>>>> 81c20950
   });
 });