--- conflicted
+++ resolved
@@ -37,11 +37,6 @@
       post.created_at = '';
       post.metadata_changed_at = '';
     });
-<<<<<<< HEAD
-    const sorted = posts.sort((a, b) => (a.id > b.id ? 1 : -1));
-    expect(sorted).toMatchSnapshot();
-=======
     expect(posts.sort()).toMatchSnapshot();
->>>>>>> d9bc25ad
   });
 });