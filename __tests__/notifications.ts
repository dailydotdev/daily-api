--- conflicted
+++ resolved
@@ -354,9 +354,6 @@
       'UNAUTHENTICATED',
     ));
 
-<<<<<<< HEAD
-  it("should return logged in user's notification preferences", async () => {
-=======
   const prepareNotificationPreferences = async () => {
     await saveFixtures(con, User, usersFixture);
     await saveFixtures(con, Source, sourcesFixture);
@@ -396,7 +393,6 @@
   };
 
   it('should return based on notification preferences type and reference id', async () => {
->>>>>>> 4da76cab
     loggedUser = '1';
 
     await prepareNotificationPreferences();
