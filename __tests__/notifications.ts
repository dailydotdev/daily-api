--- conflicted
+++ resolved
@@ -311,14 +311,14 @@
     {
       userId: '1',
       postId: postsFixture[0].id,
-      uniqueKey: postsFixture[0].id,
+      referenceId: postsFixture[0].id,
       notificationType: NotificationType.ArticleNewComment,
       status: NotificationPreferenceStatus.Muted,
     },
     {
       userId: '2',
       postId: postsFixture[1].id,
-      uniqueKey: postsFixture[1].id,
+      referenceId: postsFixture[1].id,
       notificationType: NotificationType.ArticleNewComment,
       status: NotificationPreferenceStatus.Muted,
     },
@@ -327,7 +327,7 @@
     {
       userId: '1',
       sourceId: sourcesFixture[0].id,
-      uniqueKey: sourcesFixture[0].id,
+      referenceId: sourcesFixture[0].id,
       notificationType: NotificationType.SourceApproved,
       status: NotificationPreferenceStatus.Muted,
     },
@@ -350,40 +350,6 @@
   it('should not authorize when not logged-in', () =>
     testQueryErrorCode(client, { query: QUERY }, 'UNAUTHENTICATED'));
 
-<<<<<<< HEAD
-=======
-  const prepareNotificationPreferences = async () => {
-    await saveFixtures(con, User, usersFixture);
-    await saveFixtures(con, Source, sourcesFixture);
-    await saveFixtures(con, Post, postsFixture);
-    await con.getRepository(NotificationPreferencePost).save([
-      {
-        userId: '1',
-        postId: postsFixture[0].id,
-        referenceId: postsFixture[0].id,
-        notificationType: NotificationType.ArticleNewComment,
-        status: NotificationPreferenceStatus.Muted,
-      },
-      {
-        userId: '2',
-        postId: postsFixture[1].id,
-        referenceId: postsFixture[1].id,
-        notificationType: NotificationType.ArticleNewComment,
-        status: NotificationPreferenceStatus.Muted,
-      },
-    ]);
-    await con.getRepository(NotificationPreferenceSource).save([
-      {
-        userId: '1',
-        sourceId: sourcesFixture[0].id,
-        referenceId: sourcesFixture[0].id,
-        notificationType: NotificationType.SourceApproved,
-        status: NotificationPreferenceStatus.Muted,
-      },
-    ]);
-  };
-
->>>>>>> 06481079
   it("should return logged in user's notification preferences", async () => {
     loggedUser = '1';
 
