--- conflicted
+++ resolved
@@ -2353,13 +2353,8 @@
 
     expect(res.errors).toBeFalsy();
     expect(res.data.boostEstimatedReach).toEqual({
-<<<<<<< HEAD
       max: 108, // 100 + Math.floor(100 * 0.08) = 100 + 8 = 108
       min: 92, // 100 - Math.floor(100 * 0.08) = 100 - 8 = 92
-=======
-      max: 100,
-      min: 100,
->>>>>>> 0b7c87e6
     });
 
     // Verify the skadi client was called with correct parameters
