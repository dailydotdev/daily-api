import type { ZodError } from 'zod';
import { DataSource, IsNull } from 'typeorm';
import request from 'supertest';
import { User, Keyword, Alerts } from '../../src/entity';
import { Opportunity } from '../../src/entity/opportunities/Opportunity';
import { OpportunityMatch } from '../../src/entity/OpportunityMatch';
import { Organization } from '../../src/entity/Organization';
import { OpportunityKeyword } from '../../src/entity/OpportunityKeyword';
import createOrGetConnection from '../../src/db';
import {
  authorizeRequest,
  createGarmrMock,
  createMockBrokkrTransport,
  disposeGraphQLTesting,
  GraphQLTestClient,
  GraphQLTestingState,
  initializeGraphQLTesting,
  MockContext,
  saveFixtures,
  testMutationErrorCode,
  testQueryErrorCode,
} from '../helpers';
import { keywordsFixture } from '../fixture/keywords';
import { usersFixture } from '../fixture';
import {
  opportunitiesFixture,
  opportunityKeywordsFixture,
  opportunityMatchesFixture,
  opportunityQuestionsFixture,
  opportunityFeedbackQuestionsFixture,
  organizationsFixture,
} from '../fixture/opportunity';
import {
  OpportunityUser,
  OpportunityUserRecruiter,
} from '../../src/entity/opportunities/user';
import {
  OpportunityMatchStatus,
  OpportunityUserType,
} from '../../src/entity/opportunities/types';
import {
  BrokkrService,
  CompanySize,
  CompanyStage,
  EmploymentType,
  LocationType,
  OpportunityState,
  SalaryPeriod,
  SeniorityLevel,
} from '@dailydotdev/schema';
import { UserCandidatePreference } from '../../src/entity/user/UserCandidatePreference';
import { QuestionScreening } from '../../src/entity/questions/QuestionScreening';
import type {
  GQLOpportunity,
  GQLOpportunityScreeningQuestion,
} from '../../src/schema/opportunity';
import { UserCandidateKeyword } from '../../src/entity/user/UserCandidateKeyword';
import * as googleCloud from '../../src/common/googleCloud';
import { Bucket } from '@google-cloud/storage';
import { deleteKeysByPattern, deleteRedisKey } from '../../src/redis';
import { rateLimiterName } from '../../src/directive/rateLimit';
import { fileTypeFromBuffer } from '../setup';
import {
  EMPLOYMENT_AGREEMENT_BUCKET_NAME,
  RESUME_BUCKET_NAME,
} from '../../src/config';
import { RoleType } from '../../src/common/schema/userCandidate';
import { QuestionType } from '../../src/entity/questions/types';
import { QuestionFeedback } from '../../src/entity/questions/QuestionFeedback';
import type { FastifyInstance } from 'fastify';
import type { Context } from '../../src/Context';
import { createMockGondulTransport } from '../helpers';
import { createClient } from '@connectrpc/connect';
import { ApplicationService as GondulService } from '@dailydotdev/schema';
import * as gondulModule from '../../src/common/gondul';
import type { ServiceClient } from '../../src/types';
import { OpportunityJob } from '../../src/entity/opportunities/OpportunityJob';
import * as brokkrCommon from '../../src/common/brokkr';
import { randomUUID } from 'node:crypto';

// Mock Slack WebClient
const mockConversationsCreate = jest.fn();
const mockConversationsInviteShared = jest.fn();

jest.mock('@slack/web-api', () => ({
  ...(jest.requireActual('@slack/web-api') as Record<string, unknown>),
  WebClient: jest.fn().mockImplementation(() => ({
    conversations: {
      get create() {
        return mockConversationsCreate;
      },
      get inviteShared() {
        return mockConversationsInviteShared;
      },
    },
  })),
}));

const deleteFileFromBucket = jest.spyOn(googleCloud, 'deleteFileFromBucket');
const uploadEmploymentAgreementFromBuffer = jest.spyOn(
  googleCloud,
  'uploadEmploymentAgreementFromBuffer',
);

let con: DataSource;
let app: FastifyInstance;
let state: GraphQLTestingState;
let client: GraphQLTestClient;
let loggedUser: string | null = null;
let isTeamMember = false;
let trackingId: string | undefined = undefined;

beforeAll(async () => {
  con = await createOrGetConnection();
  state = await initializeGraphQLTesting(
    (req) =>
      new MockContext(
        con,
        loggedUser || undefined,
        [],
        req,
        isTeamMember,
        undefined,
        undefined,
        trackingId,
      ) as Context,
  );
  client = state.client;
  app = state.app;
});

afterAll(() => disposeGraphQLTesting(state));

beforeEach(async () => {
  loggedUser = null;

  await saveFixtures(con, User, usersFixture);
  await saveFixtures(con, Keyword, keywordsFixture);
  await saveFixtures(con, Organization, organizationsFixture);
  await saveFixtures(con, Opportunity, opportunitiesFixture);
  await saveFixtures(con, QuestionScreening, opportunityQuestionsFixture);
  await saveFixtures(
    con,
    QuestionFeedback,
    opportunityFeedbackQuestionsFixture,
  );
  await saveFixtures(con, OpportunityKeyword, opportunityKeywordsFixture);
  await saveFixtures(con, OpportunityMatch, opportunityMatchesFixture);
  await saveFixtures(con, OpportunityUser, [
    {
      opportunityId: opportunitiesFixture[0].id,
      userId: usersFixture[0].id,
      type: OpportunityUserType.Recruiter,
    },
    {
      opportunityId: opportunitiesFixture[0].id,
      userId: usersFixture[1].id,
      // @ts-expect-error no other type is defined but we're testing filtering
      type: 'other',
    },
    {
      opportunityId: opportunitiesFixture[1].id,
      userId: usersFixture[1].id,
      type: OpportunityUserType.Recruiter,
    },
    {
      opportunityId: opportunitiesFixture[2].id,
      userId: usersFixture[0].id,
      type: OpportunityUserType.Recruiter,
    },
    {
      opportunityId: opportunitiesFixture[3].id,
      userId: usersFixture[1].id,
      type: OpportunityUserType.Recruiter,
    },
  ]);
});

describe('query opportunityById', () => {
  const OPPORTUNITY_BY_ID_QUERY = /* GraphQL */ `
    query OpportunityById($id: ID!) {
      opportunityById(id: $id) {
        id
        type
        state
        title
        tldr
        content {
          overview {
            content
            html
          }
        }
        meta {
          roleType
          teamSize
          seniorityLevel
          employmentType
          salary {
            min
            max
            period
          }
          equity
        }
        location {
          city
          country
          type
        }
        organization {
          id
          name
          image
          website
          description
          location
          customLinks {
            ...Link
          }
          socialLinks {
            ...Link
          }
          pressLinks {
            ...Link
          }
        }
        recruiters {
          id
        }
        keywords {
          keyword
        }
        questions {
          id
          title
          order
          placeholder
          opportunityId
        }
        feedbackQuestions {
          id
          title
          order
          placeholder
          opportunityId
        }
      }
    }

    fragment Link on OrganizationLink {
      type
      socialType
      title
      link
    }
  `;

  it('should return opportunity by id', async () => {
    const res = await client.query<
      { opportunityById: GQLOpportunity },
      { id: string }
    >(OPPORTUNITY_BY_ID_QUERY, {
      variables: { id: '550e8400-e29b-41d4-a716-446655440001' },
    });

    expect(res.errors).toBeFalsy();
    expect(res.data.opportunityById).toEqual({
      id: '550e8400-e29b-41d4-a716-446655440001',
      type: 1,
      state: 2,
      title: 'Senior Full Stack Developer',
      tldr: 'Join our team as a Senior Full Stack Developer',
      content: {
        overview: {
          content: 'We are looking for a Senior Full Stack Developer...',
          html: '<p>We are looking for a Senior Full Stack Developer...</p>',
        },
      },
      meta: {
        roleType: 0.0,
        teamSize: 10,
        seniorityLevel: 4,
        employmentType: 1,
        salary: {
          min: 60000,
          max: 120000,
          period: 1,
        },
        equity: true,
      },
      location: [
        {
          city: null,
          country: 'Norway',
          type: 1,
        },
      ],
      organization: {
        id: '550e8400-e29b-41d4-a716-446655440000',
        name: 'Daily Dev Inc',
        image: 'https://example.com/logo.png',
        website: 'https://daily.dev',
        description: 'A platform for developers',
        location: 'San Francisco',
        customLinks: [
          {
            type: 'custom',
            title: 'Custom Link',
            link: 'https://custom.link',
            socialType: null,
          },
          {
            type: 'custom',
            title: 'Custom Link 2',
            link: 'https://custom2.link',
            socialType: null,
          },
        ],
        socialLinks: [
          {
            type: 'social',
            socialType: 'facebook',
            title: null,
            link: 'https://facebook.com',
          },
        ],
        pressLinks: [
          {
            type: 'press',
            title: 'Press link',
            link: 'https://press.link',
            socialType: null,
          },
        ],
      },
      recruiters: [{ id: '1' }],
      keywords: expect.arrayContaining([
        { keyword: 'webdev' },
        { keyword: 'fullstack' },
        { keyword: 'Fortune 500' },
      ]),
      questions: expect.arrayContaining([
        {
          id: '750e8400-e29b-41d4-a716-446655440001',
          title: 'What is your favorite programming language?',
          placeholder: 'e.g., JavaScript, Python, etc.',
          opportunityId: '550e8400-e29b-41d4-a716-446655440001',
          order: 1,
        },
        {
          id: '750e8400-e29b-41d4-a716-446655440002',
          title: 'Describe a challenging project you worked on.',
          placeholder: 'Your answer here...',
          opportunityId: '550e8400-e29b-41d4-a716-446655440001',
          order: 0,
        },
      ]),
      feedbackQuestions: expect.arrayContaining([
        {
          id: '850e8400-e29b-41d4-a716-446655440001',
          title: 'How did you hear about this opportunity?',
          placeholder: 'e.g., LinkedIn, friend, etc.',
          opportunityId: '550e8400-e29b-41d4-a716-446655440001',
          order: 0,
        },
        {
          id: '850e8400-e29b-41d4-a716-446655440002',
          title: 'What interests you most about this role?',
          placeholder: 'Your answer here...',
          opportunityId: '550e8400-e29b-41d4-a716-446655440001',
          order: 1,
        },
      ]),
    });
  });

  it('should correctly separate screening and feedback questions by type', async () => {
    // This test ensures that questions and feedbackQuestions
    // are properly filtered by their type discriminator
    const res = await client.query<
      { opportunityById: GQLOpportunity },
      { id: string }
    >(OPPORTUNITY_BY_ID_QUERY, {
      variables: { id: '550e8400-e29b-41d4-a716-446655440001' },
    });

    expect(res.errors).toBeFalsy();

    // Verify screening questions only contain screening type (IDs starting with 750e)
    expect(res.data.opportunityById.questions).toHaveLength(2);
    expect(
      res.data.opportunityById.questions.every((q) => q.id.startsWith('750e')),
    ).toBe(true);

    // Verify feedback questions only contain feedback type (IDs starting with 850e)
    expect(res.data.opportunityById.feedbackQuestions).toHaveLength(2);
    expect(
      res.data.opportunityById.feedbackQuestions.every((q) =>
        q.id.startsWith('850e'),
      ),
    ).toBe(true);

    // Verify no overlap - screening questions should not appear in feedback
    const screeningIds = res.data.opportunityById.questions.map((q) => q.id);
    const feedbackIds = res.data.opportunityById.feedbackQuestions.map(
      (q) => q.id,
    );
    const hasOverlap = screeningIds.some((id) => feedbackIds.includes(id));
    expect(hasOverlap).toBe(false);
  });

  it('should return UNEXPECTED for false UUID opportunity', async () => {
    await testQueryErrorCode(
      client,
      { query: OPPORTUNITY_BY_ID_QUERY, variables: { id: 'non-existing' } },
      'UNEXPECTED',
    );
  });

  it('should return null for non-live opportunity when user is not a recruiter', async () => {
    loggedUser = '2';

    await con
      .getRepository(Opportunity)
      .update(
        { id: '550e8400-e29b-41d4-a716-446655440001' },
        { state: OpportunityState.DRAFT },
      );

    await testQueryErrorCode(
      client,
      {
        query: OPPORTUNITY_BY_ID_QUERY,
        variables: { id: '550e8400-e29b-41d4-a716-446655440001' },
      },
      'FORBIDDEN',
    );
  });

  it('should return null for not existing opportunity', async () => {
    await testQueryErrorCode(
      client,
      {
        query: OPPORTUNITY_BY_ID_QUERY,
        variables: { id: '660e8400-e29b-41d4-a716-446655440000' },
      },
      'NOT_FOUND',
    );
  });

  it('should return non-live opportunity if user is a recruiter', async () => {
    loggedUser = '3';

    await con.getRepository(OpportunityUser).save({
      userId: '3',
      opportunityId: '550e8400-e29b-41d4-a716-446655440003',
      type: OpportunityUserType.Recruiter,
    });

    const res = await client.query(OPPORTUNITY_BY_ID_QUERY, {
      variables: { id: '550e8400-e29b-41d4-a716-446655440003' },
    });

    expect(res.errors).toBeFalsy();

    expect(res.data.opportunityById.id).toEqual(
      '550e8400-e29b-41d4-a716-446655440003',
    );
  });

  it('should return non-live opportunity if user is a team member', async () => {
    loggedUser = '2';
    isTeamMember = true;

    const res = await client.query(OPPORTUNITY_BY_ID_QUERY, {
      variables: { id: '550e8400-e29b-41d4-a716-446655440004' },
    });

    expect(res.errors).toBeFalsy();

    expect(res.data.opportunityById.id).toEqual(
      '550e8400-e29b-41d4-a716-446655440004',
    );

    isTeamMember = false;
  });
});

describe('query opportunities', () => {
  const GET_OPPORTUNITIES_QUERY = /* GraphQL */ `
    query GetOpportunities(
      $state: ProtoEnumValue
      $first: Int
      $after: String
    ) {
      opportunities(state: $state, first: $first, after: $after) {
        pageInfo {
          hasNextPage
          hasPreviousPage
          endCursor
          startCursor
        }
        edges {
          node {
            id
            title
            state
          }
        }
      }
    }
  `;

  beforeEach(async () => {
    // Ensure user 1 is a recruiter for 3 opportunities total
    // (already has opportunities[0] and opportunities[2] from beforeEach)
    await saveFixtures(con, OpportunityUser, [
      {
        opportunityId: opportunitiesFixture[1].id, // Third LIVE opportunity
        userId: usersFixture[0].id, // User '1'
        type: OpportunityUserType.Recruiter,
      },
      {
        opportunityId: opportunitiesFixture[4].id, // Third LIVE opportunity
        userId: usersFixture[0].id, // User '1'
        type: OpportunityUserType.Recruiter,
      },
    ]);
  });

  it('should throw error if not authenticated', async () => {
    await testQueryErrorCode(
      client,
      {
        query: GET_OPPORTUNITIES_QUERY,
      },
      'UNAUTHENTICATED',
    );
  });

  it('should return all LIVE opportunities with authentication', async () => {
    loggedUser = '1';

    const res = await client.query(GET_OPPORTUNITIES_QUERY, {
      variables: { state: OpportunityState.LIVE, first: 10 },
    });

    expect(res.errors).toBeFalsy();
    expect(res.data.opportunities.edges).toHaveLength(3);
    expect(res.data.opportunities.pageInfo.hasNextPage).toBe(false);
  });

  it('should return only recruiter DRAFT opportunities for authenticated non-team member', async () => {
    loggedUser = '1';

    const res = await client.query(GET_OPPORTUNITIES_QUERY, {
      variables: { state: OpportunityState.DRAFT, first: 10 },
    });

    expect(res.errors).toBeFalsy();
    expect(res.data.opportunities.edges).toHaveLength(1);
    expect(res.data.opportunities.edges[0].node).toEqual(
      expect.objectContaining({
        id: '550e8400-e29b-41d4-a716-446655440003',
        state: OpportunityState.DRAFT,
      }),
    );
  });

  it('should return correct DRAFT opportunities for different recruiter', async () => {
    loggedUser = '2';

    const res = await client.query(GET_OPPORTUNITIES_QUERY, {
      variables: { state: OpportunityState.DRAFT, first: 10 },
    });

    expect(res.errors).toBeFalsy();
    expect(res.data.opportunities.edges).toHaveLength(1);
    expect(res.data.opportunities.edges[0].node).toEqual(
      expect.objectContaining({
        id: '550e8400-e29b-41d4-a716-446655440004',
        state: OpportunityState.DRAFT,
      }),
    );
  });

  it('should return all DRAFT opportunities for team members', async () => {
    loggedUser = '1';
    isTeamMember = true;

    const res = await client.query(GET_OPPORTUNITIES_QUERY, {
      variables: { state: OpportunityState.DRAFT, first: 10 },
    });

    expect(res.errors).toBeFalsy();
    expect(res.data.opportunities.edges).toHaveLength(2);
    const nodes = res.data.opportunities.edges.map(
      (e: { node: unknown }) => e.node,
    );
    expect(nodes).toEqual(
      expect.arrayContaining([
        expect.objectContaining({
          id: '550e8400-e29b-41d4-a716-446655440003',
          state: OpportunityState.DRAFT,
        }),
        expect.objectContaining({
          id: '550e8400-e29b-41d4-a716-446655440004',
          state: OpportunityState.DRAFT,
        }),
      ]),
    );

    isTeamMember = false;
  });

  it('should support pagination with first parameter', async () => {
    loggedUser = '1';

    const res = await client.query(GET_OPPORTUNITIES_QUERY, {
      variables: { state: OpportunityState.LIVE, first: 2 },
    });

    expect(res.errors).toBeFalsy();
    expect(res.data.opportunities.edges).toHaveLength(2);
    expect(res.data.opportunities.pageInfo.hasNextPage).toBe(true);
    expect(res.data.opportunities.pageInfo.endCursor).toBeTruthy();
  });

  it('should support pagination with after cursor', async () => {
    loggedUser = '1';

    // Get first page
    const firstPage = await client.query(GET_OPPORTUNITIES_QUERY, {
      variables: { state: OpportunityState.LIVE, first: 2 },
    });

    expect(firstPage.errors).toBeFalsy();
    const endCursor = firstPage.data.opportunities.pageInfo.endCursor;

    // Get second page
    const secondPage = await client.query(GET_OPPORTUNITIES_QUERY, {
      variables: { state: OpportunityState.LIVE, first: 2, after: endCursor },
    });

    expect(secondPage.errors).toBeFalsy();
    expect(secondPage.data.opportunities.edges).toHaveLength(1);
    expect(secondPage.data.opportunities.pageInfo.hasNextPage).toBe(false);
    expect(secondPage.data.opportunities.pageInfo.hasPreviousPage).toBe(true);
  });
});

describe('query getOpportunityMatch', () => {
  const GET_OPPORTUNITY_MATCH_QUERY = /* GraphQL */ `
    query GetOpportunityMatch($id: ID!) {
      getOpportunityMatch(id: $id) {
        status
        description {
          reasoning
        }
      }
    }
  `;

  it('should return opportunity match for authenticated user', async () => {
    loggedUser = '1';

    const res = await client.query(GET_OPPORTUNITY_MATCH_QUERY, {
      variables: { id: '550e8400-e29b-41d4-a716-446655440001' },
    });

    expect(res.errors).toBeFalsy();
    expect(res.data.getOpportunityMatch).toEqual({
      status: 'pending',
      description: {
        reasoning: 'Interested candidate',
      },
    });
  });

  it('should not clear alert when alert does not match opportunityId', async () => {
    loggedUser = '1';

    await saveFixtures(con, Alerts, [
      {
        userId: '1',
        opportunityId: '550e8400-e29b-41d4-a716-446655440002',
      },
    ]);

    const res = await client.query(GET_OPPORTUNITY_MATCH_QUERY, {
      variables: { id: '550e8400-e29b-41d4-a716-446655440001' },
    });

    expect(res.errors).toBeFalsy();
    expect(res.data.getOpportunityMatch).toEqual({
      status: 'pending',
      description: {
        reasoning: 'Interested candidate',
      },
    });
    expect(
      await con.getRepository(Alerts).countBy({
        userId: '1',
        opportunityId: '550e8400-e29b-41d4-a716-446655440002',
      }),
    ).toEqual(1);
    expect(
      await con
        .getRepository(Alerts)
        .countBy({ userId: '1', opportunityId: IsNull() }),
    ).toEqual(0);
  });

  it('should return different match for different user', async () => {
    loggedUser = '2';

    const res = await client.query(GET_OPPORTUNITY_MATCH_QUERY, {
      variables: { id: '550e8400-e29b-41d4-a716-446655440001' },
    });

    expect(res.errors).toBeFalsy();
    expect(res.data.getOpportunityMatch).toEqual({
      status: 'candidate_accepted',
      description: {
        reasoning: 'Accepted candidate',
      },
    });
  });

  it('should require authentication', async () => {
    await testQueryErrorCode(
      client,
      {
        query: GET_OPPORTUNITY_MATCH_QUERY,
        variables: { id: '550e8400-e29b-41d4-a716-446655440001' },
      },
      'UNAUTHENTICATED',
    );
  });

  it('should return null for non-existent match', async () => {
    loggedUser = '1';

    await testQueryErrorCode(
      client,
      {
        query: GET_OPPORTUNITY_MATCH_QUERY,
        variables: { id: '770e8400-e29b-41d4-a716-446655440001' },
      },
      'NOT_FOUND',
    );
  });

  it('should return null when user has no match for opportunity', async () => {
    loggedUser = '3';

    await testQueryErrorCode(
      client,
      {
        query: GET_OPPORTUNITY_MATCH_QUERY,
        variables: { id: '550e8400-e29b-41d4-a716-446655440002' },
      },
      'NOT_FOUND',
    );
  });
});

describe('query opportunityMatches', () => {
  const GET_OPPORTUNITY_MATCHES_QUERY = /* GraphQL */ `
    query GetOpportunityMatches(
      $opportunityId: ID!
      $first: Int
      $after: String
    ) {
      opportunityMatches(
        opportunityId: $opportunityId
        first: $first
        after: $after
      ) {
        pageInfo {
          hasNextPage
          hasPreviousPage
          endCursor
          startCursor
        }
        edges {
          node {
            userId
            opportunityId
            status
            description {
              reasoning
            }
            screening {
              screening
              answer
            }
            feedback {
              screening
              answer
            }
            applicationRank {
              score
              description
              warmIntro
            }
            user {
              id
              name
            }
            candidatePreferences {
              status
              role
            }
            createdAt
            updatedAt
          }
        }
      }
    }
  `;

  beforeEach(async () => {
    // Add recruiter permission for user 1 on opportunity 1
    await saveFixtures(con, OpportunityUser, [
      {
        opportunityId: opportunitiesFixture[0].id,
        userId: usersFixture[0].id,
        type: OpportunityUserType.Recruiter,
      },
    ]);

    // Add candidate preferences for users 2 and 4
    await saveFixtures(con, UserCandidatePreference, [
      {
        userId: usersFixture[1].id,
        status: 1, // Active
        role: 'Senior Developer',
      },
      {
        userId: '4',
        status: 1, // Active
        role: 'Principal Engineer',
      },
    ]);
  });

  it('should return only candidate_accepted, recruiter_accepted, and recruiter_rejected matches', async () => {
    loggedUser = '1';

    const res = await client.query(GET_OPPORTUNITY_MATCHES_QUERY, {
      variables: {
        opportunityId: '550e8400-e29b-41d4-a716-446655440001',
        first: 10,
      },
    });

    expect(res.errors).toBeFalsy();
    expect(res.data.opportunityMatches.edges).toHaveLength(3);

    const statuses = res.data.opportunityMatches.edges.map(
      (e: { node: { status: string } }) => e.node.status,
    );

    // Should include these statuses
    expect(statuses).toContain('candidate_accepted');
    expect(statuses).toContain('recruiter_accepted');
    expect(statuses).toContain('recruiter_rejected');

    // Should NOT include these statuses
    expect(statuses).not.toContain('pending');
    expect(statuses).not.toContain('candidate_rejected');
    expect(statuses).not.toContain('candidate_time_out');
  });

  it('should include user data and candidate preferences', async () => {
    loggedUser = '1';

    const res = await client.query(GET_OPPORTUNITY_MATCHES_QUERY, {
      variables: {
        opportunityId: '550e8400-e29b-41d4-a716-446655440001',
        first: 10,
      },
    });

    expect(res.errors).toBeFalsy();

    const acceptedMatch = res.data.opportunityMatches.edges.find(
      (e: { node: { status: string } }) =>
        e.node.status === 'candidate_accepted',
    );

    expect(acceptedMatch.node.user).toEqual({
      id: '2',
      name: 'Tsahi',
    });

    expect(acceptedMatch.node.candidatePreferences).toEqual({
      status: 1,
      role: 'Senior Developer',
    });
  });

  it('should include screening, feedback, and application rank', async () => {
    loggedUser = '1';

    const res = await client.query(GET_OPPORTUNITY_MATCHES_QUERY, {
      variables: {
        opportunityId: '550e8400-e29b-41d4-a716-446655440001',
        first: 10,
      },
    });

    expect(res.errors).toBeFalsy();

    const acceptedMatch = res.data.opportunityMatches.edges.find(
      (e: { node: { status: string } }) =>
        e.node.status === 'candidate_accepted',
    );

    expect(acceptedMatch.node.screening).toEqual([
      { screening: 'What is your favorite language?', answer: 'JavaScript' },
    ]);

    expect(acceptedMatch.node.feedback).toEqual([
      { screening: 'How did you hear about us?', answer: 'LinkedIn' },
    ]);

    expect(acceptedMatch.node.applicationRank).toEqual({
      score: 90,
      description: 'Excellent fit',
      warmIntro: 'Great background in React',
    });
  });

  it('should support pagination with first parameter', async () => {
    loggedUser = '1';

    const res = await client.query(GET_OPPORTUNITY_MATCHES_QUERY, {
      variables: {
        opportunityId: '550e8400-e29b-41d4-a716-446655440001',
        first: 2,
      },
    });

    expect(res.errors).toBeFalsy();
    expect(res.data.opportunityMatches.edges).toHaveLength(2);
    expect(res.data.opportunityMatches.pageInfo.hasNextPage).toBe(true);
    expect(res.data.opportunityMatches.pageInfo.endCursor).toBeTruthy();
  });

  it('should support pagination with after cursor', async () => {
    loggedUser = '1';

    // Get first page
    const firstPage = await client.query(GET_OPPORTUNITY_MATCHES_QUERY, {
      variables: {
        opportunityId: '550e8400-e29b-41d4-a716-446655440001',
        first: 2,
      },
    });

    expect(firstPage.errors).toBeFalsy();
    expect(firstPage.data.opportunityMatches.edges).toHaveLength(2);
    expect(firstPage.data.opportunityMatches.pageInfo.hasNextPage).toBe(true);
    const firstUserIds = firstPage.data.opportunityMatches.edges.map(
      (e: { node: { userId: string } }) => e.node.userId,
    );
    const endCursor = firstPage.data.opportunityMatches.pageInfo.endCursor;

    // Get second page
    const secondPage = await client.query(GET_OPPORTUNITY_MATCHES_QUERY, {
      variables: {
        opportunityId: '550e8400-e29b-41d4-a716-446655440001',
        first: 10,
        after: endCursor,
      },
    });

    expect(secondPage.errors).toBeFalsy();
    expect(secondPage.data.opportunityMatches.edges).toHaveLength(1);
    expect(secondPage.data.opportunityMatches.pageInfo.hasNextPage).toBe(false);
    // Verify we got different results
    expect(firstUserIds).not.toContain(
      secondPage.data.opportunityMatches.edges[0].node.userId,
    );
    expect(secondPage.data.opportunityMatches.pageInfo.hasPreviousPage).toBe(
      true,
    );
  });

  it('should require authentication', async () => {
    await testQueryErrorCode(
      client,
      {
        query: GET_OPPORTUNITY_MATCHES_QUERY,
        variables: {
          opportunityId: '550e8400-e29b-41d4-a716-446655440001',
          first: 10,
        },
      },
      'UNAUTHENTICATED',
    );
  });

  it('should require permission to view opportunity', async () => {
    loggedUser = '3'; // User without permission

    await testQueryErrorCode(
      client,
      {
        query: GET_OPPORTUNITY_MATCHES_QUERY,
        variables: {
          opportunityId: '550e8400-e29b-41d4-a716-446655440001',
          first: 10,
        },
      },
      'FORBIDDEN',
    );
  });

  it('should return empty list for opportunity with no non-pending matches', async () => {
    loggedUser = '1';

    // Add permission for opportunity 3
    await saveFixtures(con, OpportunityUser, [
      {
        opportunityId: opportunitiesFixture[2].id,
        userId: usersFixture[0].id,
        type: OpportunityUserType.Recruiter,
      },
    ]);

    const res = await client.query(GET_OPPORTUNITY_MATCHES_QUERY, {
      variables: {
        opportunityId: '550e8400-e29b-41d4-a716-446655440003',
        first: 10,
      },
    });

    expect(res.errors).toBeFalsy();
    expect(res.data.opportunityMatches.edges).toHaveLength(0);
    expect(res.data.opportunityMatches.pageInfo.hasNextPage).toBe(false);
  });

  it('should not expose salaryExpectation to recruiters viewing other candidates', async () => {
    loggedUser = '1'; // Recruiter

    // Add salaryExpectation to user 2's candidate preferences
    await con.getRepository(UserCandidatePreference).update(
      { userId: usersFixture[1].id },
      {
        salaryExpectation: {
          min: 120000,
          period: SalaryPeriod.ANNUALLY,
        },
      },
    );

    const GET_OPPORTUNITY_MATCHES_WITH_SALARY_QUERY = /* GraphQL */ `
      query GetOpportunityMatchesWithSalary($opportunityId: ID!, $first: Int) {
        opportunityMatches(opportunityId: $opportunityId, first: $first) {
          edges {
            node {
              userId
              updatedAt
              candidatePreferences {
                status
                role
                salaryExpectation {
                  min
                  period
                }
              }
            }
          }
        }
      }
    `;

    const res = await client.query(GET_OPPORTUNITY_MATCHES_WITH_SALARY_QUERY, {
      variables: {
        opportunityId: '550e8400-e29b-41d4-a716-446655440001',
        first: 10,
      },
    });

    expect(res.errors).toBeFalsy();

    // Find the match for user 2 (candidate with salaryExpectation)
    const user2Match = res.data.opportunityMatches.edges.find(
      (e: { node: { userId: string } }) => e.node.userId === '2',
    );

    expect(user2Match).toBeDefined();
    expect(user2Match.node.candidatePreferences.role).toBe('Senior Developer');
    // salaryExpectation should be null for recruiter viewing another candidate
    expect(user2Match.node.candidatePreferences.salaryExpectation).toBeNull();
  });
});

describe('query userOpportunityMatches', () => {
  const GET_USER_OPPORTUNITY_MATCHES_QUERY = /* GraphQL */ `
    query GetUserOpportunityMatches($first: Int, $after: String) {
      userOpportunityMatches(first: $first, after: $after) {
        pageInfo {
          hasNextPage
          hasPreviousPage
          endCursor
          startCursor
        }
        edges {
          node {
            userId
            opportunityId
            status
            description {
              reasoning
            }
            screening {
              screening
              answer
            }
            feedback {
              screening
              answer
            }
            applicationRank {
              score
              description
              warmIntro
            }
            user {
              id
              name
            }
            candidatePreferences {
              status
              role
            }
            createdAt
            updatedAt
          }
        }
      }
    }
  `;

  it('should require authentication', async () => {
    await testQueryErrorCode(
      client,
      {
        query: GET_USER_OPPORTUNITY_MATCHES_QUERY,
        variables: {
          first: 10,
        },
      },
      'UNAUTHENTICATED',
    );
  });

  it('should return all matches for the authenticated user', async () => {
    loggedUser = '1';

    const res = await client.query(GET_USER_OPPORTUNITY_MATCHES_QUERY, {
      variables: {
        first: 10,
      },
    });

    expect(res.errors).toBeFalsy();
    expect(res.data.userOpportunityMatches.edges).toHaveLength(2);

    const opportunityIds = res.data.userOpportunityMatches.edges.map(
      (e: { node: { opportunityId: string } }) => e.node.opportunityId,
    );

    // User 1 has matches for opportunities 1 and 3
    expect(opportunityIds).toContain('550e8400-e29b-41d4-a716-446655440001');
    expect(opportunityIds).toContain('550e8400-e29b-41d4-a716-446655440003');

    // All matches should belong to user 1
    const userIds = res.data.userOpportunityMatches.edges.map(
      (e: { node: { userId: string } }) => e.node.userId,
    );
    expect(userIds.every((id: string) => id === '1')).toBe(true);
  });

  it('should return matches ordered by updatedAt DESC', async () => {
    loggedUser = '2';

    // Add more matches for user 2 with different updatedAt dates
    await saveFixtures(con, OpportunityMatch, [
      {
        opportunityId: '550e8400-e29b-41d4-a716-446655440002',
        userId: '2',
        status: OpportunityMatchStatus.Pending,
        description: { reasoning: 'Newer match' },
        screening: [],
        feedback: [],
        applicationRank: {},
        createdAt: new Date('2023-01-10'),
        updatedAt: new Date('2023-01-10'),
      },
    ]);

    const res = await client.query(GET_USER_OPPORTUNITY_MATCHES_QUERY, {
      variables: {
        first: 10,
      },
    });

    expect(res.errors).toBeFalsy();
    expect(res.data.userOpportunityMatches.edges).toHaveLength(2);

    const updatedDates = res.data.userOpportunityMatches.edges.map(
      (e: { node: { updatedAt: string } }) => new Date(e.node.updatedAt),
    );

    // Verify DESC ordering (most recent first)
    expect(updatedDates[0].getTime()).toBeGreaterThan(
      updatedDates[1].getTime(),
    );
  });

  it('should return different matches for different users', async () => {
    loggedUser = '2';

    const res = await client.query(GET_USER_OPPORTUNITY_MATCHES_QUERY, {
      variables: {
        first: 10,
      },
    });

    expect(res.errors).toBeFalsy();
    expect(res.data.userOpportunityMatches.edges).toHaveLength(1);

    const match = res.data.userOpportunityMatches.edges[0].node;
    expect(match.userId).toBe('2');
    expect(match.opportunityId).toBe('550e8400-e29b-41d4-a716-446655440001');
    expect(match.status).toBe('candidate_accepted');
    expect(match.description.reasoning).toBe('Accepted candidate');
  });

  it('should include all match statuses for the user', async () => {
    loggedUser = '1';

    const res = await client.query(GET_USER_OPPORTUNITY_MATCHES_QUERY, {
      variables: {
        first: 10,
      },
    });

    expect(res.errors).toBeFalsy();

    const statuses = res.data.userOpportunityMatches.edges.map(
      (e: { node: { status: string } }) => e.node.status,
    );

    // User 1 has two pending matches
    expect(statuses).toContain('pending');
  });

  it('should include screening, feedback, and application rank data', async () => {
    loggedUser = '1';

    const res = await client.query(GET_USER_OPPORTUNITY_MATCHES_QUERY, {
      variables: {
        first: 10,
      },
    });

    expect(res.errors).toBeFalsy();

    const matchWithData = res.data.userOpportunityMatches.edges.find(
      (e: { node: { opportunityId: string } }) =>
        e.node.opportunityId === '550e8400-e29b-41d4-a716-446655440001',
    );

    expect(matchWithData.node.screening).toEqual([
      { screening: 'What is your favorite language?', answer: 'TypeScript' },
    ]);

    expect(matchWithData.node.applicationRank).toEqual({
      score: 85,
      description: 'Strong candidate',
      warmIntro: null,
    });
  });

  it('should support pagination with first parameter', async () => {
    loggedUser = '1';

    const res = await client.query(GET_USER_OPPORTUNITY_MATCHES_QUERY, {
      variables: {
        first: 1,
      },
    });

    expect(res.errors).toBeFalsy();
    expect(res.data.userOpportunityMatches.edges).toHaveLength(1);
    expect(res.data.userOpportunityMatches.pageInfo.hasNextPage).toBe(true);
    expect(res.data.userOpportunityMatches.pageInfo.endCursor).toBeTruthy();
  });

  it('should support pagination with after cursor', async () => {
    loggedUser = '1';

    // Update one match to have a different updatedAt for proper pagination testing
    await con.getRepository(OpportunityMatch).update(
      {
        opportunityId: '550e8400-e29b-41d4-a716-446655440001',
        userId: '1',
      },
      {
        updatedAt: new Date('2023-01-08'),
      },
    );

    // Get first page
    const firstPage = await client.query(GET_USER_OPPORTUNITY_MATCHES_QUERY, {
      variables: {
        first: 1,
      },
    });

    expect(firstPage.errors).toBeFalsy();
    expect(firstPage.data.userOpportunityMatches.edges).toHaveLength(1);
    expect(firstPage.data.userOpportunityMatches.pageInfo.hasNextPage).toBe(
      true,
    );
    const firstOpportunityId =
      firstPage.data.userOpportunityMatches.edges[0].node.opportunityId;
    const endCursor = firstPage.data.userOpportunityMatches.pageInfo.endCursor;

    // Get second page
    const secondPage = await client.query(GET_USER_OPPORTUNITY_MATCHES_QUERY, {
      variables: {
        first: 10,
        after: endCursor,
      },
    });

    expect(secondPage.errors).toBeFalsy();
    expect(secondPage.data.userOpportunityMatches.edges).toHaveLength(1);
    expect(secondPage.data.userOpportunityMatches.pageInfo.hasNextPage).toBe(
      false,
    );
    // Verify we got different results
    expect(
      secondPage.data.userOpportunityMatches.edges[0].node.opportunityId,
    ).not.toBe(firstOpportunityId);
    expect(
      secondPage.data.userOpportunityMatches.pageInfo.hasPreviousPage,
    ).toBe(true);
  });

  it('should return empty list for user with no matches', async () => {
    loggedUser = '5'; // User with no matches

    const res = await client.query(GET_USER_OPPORTUNITY_MATCHES_QUERY, {
      variables: {
        first: 10,
      },
    });

    expect(res.errors).toBeFalsy();
    expect(res.data.userOpportunityMatches.edges).toHaveLength(0);
    expect(res.data.userOpportunityMatches.pageInfo.hasNextPage).toBe(false);
  });

  it('should include user data in the response', async () => {
    loggedUser = '1';

    const res = await client.query(GET_USER_OPPORTUNITY_MATCHES_QUERY, {
      variables: {
        first: 10,
      },
    });

    expect(res.errors).toBeFalsy();

    const firstMatch = res.data.userOpportunityMatches.edges[0].node;
    expect(firstMatch.user).toEqual({
      id: '1',
      name: 'Ido',
    });
  });

  it('should expose salaryExpectation to user viewing their own matches', async () => {
    loggedUser = '1';

    // Add salaryExpectation to user 1's candidate preferences
    await con.getRepository(UserCandidatePreference).upsert(
      {
        userId: '1',
        salaryExpectation: {
          min: 100000,
          period: SalaryPeriod.ANNUAL,
        },
      },
      {
        conflictPaths: ['userId'],
        skipUpdateIfNoValuesChanged: true,
      },
    );

    const GET_USER_MATCHES_WITH_SALARY_QUERY = /* GraphQL */ `
      query GetUserOpportunityMatchesWithSalary($first: Int) {
        userOpportunityMatches(first: $first) {
          edges {
            node {
              userId
              updatedAt
              candidatePreferences {
                status
                role
                salaryExpectation {
                  min
                  period
                }
              }
            }
          }
        }
      }
    `;

    const res = await client.query(GET_USER_MATCHES_WITH_SALARY_QUERY, {
      variables: {
        first: 10,
      },
    });

    expect(res.errors).toBeFalsy();

    const firstMatch = res.data.userOpportunityMatches.edges[0].node;
    expect(firstMatch.userId).toBe('1');
    expect(firstMatch.candidatePreferences.salaryExpectation).toEqual({
      min: 100000,
      period: 1, // ANNUAL
    });
  });

  it('should include opportunity details when requested', async () => {
    loggedUser = '1';

    const GET_USER_MATCHES_WITH_OPPORTUNITY_QUERY = /* GraphQL */ `
      query GetUserOpportunityMatchesWithOpportunity($first: Int) {
        userOpportunityMatches(first: $first) {
          edges {
            node {
              userId
              opportunityId
              status
              updatedAt
              opportunity {
                id
                title
                state
                location {
                  city
                  country
                }
                organization {
                  id
                  name
                }
              }
            }
          }
        }
      }
    `;

    const res = await client.query(GET_USER_MATCHES_WITH_OPPORTUNITY_QUERY, {
      variables: {
        first: 10,
      },
    });

    expect(res.errors).toBeFalsy();
    expect(res.data.userOpportunityMatches.edges).toHaveLength(2);

    const matchWithOpportunity = res.data.userOpportunityMatches.edges.find(
      (e: { node: { opportunityId: string } }) =>
        e.node.opportunityId === '550e8400-e29b-41d4-a716-446655440001',
    );

    expect(matchWithOpportunity.node.opportunity).toEqual({
      id: '550e8400-e29b-41d4-a716-446655440001',
      title: 'Senior Full Stack Developer',
      state: 2, // LIVE
      location: [
        {
          city: null,
          country: 'Norway',
        },
      ],
      organization: {
        id: '550e8400-e29b-41d4-a716-446655440000',
        name: 'Daily Dev Inc',
      },
    });
  });
});

describe('query getCandidatePreferences', () => {
  const QUERY = /* GraphQL */ `
    query GetCandidatePreferences {
      getCandidatePreferences {
        status
        cv {
          fileName
          lastModified
        }
        employmentAgreement {
          fileName
          lastModified
        }
        role
        roleType
        salaryExpectation {
          min
          period
        }
        location {
          city
          country
          subdivision
          continent
          type
        }
        locationType
        employmentType
        companySize
        companyStage
        customKeywords
        keywords {
          keyword
        }
      }
    }
  `;

  beforeEach(async () => {
    await saveFixtures(con, UserCandidatePreference, [
      {
        userId: '1',
        role: 'Full Stack Developer',
        cv: {
          blob: '1',
          contentType: 'application/pdf',
          fileName: 'cv.pdf',
          bucket: 'bucket-name',
          lastModified: new Date('2023-10-10T10:00:00Z'),
        },
        employmentAgreement: {
          blob: '2',
          contentType: 'application/pdf',
          fileName: 'employment-agreement.pdf',
          bucket: 'bucket-name',
          lastModified: new Date('2024-10-10T10:00:00Z'),
        },
        salaryExpectation: { min: '50000', period: SalaryPeriod.ANNUAL },
        location: [
          { country: 'Norway' },
          { city: 'London', country: 'UK', continent: 'Europe' },
        ],
        locationType: [LocationType.REMOTE, LocationType.HYBRID],
        employmentType: [
          EmploymentType.FULL_TIME,
          EmploymentType.PART_TIME,
          EmploymentType.CONTRACT,
        ],
        companyStage: [
          CompanyStage.SERIES_A,
          CompanyStage.SERIES_B,
          CompanyStage.GOVERNMENT,
        ],
        companySize: [
          CompanySize.COMPANY_SIZE_51_200,
          CompanySize.COMPANY_SIZE_201_500,
        ],
        customKeywords: true,
      },
      {
        userId: '2',
      },
    ]);

    await saveFixtures(con, UserCandidateKeyword, [
      {
        userId: '1',
        keyword: 'JavaScript',
      },
      {
        userId: '1',
        keyword: 'Zig',
      },
      {
        userId: '1',
        keyword: 'NATS',
      },
    ]);
  });

  it('should require authentication', async () => {
    await testQueryErrorCode(
      client,
      {
        query: QUERY,
      },
      'UNAUTHENTICATED',
    );
  });

  it('should return candidate preferences for authenticated user', async () => {
    loggedUser = '1';

    const res = await client.query(QUERY);

    expect(res.errors).toBeFalsy();
    expect(res.data.getCandidatePreferences).toMatchObject({
      status: 3,
      role: 'Full Stack Developer',
      roleType: 0.5,
      cv: {
        fileName: 'cv.pdf',
        lastModified: '2023-10-10T10:00:00.000Z',
      },
      employmentAgreement: {
        fileName: 'employment-agreement.pdf',
        lastModified: '2024-10-10T10:00:00.000Z',
      },
      salaryExpectation: {
        min: 50000,
        period: 1,
      },
      location: [
        { country: 'Norway' },
        { city: 'London', country: 'UK', continent: 'Europe' },
      ],
      locationType: [1, 3],
      employmentType: [1, 2, 3],
      companyStage: [3, 4, 10],
      companySize: [3, 4],
      customKeywords: true,
      keywords: expect.arrayContaining([
        { keyword: 'JavaScript' },
        { keyword: 'Zig' },
        { keyword: 'NATS' },
      ]),
    });
  });

  it('should return different candidate preferences for different authenticated user', async () => {
    loggedUser = '2';

    const res = await client.query(QUERY);

    expect(res.errors).toBeFalsy();
    expect(res.data.getCandidatePreferences).toEqual({
      status: 3,
      cv: {
        fileName: null,
        lastModified: null,
      },
      employmentAgreement: {
        fileName: null,
        lastModified: null,
      },
      role: null,
      roleType: 0.5,
      salaryExpectation: {
        min: null,
        period: null,
      },
      location: [],
      locationType: [1, 2, 3],
      employmentType: [1, 2, 3, 4],
      companySize: [1, 2, 3, 4, 5, 6, 7],
      companyStage: [1, 2, 3, 4, 5, 6, 7, 8, 9, 10],
      customKeywords: false,
      keywords: [],
    });
  });

  it('should return default candidate preferences when there are no existing preferences', async () => {
    loggedUser = '3';

    const res = await client.query(QUERY);

    expect(res.errors).toBeFalsy();
    expect(res.data.getCandidatePreferences).toEqual({
      status: 3,
      cv: {
        fileName: null,
        lastModified: null,
      },
      employmentAgreement: {
        fileName: null,
        lastModified: null,
      },
      role: null,
      roleType: 0.5,
      salaryExpectation: {
        min: null,
        period: null,
      },
      location: [],
      locationType: [1, 2, 3],
      employmentType: [1, 2, 3, 4],
      companySize: [1, 2, 3, 4, 5, 6, 7],
      companyStage: [1, 2, 3, 4, 5, 6, 7, 8, 9, 10],
      customKeywords: false,
      keywords: [],
    });
  });
});

describe('mutation updateCandidatePreferences', () => {
  const MUTATION = /* GraphQL */ `
    mutation UpdateCandidatePreferences(
      $status: ProtoEnumValue
      $role: String
      $roleType: Float
      $employmentType: [ProtoEnumValue]
      $salaryExpectation: SalaryExpectationInput
      $location: [LocationInput]
      $locationType: [ProtoEnumValue]
      $customKeywords: Boolean
    ) {
      updateCandidatePreferences(
        status: $status
        role: $role
        roleType: $roleType
        employmentType: $employmentType
        salaryExpectation: $salaryExpectation
        location: $location
        locationType: $locationType
        customKeywords: $customKeywords
      ) {
        _
      }
    }
  `;

  it('should require authentication', async () => {
    await testMutationErrorCode(
      client,
      {
        mutation: MUTATION,
      },
      'UNAUTHENTICATED',
    );
  });

  it('should update candidate preferences for authenticated user', async () => {
    loggedUser = '1';

    // Ensure no existing preferences
    expect(
      await con.getRepository(UserCandidatePreference).countBy({ userId: '1' }),
    ).toBe(0);

    const res = await client.mutate(MUTATION, {
      variables: {
        status: 2,
        role: 'Backend Developer',
        roleType: 1.0,
        employmentType: [1, 3],
        salaryExpectation: { min: 70000, period: 1 },
        location: [{ city: 'Berlin', country: 'Germany' }],
        locationType: [1, 2],
        customKeywords: true,
      },
    });

    expect(res.errors).toBeFalsy();
    expect(res.data.updateCandidatePreferences).toEqual({ _: true });

    const updated = await con
      .getRepository(UserCandidatePreference)
      .findOneBy({ userId: '1' });

    expect(updated).toMatchObject({
      userId: '1',
      status: 2,
      role: 'Backend Developer',
      roleType: 1.0,
      employmentType: [1, 3], // FULL_TIME, CONTRACT
      salaryExpectation: { min: '70000', period: 1 }, // ANNUAL
      location: [{ city: 'Berlin', country: 'Germany' }],
      locationType: [1, 2], // REMOTE, ONSITE
      customKeywords: true,
    });
  });

  it('should throw error on invalid proto enum values', async () => {
    loggedUser = '1';

    const res = await client.mutate(MUTATION, {
      variables: {
        status: 2000,
        employmentType: [300],
        salaryExpectation: { min: 70000, period: 800 },
        locationType: [90],
      },
    });

    expect(res.errors).toBeTruthy();
    expect(res.data.updateCandidatePreferences).toEqual(null);

    const extensions = res?.errors?.[0].extensions as unknown as ZodError;
    const errors = extensions.issues.map((issue) => [
      issue.message,
      issue.path[0],
    ]);

    expect(errors).toEqual(
      expect.arrayContaining([
        ['Invalid candidate status', 'status'],
        ['Invalid employment type', 'employmentType'],
        ['Invalid salary period', 'salaryExpectation'],
        ['Invalid location type', 'locationType'],
      ]),
    );

    expect(
      await con.getRepository(UserCandidatePreference).countBy({ userId: '1' }),
    ).toBe(0);
  });

  it('should throw error when given UNSPECIFIED proto enum value', async () => {
    loggedUser = '1';

    const res = await client.mutate(MUTATION, {
      variables: {
        status: 0,
        roleType: 0.6,
        employmentType: [0],
        salaryExpectation: { period: 0 },
        locationType: [0],
      },
    });

    expect(res.errors).toBeTruthy();
    expect(res.data.updateCandidatePreferences).toEqual(null);

    const extensions = res?.errors?.[0].extensions as unknown as ZodError;
    const errors = extensions.issues.map((issue) => [
      issue.message,
      issue.path[0],
    ]);

    expect(errors).toEqual(
      expect.arrayContaining([
        ['Invalid candidate status', 'status'],
        ['Invalid role type', 'roleType'],
        ['Invalid employment type', 'employmentType'],
        ['Invalid salary period', 'salaryExpectation'],
        ['Invalid location type', 'locationType'],
      ]),
    );

    expect(
      await con.getRepository(UserCandidatePreference).countBy({ userId: '1' }),
    ).toBe(0);
  });
});

describe('mutation saveOpportunityScreeningAnswers', () => {
  const MUTATION = /* GraphQL */ `
    mutation SaveOpportunityScreeningAnswers(
      $id: ID!
      $answers: [OpportunityScreeningAnswerInput!]!
    ) {
      saveOpportunityScreeningAnswers(id: $id, answers: $answers) {
        _
      }
    }
  `;

  it('should require authentication', async () => {
    await testMutationErrorCode(
      client,
      {
        mutation: MUTATION,
        variables: {
          id: '550e8400-e29b-41d4-a716-446655440001',
          answers: [
            {
              questionId: '750e8400-e29b-41d4-a716-446655440001',
              answer: 'JavaScript',
            },
            {
              questionId: '750e8400-e29b-41d4-a716-446655440002',
              answer: 'Built a full-stack app',
            },
          ],
        },
      },
      'UNAUTHENTICATED',
    );
  });

  it('should save screening answers for authenticated user', async () => {
    loggedUser = '1';

    const res = await client.mutate(MUTATION, {
      variables: {
        id: '550e8400-e29b-41d4-a716-446655440001',
        answers: [
          {
            questionId: '750e8400-e29b-41d4-a716-446655440001',
            answer: 'JavaScript',
          },
          {
            questionId: '750e8400-e29b-41d4-a716-446655440002',
            answer: 'Built a full-stack app',
          },
        ],
      },
    });

    expect(res.errors).toBeFalsy();
    expect(res.data.saveOpportunityScreeningAnswers).toEqual({ _: true });

    const match = await con.getRepository(OpportunityMatch).findOneByOrFail({
      opportunityId: '550e8400-e29b-41d4-a716-446655440001',
      userId: '1',
    });

    expect(match.screening).toEqual(
      expect.arrayContaining([
        {
          screening: 'What is your favorite programming language?',
          answer: 'JavaScript',
        },
        {
          screening: 'Describe a challenging project you worked on.',
          answer: 'Built a full-stack app',
        },
      ]),
    );
  });

  it('should return FORBIDDEN when match is not pending', async () => {
    loggedUser = '2';

    await testMutationErrorCode(
      client,
      {
        mutation: MUTATION,
        variables: {
          id: '550e8400-e29b-41d4-a716-446655440001',
          answers: [
            {
              questionId: '750e8400-e29b-41d4-a716-446655440001',
              answer: 'JavaScript',
            },
            {
              questionId: '750e8400-e29b-41d4-a716-446655440002',
              answer: 'Built a full-stack app',
            },
          ],
        },
      },
      'FORBIDDEN',
      'Access denied! Match is not pending',
    );
  });

  it('should return error when there are duplicate answers by questionId', async () => {
    loggedUser = '1';

    await testMutationErrorCode(
      client,
      {
        mutation: MUTATION,
        variables: {
          id: '550e8400-e29b-41d4-a716-446655440001',
          answers: [
            {
              questionId: '750e8400-e29b-41d4-a716-446655440001',
              answer: 'JavaScript',
            },
            {
              questionId: '750e8400-e29b-41d4-a716-446655440001',
              answer: 'Python',
            },
            {
              questionId: '750e8400-e29b-41d4-a716-446655440002',
              answer: 'Built a full-stack app',
            },
          ],
        },
      },
      'ZOD_VALIDATION_ERROR',
      'Validation error',
      (errors) => {
        const extensions = errors[0].extensions as unknown as ZodError;
        expect(extensions.issues.length).toEqual(1);
        expect(extensions.issues[0].code).toEqual('custom');
        expect(extensions.issues[0].message).toEqual(
          'Duplicate questionId 750e8400-e29b-41d4-a716-446655440001',
        );
      },
    );
  });

  it('should return error when the questionId does not belong to opportunity', async () => {
    loggedUser = '1';

    await testMutationErrorCode(
      client,
      {
        mutation: MUTATION,
        variables: {
          id: '550e8400-e29b-41d4-a716-446655440001',
          answers: [
            {
              questionId: '750e8400-e29b-41d4-a716-446655440001',
              answer: 'JavaScript',
            },
            {
              questionId: '750e8400-e29b-41d4-a716-446655440003',
              answer: 'Built a full-stack app',
            },
          ],
        },
      },
      'CONFLICT',
      'Question 750e8400-e29b-41d4-a716-446655440003 not found for opportunity',
    );
  });

  it('should return error when not enough answers are provided', async () => {
    loggedUser = '1';

    await testMutationErrorCode(
      client,
      {
        mutation: MUTATION,
        variables: {
          id: '550e8400-e29b-41d4-a716-446655440001',
          answers: [
            {
              questionId: '750e8400-e29b-41d4-a716-446655440001',
              answer: 'JavaScript',
            },
          ],
        },
      },
      'CONFLICT',
      'Number of answers (1) does not match the required questions',
    );
  });
});

describe('mutation saveOpportunityFeedbackAnswers', () => {
  const MUTATION = /* GraphQL */ `
    mutation SaveOpportunityFeedbackAnswers(
      $id: ID!
      $answers: [OpportunityScreeningAnswerInput!]!
    ) {
      saveOpportunityFeedbackAnswers(id: $id, answers: $answers) {
        _
      }
    }
  `;

  it('should require authentication', async () => {
    await testMutationErrorCode(
      client,
      {
        mutation: MUTATION,
        variables: {
          id: '550e8400-e29b-41d4-a716-446655440001',
          answers: [
            {
              questionId: '850e8400-e29b-41d4-a716-446655440001',
              answer: 'From a friend',
            },
          ],
        },
      },
      'UNAUTHENTICATED',
    );
  });

  it('should save feedback answers for authenticated user', async () => {
    loggedUser = '1';

    const res = await client.mutate(MUTATION, {
      variables: {
        id: '550e8400-e29b-41d4-a716-446655440001',
        answers: [
          {
            questionId: '850e8400-e29b-41d4-a716-446655440001',
            answer: 'From a friend',
          },
          {
            questionId: '850e8400-e29b-41d4-a716-446655440002',
            answer: 'The company culture',
          },
        ],
      },
    });

    expect(res.errors).toBeFalsy();
    expect(res.data.saveOpportunityFeedbackAnswers).toEqual({ _: true });

    const match = await con.getRepository(OpportunityMatch).findOneByOrFail({
      opportunityId: '550e8400-e29b-41d4-a716-446655440001',
      userId: '1',
    });

    expect(match.feedback).toEqual(
      expect.arrayContaining([
        {
          screening: 'How did you hear about this opportunity?',
          answer: 'From a friend',
        },
        {
          screening: 'What interests you most about this role?',
          answer: 'The company culture',
        },
      ]),
    );
  });

  it('should allow partial feedback answers since they are optional', async () => {
    loggedUser = '1';

    const res = await client.mutate(MUTATION, {
      variables: {
        id: '550e8400-e29b-41d4-a716-446655440001',
        answers: [
          {
            questionId: '850e8400-e29b-41d4-a716-446655440001',
            answer: 'From LinkedIn',
          },
        ],
      },
    });

    expect(res.errors).toBeFalsy();
    expect(res.data.saveOpportunityFeedbackAnswers).toEqual({ _: true });

    const match = await con.getRepository(OpportunityMatch).findOneByOrFail({
      opportunityId: '550e8400-e29b-41d4-a716-446655440001',
      userId: '1',
    });

    expect(match.feedback).toEqual([
      {
        screening: 'How did you hear about this opportunity?',
        answer: 'From LinkedIn',
      },
    ]);
  });

  it('should allow empty feedback answers since they are optional', async () => {
    loggedUser = '1';

    const res = await client.mutate(MUTATION, {
      variables: {
        id: '550e8400-e29b-41d4-a716-446655440001',
        answers: [],
      },
    });

    expect(res.errors).toBeFalsy();
    expect(res.data.saveOpportunityFeedbackAnswers).toEqual({ _: true });

    const match = await con.getRepository(OpportunityMatch).findOneByOrFail({
      opportunityId: '550e8400-e29b-41d4-a716-446655440001',
      userId: '1',
    });

    expect(match.feedback).toEqual([]);
  });

  it('should return FORBIDDEN when match does not exist', async () => {
    loggedUser = '3';

    await testMutationErrorCode(
      client,
      {
        mutation: MUTATION,
        variables: {
          id: '550e8400-e29b-41d4-a716-446655440002',
          answers: [
            {
              questionId: '850e8400-e29b-41d4-a716-446655440001',
              answer: 'From a friend',
            },
          ],
        },
      },
      'FORBIDDEN',
      'Access denied! No match found',
    );
  });

  it('should return error when there are duplicate answers by questionId', async () => {
    loggedUser = '1';

    await testMutationErrorCode(
      client,
      {
        mutation: MUTATION,
        variables: {
          id: '550e8400-e29b-41d4-a716-446655440001',
          answers: [
            {
              questionId: '850e8400-e29b-41d4-a716-446655440001',
              answer: 'From a friend',
            },
            {
              questionId: '850e8400-e29b-41d4-a716-446655440001',
              answer: 'From LinkedIn',
            },
          ],
        },
      },
      'ZOD_VALIDATION_ERROR',
      'Validation error',
      (errors) => {
        const extensions = errors[0].extensions as unknown as ZodError;
        expect(extensions.issues.length).toEqual(1);
        expect(extensions.issues[0].code).toEqual('custom');
        expect(extensions.issues[0].message).toEqual(
          'Duplicate questionId 850e8400-e29b-41d4-a716-446655440001',
        );
      },
    );
  });

  it('should return error when the questionId does not belong to opportunity', async () => {
    loggedUser = '1';

    await testMutationErrorCode(
      client,
      {
        mutation: MUTATION,
        variables: {
          id: '550e8400-e29b-41d4-a716-446655440001',
          answers: [
            {
              questionId: '750e8400-e29b-41d4-a716-446655440003',
              answer: 'Invalid question',
            },
          ],
        },
      },
      'CONFLICT',
      'Question 750e8400-e29b-41d4-a716-446655440003 not found for opportunity',
    );
  });
});

describe('mutation acceptOpportunityMatch', () => {
  const MUTATION = /* GraphQL */ `
    mutation AcceptOpportunityMatch($id: ID!) {
      acceptOpportunityMatch(id: $id) {
        _
      }
    }
  `;

  it('should require authentication', async () => {
    await testMutationErrorCode(
      client,
      {
        mutation: MUTATION,
        variables: {
          id: '550e8400-e29b-41d4-a716-446655440001',
        },
      },
      'UNAUTHENTICATED',
    );
  });

  it('should accept opportunity match for authenticated user', async () => {
    loggedUser = '1';

    expect(
      await con.getRepository(OpportunityMatch).countBy({
        opportunityId: '550e8400-e29b-41d4-a716-446655440001',
        userId: '1',
        status: OpportunityMatchStatus.Pending,
      }),
    ).toEqual(1);

    const res = await client.mutate(MUTATION, {
      variables: {
        id: '550e8400-e29b-41d4-a716-446655440001',
      },
    });

    expect(res.errors).toBeFalsy();
    expect(res.data.acceptOpportunityMatch).toEqual({ _: true });

    expect(
      await con.getRepository(OpportunityMatch).countBy({
        opportunityId: '550e8400-e29b-41d4-a716-446655440001',
        userId: '1',
        status: OpportunityMatchStatus.CandidateAccepted,
      }),
    ).toEqual(1);
  });

  it('should clear alert when accepting opportunity match', async () => {
    loggedUser = '1';

    await saveFixtures(con, Alerts, [
      {
        userId: '1',
        opportunityId: '550e8400-e29b-41d4-a716-446655440001',
      },
    ]);

    const res = await client.mutate(MUTATION, {
      variables: {
        id: '550e8400-e29b-41d4-a716-446655440001',
      },
    });

    expect(res.errors).toBeFalsy();
    expect(res.data.acceptOpportunityMatch).toEqual({ _: true });

    expect(
      await con.getRepository(Alerts).countBy({
        userId: '1',
        opportunityId: '550e8400-e29b-41d4-a716-446655440001',
      }),
    ).toEqual(0);
    expect(
      await con
        .getRepository(Alerts)
        .countBy({ userId: '1', opportunityId: IsNull() }),
    ).toEqual(1);
  });

  it('should return error when the match is not pending', async () => {
    loggedUser = '2';

    await testMutationErrorCode(
      client,
      {
        mutation: MUTATION,
        variables: {
          id: '550e8400-e29b-41d4-a716-446655440001',
        },
      },
      'FORBIDDEN',
      'Access denied! Match is not pending',
    );
  });
});

describe('mutation rejectOpportunityMatch', () => {
  const MUTATION = /* GraphQL */ `
    mutation RejectOpportunityMatch($id: ID!) {
      rejectOpportunityMatch(id: $id) {
        _
      }
    }
  `;

  it('should require authentication', async () => {
    await testMutationErrorCode(
      client,
      {
        mutation: MUTATION,
        variables: {
          id: '550e8400-e29b-41d4-a716-446655440001',
        },
      },
      'UNAUTHENTICATED',
    );
  });

  it('should accept opportunity match for authenticated user', async () => {
    loggedUser = '1';

    expect(
      await con.getRepository(OpportunityMatch).countBy({
        opportunityId: '550e8400-e29b-41d4-a716-446655440001',
        userId: '1',
        status: OpportunityMatchStatus.Pending,
      }),
    ).toEqual(1);

    const res = await client.mutate(MUTATION, {
      variables: {
        id: '550e8400-e29b-41d4-a716-446655440001',
      },
    });

    expect(res.errors).toBeFalsy();
    expect(res.data.rejectOpportunityMatch).toEqual({ _: true });

    expect(
      await con.getRepository(OpportunityMatch).countBy({
        opportunityId: '550e8400-e29b-41d4-a716-446655440001',
        userId: '1',
        status: OpportunityMatchStatus.CandidateRejected,
      }),
    ).toEqual(1);
  });

  it('should clear alert when rejecting opportunity match', async () => {
    loggedUser = '1';

    await saveFixtures(con, Alerts, [
      {
        userId: '1',
        opportunityId: '550e8400-e29b-41d4-a716-446655440001',
      },
    ]);

    const res = await client.mutate(MUTATION, {
      variables: {
        id: '550e8400-e29b-41d4-a716-446655440001',
      },
    });

    expect(res.errors).toBeFalsy();
    expect(res.data.rejectOpportunityMatch).toEqual({ _: true });

    expect(
      await con.getRepository(Alerts).countBy({
        userId: '1',
        opportunityId: '550e8400-e29b-41d4-a716-446655440001',
      }),
    ).toEqual(0);
    expect(
      await con
        .getRepository(Alerts)
        .countBy({ userId: '1', opportunityId: IsNull() }),
    ).toEqual(1);
  });

  it('should return error when the match is not pending', async () => {
    loggedUser = '2';

    await testMutationErrorCode(
      client,
      {
        mutation: MUTATION,
        variables: {
          id: '550e8400-e29b-41d4-a716-446655440001',
        },
      },
      'FORBIDDEN',
      'Access denied! Match is not pending',
    );
  });
});

describe('mutation recruiterAcceptOpportunityMatch', () => {
  const MUTATION = /* GraphQL */ `
    mutation RecruiterAcceptOpportunityMatch(
      $opportunityId: ID!
      $candidateUserId: ID!
    ) {
      recruiterAcceptOpportunityMatch(
        opportunityId: $opportunityId
        candidateUserId: $candidateUserId
      ) {
        _
      }
    }
  `;

  it('should require authentication', async () => {
    await testMutationErrorCode(
      client,
      {
        mutation: MUTATION,
        variables: {
          opportunityId: '550e8400-e29b-41d4-a716-446655440001',
          candidateUserId: '2',
        },
      },
      'UNAUTHENTICATED',
    );
  });

  it('should accept candidate match for authenticated recruiter', async () => {
    loggedUser = '1';

    // Add recruiter permission
    await saveFixtures(con, OpportunityUser, [
      {
        opportunityId: opportunitiesFixture[0].id,
        userId: usersFixture[0].id,
        type: OpportunityUserType.Recruiter,
      },
    ]);

    const res = await client.mutate(MUTATION, {
      variables: {
        opportunityId: '550e8400-e29b-41d4-a716-446655440001',
        candidateUserId: '2',
      },
    });

    expect(res.errors).toBeFalsy();
    expect(res.data.recruiterAcceptOpportunityMatch).toEqual({ _: true });

    const match = await con.getRepository(OpportunityMatch).findOneByOrFail({
      opportunityId: '550e8400-e29b-41d4-a716-446655440001',
      userId: '2',
    });
    expect(match.status).toBe(OpportunityMatchStatus.RecruiterAccepted);
  });

  it('should return error when user is not a recruiter', async () => {
    loggedUser = '3'; // Not a recruiter

    await testMutationErrorCode(
      client,
      {
        mutation: MUTATION,
        variables: {
          opportunityId: '550e8400-e29b-41d4-a716-446655440001',
          candidateUserId: '2',
        },
      },
      'FORBIDDEN',
    );
  });

  it('should return error when match is not candidate_accepted', async () => {
    loggedUser = '1';

    await saveFixtures(con, OpportunityUser, [
      {
        opportunityId: opportunitiesFixture[0].id,
        userId: usersFixture[0].id,
        type: OpportunityUserType.Recruiter,
      },
    ]);

    await testMutationErrorCode(
      client,
      {
        mutation: MUTATION,
        variables: {
          opportunityId: '550e8400-e29b-41d4-a716-446655440001',
          candidateUserId: '1', // This user has status pending
        },
      },
      'FORBIDDEN',
      'Access denied! Match must be in candidate_accepted status',
    );
  });

  it('should return error when match does not exist', async () => {
    loggedUser = '1';

    await saveFixtures(con, OpportunityUser, [
      {
        opportunityId: opportunitiesFixture[0].id,
        userId: usersFixture[0].id,
        type: OpportunityUserType.Recruiter,
      },
    ]);

    await testMutationErrorCode(
      client,
      {
        mutation: MUTATION,
        variables: {
          opportunityId: '550e8400-e29b-41d4-a716-446655440001',
          candidateUserId: '999', // Non-existent user
        },
      },
      'FORBIDDEN',
      'Access denied! No match found',
    );
  });

  it('should not allow accepting an already accepted match', async () => {
    loggedUser = '1';

    await saveFixtures(con, OpportunityUser, [
      {
        opportunityId: opportunitiesFixture[0].id,
        userId: usersFixture[0].id,
        type: OpportunityUserType.Recruiter,
      },
    ]);

    // Add a match that's already recruiter accepted
    await saveFixtures(con, OpportunityMatch, [
      {
        opportunityId: opportunitiesFixture[0].id,
        userId: '4',
        status: OpportunityMatchStatus.RecruiterAccepted,
        description: { reasoning: 'Already accepted' },
      },
    ]);

    await testMutationErrorCode(
      client,
      {
        mutation: MUTATION,
        variables: {
          opportunityId: '550e8400-e29b-41d4-a716-446655440001',
          candidateUserId: '4',
        },
      },
      'FORBIDDEN',
      'Access denied! Match must be in candidate_accepted status',
    );
  });

  it('should not allow accepting an already rejected match', async () => {
    loggedUser = '1';

    await saveFixtures(con, OpportunityUser, [
      {
        opportunityId: opportunitiesFixture[0].id,
        userId: usersFixture[0].id,
        type: OpportunityUserType.Recruiter,
      },
    ]);

    await testMutationErrorCode(
      client,
      {
        mutation: MUTATION,
        variables: {
          opportunityId: '550e8400-e29b-41d4-a716-446655440001',
          candidateUserId: '3', // This user has recruiter_rejected status
        },
      },
      'FORBIDDEN',
      'Access denied! Match must be in candidate_accepted status',
    );
  });

  it('should allow team members to accept matches', async () => {
    loggedUser = '1';
    isTeamMember = true;

    const res = await client.mutate(MUTATION, {
      variables: {
        opportunityId: '550e8400-e29b-41d4-a716-446655440001',
        candidateUserId: '2',
      },
    });

    expect(res.errors).toBeFalsy();
    expect(res.data.recruiterAcceptOpportunityMatch).toEqual({ _: true });

    const match = await con.getRepository(OpportunityMatch).findOneByOrFail({
      opportunityId: '550e8400-e29b-41d4-a716-446655440001',
      userId: '2',
    });
    expect(match.status).toBe(OpportunityMatchStatus.RecruiterAccepted);

    isTeamMember = false;
  });

  it('should work for different recruiters on the same opportunity', async () => {
    loggedUser = '3';

    // Add user 3 as a recruiter for opportunity 1
    await saveFixtures(con, OpportunityUser, [
      {
        opportunityId: opportunitiesFixture[0].id,
        userId: usersFixture[2].id, // User 3
        type: OpportunityUserType.Recruiter,
      },
    ]);

    // Add a new candidate match that's accepted by candidate
    await saveFixtures(con, OpportunityMatch, [
      {
        opportunityId: opportunitiesFixture[0].id,
        userId: '4',
        status: OpportunityMatchStatus.CandidateAccepted,
        description: { reasoning: 'New candidate' },
        screening: [],
        feedback: [],
        applicationRank: {},
      },
    ]);

    const res = await client.mutate(MUTATION, {
      variables: {
        opportunityId: '550e8400-e29b-41d4-a716-446655440001',
        candidateUserId: '4',
      },
    });

    expect(res.errors).toBeFalsy();
    expect(res.data.recruiterAcceptOpportunityMatch).toEqual({ _: true });

    const match = await con.getRepository(OpportunityMatch).findOneByOrFail({
      opportunityId: '550e8400-e29b-41d4-a716-446655440001',
      userId: '4',
    });
    expect(match.status).toBe(OpportunityMatchStatus.RecruiterAccepted);
  });

  it('should verify status transition from candidate_accepted to recruiter_accepted', async () => {
    loggedUser = '1';

    await saveFixtures(con, OpportunityUser, [
      {
        opportunityId: opportunitiesFixture[0].id,
        userId: usersFixture[0].id,
        type: OpportunityUserType.Recruiter,
      },
    ]);

    // Verify initial status
    let match = await con.getRepository(OpportunityMatch).findOneByOrFail({
      opportunityId: '550e8400-e29b-41d4-a716-446655440001',
      userId: '2',
    });
    expect(match.status).toBe(OpportunityMatchStatus.CandidateAccepted);

    // Accept the match
    const res = await client.mutate(MUTATION, {
      variables: {
        opportunityId: '550e8400-e29b-41d4-a716-446655440001',
        candidateUserId: '2',
      },
    });

    expect(res.errors).toBeFalsy();

    // Verify status changed
    match = await con.getRepository(OpportunityMatch).findOneByOrFail({
      opportunityId: '550e8400-e29b-41d4-a716-446655440001',
      userId: '2',
    });
    expect(match.status).toBe(OpportunityMatchStatus.RecruiterAccepted);
  });
});

describe('mutation recruiterRejectOpportunityMatch', () => {
  const MUTATION = /* GraphQL */ `
    mutation RecruiterRejectOpportunityMatch(
      $opportunityId: ID!
      $candidateUserId: ID!
    ) {
      recruiterRejectOpportunityMatch(
        opportunityId: $opportunityId
        candidateUserId: $candidateUserId
      ) {
        _
      }
    }
  `;

  it('should require authentication', async () => {
    await testMutationErrorCode(
      client,
      {
        mutation: MUTATION,
        variables: {
          opportunityId: '550e8400-e29b-41d4-a716-446655440001',
          candidateUserId: '2',
        },
      },
      'UNAUTHENTICATED',
    );
  });

  it('should reject candidate match for authenticated recruiter', async () => {
    loggedUser = '1';

    // Add recruiter permission
    await saveFixtures(con, OpportunityUser, [
      {
        opportunityId: opportunitiesFixture[0].id,
        userId: usersFixture[0].id,
        type: OpportunityUserType.Recruiter,
      },
    ]);

    const res = await client.mutate(MUTATION, {
      variables: {
        opportunityId: '550e8400-e29b-41d4-a716-446655440001',
        candidateUserId: '2',
      },
    });

    expect(res.errors).toBeFalsy();
    expect(res.data.recruiterRejectOpportunityMatch).toEqual({ _: true });

    const match = await con.getRepository(OpportunityMatch).findOneByOrFail({
      opportunityId: '550e8400-e29b-41d4-a716-446655440001',
      userId: '2',
    });
    expect(match.status).toBe(OpportunityMatchStatus.RecruiterRejected);
  });

  it('should return error when user is not a recruiter', async () => {
    loggedUser = '3'; // Not a recruiter

    await testMutationErrorCode(
      client,
      {
        mutation: MUTATION,
        variables: {
          opportunityId: '550e8400-e29b-41d4-a716-446655440001',
          candidateUserId: '2',
        },
      },
      'FORBIDDEN',
    );
  });

  it('should return error when match is not candidate_accepted', async () => {
    loggedUser = '1';

    await saveFixtures(con, OpportunityUser, [
      {
        opportunityId: opportunitiesFixture[0].id,
        userId: usersFixture[0].id,
        type: OpportunityUserType.Recruiter,
      },
    ]);

    await testMutationErrorCode(
      client,
      {
        mutation: MUTATION,
        variables: {
          opportunityId: '550e8400-e29b-41d4-a716-446655440001',
          candidateUserId: '1', // This user has status pending
        },
      },
      'FORBIDDEN',
      'Access denied! Match must be in candidate_accepted status',
    );
  });

  it('should return error when match does not exist', async () => {
    loggedUser = '1';

    await saveFixtures(con, OpportunityUser, [
      {
        opportunityId: opportunitiesFixture[0].id,
        userId: usersFixture[0].id,
        type: OpportunityUserType.Recruiter,
      },
    ]);

    await testMutationErrorCode(
      client,
      {
        mutation: MUTATION,
        variables: {
          opportunityId: '550e8400-e29b-41d4-a716-446655440001',
          candidateUserId: '999', // Non-existent user
        },
      },
      'FORBIDDEN',
      'Access denied! No match found',
    );
  });

  it('should not allow rejecting an already rejected match', async () => {
    loggedUser = '1';

    await saveFixtures(con, OpportunityUser, [
      {
        opportunityId: opportunitiesFixture[0].id,
        userId: usersFixture[0].id,
        type: OpportunityUserType.Recruiter,
      },
    ]);

    await testMutationErrorCode(
      client,
      {
        mutation: MUTATION,
        variables: {
          opportunityId: '550e8400-e29b-41d4-a716-446655440001',
          candidateUserId: '3', // This user has recruiter_rejected status
        },
      },
      'FORBIDDEN',
      'Access denied! Match must be in candidate_accepted status',
    );
  });

  it('should not allow rejecting an already accepted match', async () => {
    loggedUser = '1';

    await saveFixtures(con, OpportunityUser, [
      {
        opportunityId: opportunitiesFixture[0].id,
        userId: usersFixture[0].id,
        type: OpportunityUserType.Recruiter,
      },
    ]);

    // Add a match that's already recruiter accepted
    await saveFixtures(con, OpportunityMatch, [
      {
        opportunityId: opportunitiesFixture[0].id,
        userId: '4',
        status: OpportunityMatchStatus.RecruiterAccepted,
        description: { reasoning: 'Already accepted' },
      },
    ]);

    await testMutationErrorCode(
      client,
      {
        mutation: MUTATION,
        variables: {
          opportunityId: '550e8400-e29b-41d4-a716-446655440001',
          candidateUserId: '4',
        },
      },
      'FORBIDDEN',
      'Access denied! Match must be in candidate_accepted status',
    );
  });

  it('should allow team members to reject matches', async () => {
    loggedUser = '1';
    isTeamMember = true;

    const res = await client.mutate(MUTATION, {
      variables: {
        opportunityId: '550e8400-e29b-41d4-a716-446655440001',
        candidateUserId: '2',
      },
    });

    expect(res.errors).toBeFalsy();
    expect(res.data.recruiterRejectOpportunityMatch).toEqual({ _: true });

    const match = await con.getRepository(OpportunityMatch).findOneByOrFail({
      opportunityId: '550e8400-e29b-41d4-a716-446655440001',
      userId: '2',
    });
    expect(match.status).toBe(OpportunityMatchStatus.RecruiterRejected);

    isTeamMember = false;
  });

  it('should work for different recruiters on the same opportunity', async () => {
    loggedUser = '3';

    // Add user 3 as a recruiter for opportunity 1
    await saveFixtures(con, OpportunityUser, [
      {
        opportunityId: opportunitiesFixture[0].id,
        userId: usersFixture[2].id, // User 3
        type: OpportunityUserType.Recruiter,
      },
    ]);

    // Add a new candidate match that's accepted by candidate
    await saveFixtures(con, OpportunityMatch, [
      {
        opportunityId: opportunitiesFixture[0].id,
        userId: '4',
        status: OpportunityMatchStatus.CandidateAccepted,
        description: { reasoning: 'New candidate' },
        screening: [],
        feedback: [],
        applicationRank: {},
      },
    ]);

    const res = await client.mutate(MUTATION, {
      variables: {
        opportunityId: '550e8400-e29b-41d4-a716-446655440001',
        candidateUserId: '4',
      },
    });

    expect(res.errors).toBeFalsy();
    expect(res.data.recruiterRejectOpportunityMatch).toEqual({ _: true });

    const match = await con.getRepository(OpportunityMatch).findOneByOrFail({
      opportunityId: '550e8400-e29b-41d4-a716-446655440001',
      userId: '4',
    });
    expect(match.status).toBe(OpportunityMatchStatus.RecruiterRejected);
  });

  it('should verify status transition from candidate_accepted to recruiter_rejected', async () => {
    loggedUser = '1';

    await saveFixtures(con, OpportunityUser, [
      {
        opportunityId: opportunitiesFixture[0].id,
        userId: usersFixture[0].id,
        type: OpportunityUserType.Recruiter,
      },
    ]);

    // Verify initial status
    let match = await con.getRepository(OpportunityMatch).findOneByOrFail({
      opportunityId: '550e8400-e29b-41d4-a716-446655440001',
      userId: '2',
    });
    expect(match.status).toBe(OpportunityMatchStatus.CandidateAccepted);

    // Reject the match
    const res = await client.mutate(MUTATION, {
      variables: {
        opportunityId: '550e8400-e29b-41d4-a716-446655440001',
        candidateUserId: '2',
      },
    });

    expect(res.errors).toBeFalsy();

    // Verify status changed
    match = await con.getRepository(OpportunityMatch).findOneByOrFail({
      opportunityId: '550e8400-e29b-41d4-a716-446655440001',
      userId: '2',
    });
    expect(match.status).toBe(OpportunityMatchStatus.RecruiterRejected);
  });
});

describe('mutation candidateAddKeywords', () => {
  const MUTATION = /* GraphQL */ `
    mutation CandidateAddKeywords($keywords: [String!]!) {
      candidateAddKeywords(keywords: $keywords) {
        _
      }
    }
  `;

  it('should require authentication', async () => {
    await testMutationErrorCode(
      client,
      {
        mutation: MUTATION,
        variables: { keywords: ['NewKeyword'] },
      },
      'UNAUTHENTICATED',
    );
  });

  it('should add keyword to candidate profile', async () => {
    loggedUser = '1';

    expect(
      await con.getRepository(UserCandidateKeyword).countBy({ userId: '1' }),
    ).toBe(0);

    const res = await client.mutate(MUTATION, {
      variables: { keywords: ['  NewKeyword  '] },
    });

    expect(res.errors).toBeFalsy();
    expect(res.data.candidateAddKeywords).toEqual({ _: true });

    expect(
      await con.getRepository(UserCandidateKeyword).findBy({ userId: '1' }),
    ).toEqual([
      {
        userId: '1',
        keyword: 'NewKeyword',
      },
    ]);
  });

  it('should not add duplicate keyword to candidate profile', async () => {
    loggedUser = '1';

    await con.getRepository(UserCandidateKeyword).insert({
      userId: '1',
      keyword: 'ExistingKeyword',
    });

    expect(
      await con.getRepository(UserCandidateKeyword).countBy({ userId: '1' }),
    ).toBe(1);

    const res = await client.mutate(MUTATION, {
      variables: { keywords: ['  ExistingKeyword  '] },
    });

    expect(res.errors).toBeFalsy();
    expect(res.data.candidateAddKeywords).toEqual({ _: true });

    expect(
      await con.getRepository(UserCandidateKeyword).findBy({ userId: '1' }),
    ).toEqual([
      {
        userId: '1',
        keyword: 'ExistingKeyword',
      },
    ]);
  });

  it('should add multiple keywords to candidate profile', async () => {
    loggedUser = '1';

    expect(
      await con.getRepository(UserCandidateKeyword).countBy({ userId: '1' }),
    ).toBe(0);

    const res = await client.mutate(MUTATION, {
      variables: { keywords: ['Keyword1', '  Keyword2  ', 'Keyword3'] },
    });

    expect(res.errors).toBeFalsy();
    expect(res.data.candidateAddKeywords).toEqual({ _: true });

    expect(
      await con.getRepository(UserCandidateKeyword).findBy({ userId: '1' }),
    ).toEqual(
      expect.arrayContaining([
        { userId: '1', keyword: 'Keyword1' },
        { userId: '1', keyword: 'Keyword2' },
        { userId: '1', keyword: 'Keyword3' },
      ]),
    );
  });

  it('should return error on empty keyword', async () => {
    loggedUser = '1';

    await testMutationErrorCode(
      client,
      {
        mutation: MUTATION,
        variables: { keywords: ['   '] },
      },
      'ZOD_VALIDATION_ERROR',
      'Validation error',
      (errors) => {
        const extensions = errors[0].extensions as unknown as ZodError;
        expect(extensions.issues.length).toEqual(1);
        expect(extensions.issues[0].code).toEqual('too_small');
        expect(extensions.issues[0].message).toEqual('Keyword cannot be empty');
      },
    );

    expect(
      await con.getRepository(UserCandidateKeyword).countBy({ userId: '1' }),
    ).toBe(0);
  });

  it('should return error when no keywords', async () => {
    loggedUser = '1';

    await testMutationErrorCode(
      client,
      {
        mutation: MUTATION,
        variables: {
          keywords: [],
        },
      },
      'ZOD_VALIDATION_ERROR',
      'Validation error',
      (errors) => {
        const extensions = errors[0].extensions as unknown as ZodError;
        expect(extensions.issues.length).toEqual(1);
        expect(extensions.issues[0].code).toEqual('too_small');
        expect(extensions.issues[0].message).toEqual(
          'At least one keyword is required',
        );
      },
    );

    expect(
      await con.getRepository(UserCandidateKeyword).countBy({ userId: '1' }),
    ).toBe(0);
  });

  it('should return error on too many keywords', async () => {
    loggedUser = '1';

    await testMutationErrorCode(
      client,
      {
        mutation: MUTATION,
        variables: {
          keywords: Array.from({ length: 101 }, (_, i) => `keyword-${i}`),
        },
      },
      'ZOD_VALIDATION_ERROR',
      'Validation error',
      (errors) => {
        const extensions = errors[0].extensions as unknown as ZodError;
        expect(extensions.issues.length).toEqual(1);
        expect(extensions.issues[0].code).toEqual('too_big');
        expect(extensions.issues[0].message).toEqual(
          'Too many keywords provided',
        );
      },
    );

    expect(
      await con.getRepository(UserCandidateKeyword).countBy({ userId: '1' }),
    ).toBe(0);
  });
});

describe('mutation candidateRemoveKeywords', () => {
  const MUTATION = /* GraphQL */ `
    mutation CandidateRemoveKeywords($keywords: [String!]!) {
      candidateRemoveKeywords(keywords: $keywords) {
        _
      }
    }
  `;

  it('should require authentication', async () => {
    await testMutationErrorCode(
      client,
      {
        mutation: MUTATION,
        variables: { keywords: ['SomeKeyword'] },
      },
      'UNAUTHENTICATED',
    );
  });

  it('should remove keyword from candidate profile', async () => {
    loggedUser = '1';

    await con.getRepository(UserCandidateKeyword).insert({
      userId: '1',
      keyword: 'RemoveMe',
    });

    expect(
      await con.getRepository(UserCandidateKeyword).countBy({ userId: '1' }),
    ).toBe(1);

    const res = await client.mutate(MUTATION, {
      variables: { keywords: ['   RemoveMe   '] },
    });

    expect(res.errors).toBeFalsy();
    expect(res.data.candidateRemoveKeywords).toEqual({ _: true });

    expect(
      await con.getRepository(UserCandidateKeyword).findBy({ userId: '1' }),
    ).toEqual([]);
  });

  it('should be idempotent if keyword does not exist', async () => {
    loggedUser = '1';

    expect(
      await con.getRepository(UserCandidateKeyword).countBy({ userId: '1' }),
    ).toBe(0);

    const res = await client.mutate(MUTATION, {
      variables: { keywords: ['NonExistingKeyword'] },
    });

    expect(res.errors).toBeFalsy();
    expect(res.data.candidateRemoveKeywords).toEqual({ _: true });

    expect(
      await con.getRepository(UserCandidateKeyword).countBy({ userId: '1' }),
    ).toBe(0);
  });

  it('should remove multiple keywords from candidate profile', async () => {
    loggedUser = '1';

    await con.getRepository(UserCandidateKeyword).insert([
      { userId: '1', keyword: 'Keyword1' },
      { userId: '1', keyword: 'Keyword2' },
      { userId: '1', keyword: 'Keyword3' },
      { userId: '1', keyword: 'Keyword4' },
    ]);

    expect(
      await con.getRepository(UserCandidateKeyword).countBy({ userId: '1' }),
    ).toBe(4);

    const res = await client.mutate(MUTATION, {
      variables: { keywords: ['Keyword1', '  Keyword2  ', 'Keyword3'] },
    });

    expect(res.errors).toBeFalsy();
    expect(res.data.candidateRemoveKeywords).toEqual({ _: true });

    expect(
      await con.getRepository(UserCandidateKeyword).findBy({ userId: '1' }),
    ).toEqual(expect.arrayContaining([{ userId: '1', keyword: 'Keyword4' }]));
  });

  it('should return error on empty keyword', async () => {
    loggedUser = '1';

    await testMutationErrorCode(
      client,
      {
        mutation: MUTATION,
        variables: { keywords: ['   '] },
      },
      'ZOD_VALIDATION_ERROR',
      'Validation error',
      (errors) => {
        const extensions = errors[0].extensions as unknown as ZodError;
        expect(extensions.issues.length).toEqual(1);
        expect(extensions.issues[0].code).toEqual('too_small');
        expect(extensions.issues[0].message).toEqual('Keyword cannot be empty');
      },
    );

    expect(
      await con.getRepository(UserCandidateKeyword).countBy({ userId: '1' }),
    ).toBe(0);
  });

  it('should return error when no keywords', async () => {
    loggedUser = '1';

    await testMutationErrorCode(
      client,
      {
        mutation: MUTATION,
        variables: {
          keywords: [],
        },
      },
      'ZOD_VALIDATION_ERROR',
      'Validation error',
      (errors) => {
        const extensions = errors[0].extensions as unknown as ZodError;
        expect(extensions.issues.length).toEqual(1);
        expect(extensions.issues[0].code).toEqual('too_small');
        expect(extensions.issues[0].message).toEqual(
          'At least one keyword is required',
        );
      },
    );

    expect(
      await con.getRepository(UserCandidateKeyword).countBy({ userId: '1' }),
    ).toBe(0);
  });

  it('should return error on too many keywords', async () => {
    loggedUser = '1';

    await testMutationErrorCode(
      client,
      {
        mutation: MUTATION,
        variables: {
          keywords: Array.from({ length: 101 }, (_, i) => `keyword-${i}`),
        },
      },
      'ZOD_VALIDATION_ERROR',
      'Validation error',
      (errors) => {
        const extensions = errors[0].extensions as unknown as ZodError;
        expect(extensions.issues.length).toEqual(1);
        expect(extensions.issues[0].code).toEqual('too_big');
        expect(extensions.issues[0].message).toEqual(
          'Too many keywords provided',
        );
      },
    );

    expect(
      await con.getRepository(UserCandidateKeyword).countBy({ userId: '1' }),
    ).toBe(0);
  });
});

describe('mutation clearEmploymentAgreement', () => {
  const MUTATION = /* GraphQL */ `
    mutation ClearEmploymentAgreement {
      clearEmploymentAgreement {
        _
      }
    }
  `;

  beforeEach(async () => {
    await saveFixtures(con, UserCandidatePreference, [
      {
        userId: '1',
        employmentAgreement: { blob: 'blobname' },
      },
    ]);
  });

  it('should require authentication', async () => {
    await testMutationErrorCode(
      client,
      {
        mutation: MUTATION,
      },
      'UNAUTHENTICATED',
    );
  });

  it('should delete user employment agreement if it exists', async () => {
    loggedUser = '1';

    await client.mutate(MUTATION);

    expect(deleteFileFromBucket).toHaveBeenCalledWith(
      expect.any(Bucket),
      'employment-agreement/1',
    );

    const ucp = await con
      .getRepository(UserCandidatePreference)
      .findOneByOrFail({
        userId: loggedUser,
      });

    expect(ucp.cv).toEqual({});
    expect(ucp.cvParsed).toEqual({});
  });

  it('should handle case when user has no candidate preferences', async () => {
    loggedUser = '2';

    expect(
      await con.getRepository(UserCandidatePreference).countBy({
        userId: loggedUser,
      }),
    ).toEqual(0);

    await client.mutate(MUTATION);

    expect(deleteFileFromBucket).toHaveBeenCalledWith(
      expect.any(Bucket),
      'employment-agreement/2',
    );

    expect(
      await con.getRepository(UserCandidatePreference).countBy({
        userId: loggedUser,
      }),
    ).toEqual(0);
  });
});

describe('mutation uploadEmploymentAgreement', () => {
  const MUTATION = /* GraphQL */ `
    mutation UploadEmploymentAgreement($file: Upload!) {
      uploadEmploymentAgreement(file: $file) {
        _
      }
    }
  `;

  beforeEach(async () => {
    jest.clearAllMocks();
    await deleteRedisKey(
      `${rateLimiterName}:1:Mutation.uploadEmploymentAgreement`,
    );
  });

  it('should throw error when file is missing', async () => {
    loggedUser = '1';

    return testMutationErrorCode(
      client,
      {
        mutation: MUTATION,
      },
      'GRAPHQL_VALIDATION_FAILED',
    );
  });

  it('should require authentication', async () => {
    loggedUser = '';

    const res = await authorizeRequest(
      request(app.server)
        .post('/graphql')
        .field(
          'operations',
          JSON.stringify({
            query: MUTATION,
            variables: { file: null },
          }),
        )
        .field('map', JSON.stringify({ '0': ['variables.file'] }))
        .attach('0', './__tests__/fixture/happy_card.png', 'sample.pdf'),
      loggedUser,
    ).expect(200);

    const body = res.body;
    expect(body.errors).toBeTruthy();
    expect(body.errors[0].extensions.code).toEqual('UNAUTHENTICATED');
  });

  it('should upload pdf agreement successfully', async () => {
    loggedUser = '1';

    // mock the file-type check to allow PDF files
    fileTypeFromBuffer.mockResolvedValue({
      ext: 'pdf',
      mime: 'application/pdf',
    });

    // Mock the upload function to return a URL
    uploadEmploymentAgreementFromBuffer.mockResolvedValue(
      `https://storage.cloud.google.com/${EMPLOYMENT_AGREEMENT_BUCKET_NAME}/1`,
    );

    // Execute the mutation with a file upload
    const res = await authorizeRequest(
      request(app.server)
        .post('/graphql')
        .field(
          'operations',
          JSON.stringify({
            query: MUTATION,
            variables: { file: null },
          }),
        )
        .field('map', JSON.stringify({ '0': ['variables.file'] }))
        .attach('0', './__tests__/fixture/screen.pdf'),
      loggedUser,
    ).expect(200);

    // Verify the response
    const body = res.body;
    expect(body.errors).toBeFalsy();

    // Verify the mocks were called correctly
    expect(uploadEmploymentAgreementFromBuffer).toHaveBeenCalledWith(
      loggedUser,
      expect.any(Object),
      { contentType: 'application/pdf' },
    );

    const ucp = await con
      .getRepository(UserCandidatePreference)
      .findOneByOrFail({
        userId: loggedUser,
      });

    const { bucketName } = googleCloud.gcsBucketMap.employmentAgreement;

    expect(ucp.employmentAgreement).toEqual(
      expect.objectContaining({
        blob: loggedUser,
        fileName: 'screen.pdf',
        bucket: bucketName,
        contentType: 'application/pdf',
        lastModified: expect.any(String),
      }),
    );
  });

  it('should throw error when file extension is not supported', async () => {
    loggedUser = '1';

    const res = await authorizeRequest(
      request(app.server)
        .post('/graphql')
        .field(
          'operations',
          JSON.stringify({
            query: MUTATION,
            variables: { file: null },
          }),
        )
        .field('map', JSON.stringify({ '0': ['variables.file'] }))
        .attach('0', './__tests__/fixture/happy_card.png'),
      loggedUser,
    ).expect(200);

    const body = res.body;
    const extensions = body?.errors?.[0].extensions as unknown as ZodError;

    expect(body.errors).toBeTruthy();
    expect(body.errors[0].message).toEqual('Validation error');
    expect(body.errors[0].extensions.code).toEqual('ZOD_VALIDATION_ERROR');
    expect(extensions.issues[0].code).toEqual('custom');
    expect(extensions.issues[0].message).toEqual('Unsupported file type');
    expect(extensions.issues[0].path).toEqual(['file', 'extension']);
  });

  it('should throw error when file type does not match extension', async () => {
    loggedUser = '1';

    // mock the file-type check to allow PDF files
    fileTypeFromBuffer.mockResolvedValue({
      ext: 'png',
      mime: 'image/png',
    });

    // Rename the file to have a .pdf extension
    const res = await authorizeRequest(
      request(app.server)
        .post('/graphql')
        .field(
          'operations',
          JSON.stringify({
            query: MUTATION,
            variables: { file: null },
          }),
        )
        .field('map', JSON.stringify({ '0': ['variables.file'] }))
        .attach('0', './__tests__/fixture/happy_card.png', 'fake.pdf'),
      loggedUser,
    ).expect(200);

    const body = res.body;
    const extensions = body?.errors?.[0].extensions as unknown as ZodError;

    expect(body.errors).toBeTruthy();
    expect(body.errors[0].message).toEqual('Validation error');
    expect(body.errors[0].extensions.code).toEqual('ZOD_VALIDATION_ERROR');
    expect(extensions.issues[0].code).toEqual('custom');
    expect(extensions.issues[0].message).toEqual(
      'File type does not match file extension',
    );
    expect(extensions.issues[0].path).toEqual(['file', 'mimetype']);
  });

  it('should throw error when file content does not match file extension', async () => {
    loggedUser = '1';

    // mock the file-type check to allow PDF files
    fileTypeFromBuffer.mockResolvedValue({
      ext: 'pdf',
      mime: 'application/vnd.openxmlformats-officedocument.wordprocessingml.document', // Incorrect mime type for a PDF
    });

    const res = await authorizeRequest(
      request(app.server)
        .post('/graphql')
        .field(
          'operations',
          JSON.stringify({
            query: MUTATION,
            variables: { file: null },
          }),
        )
        .field('map', JSON.stringify({ '0': ['variables.file'] }))
        .attach('0', './__tests__/fixture/screen.pdf'),
      loggedUser,
    ).expect(200);

    const body = res.body;
    const extensions = body?.errors?.[0].extensions as unknown as ZodError;

    expect(body.errors).toBeTruthy();
    expect(body.errors[0].message).toEqual('Validation error');
    expect(body.errors[0].extensions.code).toEqual('ZOD_VALIDATION_ERROR');
    expect(extensions.issues[0].code).toEqual('custom');
    expect(extensions.issues[0].message).toEqual(
      'File content does not match file extension',
    );
    expect(extensions.issues[0].path).toEqual(['file', 'buffer']);
  });
});

describe('mutation editOpportunity', () => {
  beforeEach(async () => {
    await con.getRepository(OpportunityJob).update(
      {
        id: opportunitiesFixture[0].id,
      },
      {
        state: OpportunityState.DRAFT,
      },
    );
  });

  const MUTATION = /* GraphQL */ `
    mutation EditOpportunity($id: ID!, $payload: OpportunityEditInput!) {
      editOpportunity(id: $id, payload: $payload) {
        id
        title
        tldr
        content {
          overview {
            content
            html
          }
          requirements {
            content
            html
          }
        }
        meta {
          roleType
          teamSize
          seniorityLevel
          employmentType
          salary {
            min
            max
            period
          }
        }
        location {
          city
          country
          type
        }
        keywords {
          keyword
        }
        questions {
          id
          title
          placeholder
        }
      }
    }
  `;

  it('should require authentication', async () => {
    await testMutationErrorCode(
      client,
      {
        mutation: MUTATION,
        variables: {
          id: opportunitiesFixture[0].id,
          payload: { title: 'New Title' },
        },
      },
      'UNAUTHENTICATED',
    );
  });

  it('should throw error when user is not a recruiter for opportunity', async () => {
    loggedUser = '2';

    await testMutationErrorCode(
      client,
      {
        mutation: MUTATION,
        variables: {
          id: opportunitiesFixture[0].id,
          payload: { title: 'Illegal edit' },
        },
      },
      'FORBIDDEN',
      'Access denied!',
    );
  });

  it('should throw error when opportunity does not exist', async () => {
    loggedUser = '1';

    await testMutationErrorCode(
      client,
      {
        mutation: MUTATION,
        variables: {
          id: '660e8400-e29b-41d4-a716-446655440999',
          payload: { title: 'Does not matter' },
        },
      },
      'FORBIDDEN',
    );
  });

  it('should edit opportunity', async () => {
    loggedUser = '1';

    const res = await client.mutate(MUTATION, {
      variables: {
        id: opportunitiesFixture[0].id,
        payload: {
          title: 'Updated Senior Full Stack Developer',
          tldr: 'Updated TLDR',
          location: [{ country: 'Germany', type: LocationType.REMOTE }],
          meta: {
            employmentType: EmploymentType.INTERNSHIP,
            teamSize: 100,
            salary: { min: 100, max: 200, period: SalaryPeriod.HOURLY },
            seniorityLevel: SeniorityLevel.VP,
            roleType: RoleType.Managerial,
          },
        },
      },
    });

    expect(res.errors).toBeFalsy();
    expect(res.data.editOpportunity).toMatchObject({
      id: opportunitiesFixture[0].id,
      title: 'Updated Senior Full Stack Developer',
      tldr: 'Updated TLDR',
      location: [{ country: 'Germany', city: null, type: 1 }],
      meta: {
        employmentType: EmploymentType.INTERNSHIP,
        teamSize: 100,
        salary: {
          min: 100,
          max: 200,
          period: SalaryPeriod.HOURLY,
        },
        seniorityLevel: SeniorityLevel.VP,
        roleType: RoleType.Managerial,
      },
    });
  });

  it('should edit opportunity keywords', async () => {
    loggedUser = '1';

    const res = await client.mutate(MUTATION, {
      variables: {
        id: opportunitiesFixture[0].id,
        payload: {
          keywords: [
            { keyword: ' ios  ' },
            { keyword: 'webdev' },
            { keyword: 'ps5  ' },
            { keyword: 'android' },
          ],
        },
      },
    });

    expect(res.errors).toBeFalsy();
    expect(res.data.editOpportunity.keywords).toEqual(
      expect.arrayContaining([
        { keyword: 'ios' },
        { keyword: 'webdev' },
        { keyword: 'ps5' },
        { keyword: 'android' },
      ]),
    );

    const afterKeywords = await con
      .getRepository(OpportunityKeyword)
      .findBy({ opportunityId: opportunitiesFixture[0].id });
    expect(afterKeywords.map((k) => k.keyword)).toEqual(
      expect.arrayContaining(['ios', 'webdev', 'ps5', 'android']),
    );
  });

  it('should edit opportunity content without overwriting existing fields', async () => {
    loggedUser = '1';

    const res = await client.mutate(MUTATION, {
      variables: {
        id: opportunitiesFixture[0].id,
        payload: {
          content: {
            requirements: {
              content: 'Updated requirements *italic*',
            },
          },
        },
      },
    });

    expect(res.errors).toBeFalsy();
    expect(res.data.editOpportunity.content).toEqual({
      overview: {
        content: 'We are looking for a Senior Full Stack Developer...',
        html: '<p>We are looking for a Senior Full Stack Developer...</p>',
      },
      requirements: {
        content: 'Updated requirements *italic*',
        html: '<p>Updated requirements <em>italic</em></p>\n',
      },
    });

    const afterContent = await con
      .getRepository(Opportunity)
      .findOneByOrFail({ id: opportunitiesFixture[0].id });
    expect(afterContent.content).toEqual({
      overview: {
        content: 'We are looking for a Senior Full Stack Developer...',
        html: '<p>We are looking for a Senior Full Stack Developer...</p>',
      },
      requirements: {
        content: 'Updated requirements *italic*',
        html: '<p>Updated requirements <em>italic</em></p>\n',
      },
    });
  });

  it('should support partial update without overwriting unspecified content/meta and keywords', async () => {
    loggedUser = '1';

    const before = await con
      .getRepository(Opportunity)
      .findOneByOrFail({ id: opportunitiesFixture[0].id });

    const res = await client.mutate(MUTATION, {
      variables: {
        id: opportunitiesFixture[0].id,
        payload: {
          title: 'Partially Updated Title',
        },
      },
    });

    expect(res.errors).toBeFalsy();
    expect(res.data.editOpportunity.title).toEqual('Partially Updated Title');

    const after = await con
      .getRepository(Opportunity)
      .findOneByOrFail({ id: opportunitiesFixture[0].id });

    expect(after.meta).toEqual(before.meta);
    expect(after.content).toEqual(before.content); // unchanged

    // keywords remain same from previous test
    const keywords = await con
      .getRepository(OpportunityKeyword)
      .findBy({ opportunityId: opportunitiesFixture[0].id });

    expect(keywords.map((k) => k.keyword)).toEqual(
      expect.arrayContaining(['webdev', 'fullstack', 'Fortune 500']),
    );
  });

  it('should edit opportunity questions', async () => {
    loggedUser = '1';

    const res = await client.mutate(MUTATION, {
      variables: {
        id: opportunitiesFixture[0].id,
        payload: {
          questions: [
            {
              title: 'Who are you?',
              placeholder: 'Describe yourself',
            },
            {
              title: 'What is your favorite programming language?',
              placeholder: 'E.g., JavaScript, Python, etc.',
            },
            {
              title: 'Describe a challenging project you worked on.',
              placeholder: null,
            },
          ],
        },
      },
    });

    expect(res.errors).toBeFalsy();

    expect(res.data.editOpportunity.questions).toEqual([
      {
        id: expect.any(String),
        title: 'Who are you?',
        placeholder: 'Describe yourself',
      },
      {
        id: expect.any(String),
        title: 'What is your favorite programming language?',
        placeholder: 'E.g., JavaScript, Python, etc.',
      },
      {
        id: expect.any(String),
        title: 'Describe a challenging project you worked on.',
        placeholder: null,
      },
    ]);

    const afterQuestions = await con.getRepository(QuestionScreening).find({
      where: {
        opportunityId: opportunitiesFixture[0].id,
      },
      order: { questionOrder: 'ASC' },
    });
    expect(afterQuestions).toEqual([
      {
        id: expect.any(String),
        type: QuestionType.Screening,
        opportunityId: opportunitiesFixture[0].id,
        title: 'Who are you?',
        placeholder: 'Describe yourself',
        questionOrder: 0,
      },
      {
        id: expect.any(String),
        type: QuestionType.Screening,
        opportunityId: opportunitiesFixture[0].id,
        title: 'What is your favorite programming language?',
        placeholder: 'E.g., JavaScript, Python, etc.',
        questionOrder: 1,
      },
      {
        id: expect.any(String),
        type: QuestionType.Screening,
        opportunityId: opportunitiesFixture[0].id,
        title: 'Describe a challenging project you worked on.',
        placeholder: null,
        questionOrder: 2,
      },
    ]);
  });

  it('should throw if more then 3 questions are provided', async () => {
    loggedUser = '1';

    await testMutationErrorCode(
      client,
      {
        mutation: MUTATION,
        variables: {
          id: opportunitiesFixture[0].id,
          payload: {
            questions: [
              { title: 'Q1' },
              { title: 'Q2' },
              { title: 'Q3' },
              { title: 'Q4' },
            ],
          },
        },
      },
      'ZOD_VALIDATION_ERROR',
      'Validation error',
      (errors) => {
        const extensions = errors[0].extensions as unknown as ZodError;
        expect(extensions.issues.length).toEqual(1);
        expect(extensions.issues[0].code).toEqual('too_big');
        expect(extensions.issues[0].message).toEqual(
          'Too big: expected array to have <=3 items',
        );
        expect(extensions.issues[0].path).toEqual(['questions']);
      },
    );
  });

  it('should upsert existing question by id', async () => {
    loggedUser = '1';

    const question = await con.getRepository(QuestionScreening).save({
      title: 'Test question',
      opportunityId: opportunitiesFixture[0].id,
    });

    const res = await client.mutate(MUTATION, {
      variables: {
        id: opportunitiesFixture[0].id,
        payload: {
          questions: [
            {
              id: question.id,
              title: 'Test question updated',
            },
          ],
        },
      },
    });

    expect(res.errors).toBeFalsy();

    expect(res.data.editOpportunity.questions).toEqual([
      {
        id: question.id,
        title: 'Test question updated',
        placeholder: null,
      },
    ]);

    const afterQuestions = await con.getRepository(QuestionScreening).find({
      where: {
        opportunityId: opportunitiesFixture[0].id,
      },
      order: { questionOrder: 'ASC' },
    });
    expect(afterQuestions).toEqual([
      {
        id: question.id,
        type: QuestionType.Screening,
        opportunityId: opportunitiesFixture[0].id,
        title: 'Test question updated',
        placeholder: null,
        questionOrder: 0,
      },
    ]);
  });

  it('should throw if question provided does not belong to opportunity', async () => {
    loggedUser = '1';

    const question = await con.getRepository(QuestionScreening).save({
      title: 'Test question',
      opportunityId: opportunitiesFixture[1].id,
    });

    await testMutationErrorCode(
      client,
      {
        mutation: MUTATION,
        variables: {
          id: opportunitiesFixture[0].id,
          payload: {
            questions: [{ id: question.id, title: 'Q1' }],
          },
        },
      },
      'CONFLICT',
    );
  });

  it('should avoid query quotes for column keywords', async () => {
    loggedUser = '1';

    const res = await client.mutate(MUTATION, {
      variables: {
        id: opportunitiesFixture[0].id,
        payload: {
          content: {
            requirements: {
              // state is a column in opportunity table so typeorm usually adds quotes breaking the query
              content: 'Test state test',
            },
          },
        },
      },
    });

    expect(res.errors).toBeFalsy();
  });

  it('should throw error when opportunity is not draft', async () => {
    loggedUser = '1';

    await con
      .getRepository(OpportunityJob)
      .update(
        { id: opportunitiesFixture[0].id },
        { state: OpportunityState.LIVE },
      );

    await testMutationErrorCode(
      client,
      {
        mutation: MUTATION,
        variables: {
          id: opportunitiesFixture[0].id,
          payload: { title: 'Does not matter' },
        },
      },
      'CONFLICT',
      'Only opportunities in draft state can be edited',
    );
  });

  it('should edit opportunity with organization data', async () => {
    loggedUser = '1';

    const MUTATION_WITH_ORG = /* GraphQL */ `
      mutation EditOpportunityWithOrg(
        $id: ID!
        $payload: OpportunityEditInput!
      ) {
        editOpportunity(id: $id, payload: $payload) {
          id
          organization {
            id
            website
            description
            perks
            founded
            location
            category
            size
            stage
          }
        }
      }
    `;

    const res = await client.mutate(MUTATION_WITH_ORG, {
      variables: {
        id: opportunitiesFixture[0].id,
        payload: {
          organization: {
            website: 'https://updated.dev',
            description: 'Updated description',
            perks: ['Remote work', 'Flexible hours'],
            founded: 2021,
            location: 'Berlin, Germany',
            category: 'Technology',
            size: CompanySize.COMPANY_SIZE_51_200,
            stage: CompanyStage.SERIES_B,
          },
        },
      },
    });

    expect(res.errors).toBeFalsy();
    expect(res.data.editOpportunity.organization).toMatchObject({
      website: 'https://updated.dev',
      description: 'Updated description',
      perks: ['Remote work', 'Flexible hours'],
      founded: 2021,
      location: 'Berlin, Germany',
      category: 'Technology',
      size: CompanySize.COMPANY_SIZE_51_200,
      stage: CompanyStage.SERIES_B,
    });

    // Verify the organization was updated in database
    const organization = await con
      .getRepository(Organization)
      .findOneBy({ id: organizationsFixture[0].id });

    expect(organization).toMatchObject({
      website: 'https://updated.dev',
      description: 'Updated description',
      perks: ['Remote work', 'Flexible hours'],
      founded: 2021,
      location: 'Berlin, Germany',
      category: 'Technology',
      size: CompanySize.COMPANY_SIZE_51_200,
      stage: CompanyStage.SERIES_B,
    });
  });

  it('should update recruiter title and bio', async () => {
    loggedUser = '1'; // user 1 is recruiter for opportunitiesFixture[0]

    const res = await client.mutate(MUTATION, {
      variables: {
        id: opportunitiesFixture[0].id,
        payload: {
          recruiter: {
            userId: usersFixture[0].id,
            title: 'Senior Tech Recruiter',
            bio: 'Passionate about connecting great talent with amazing opportunities.',
          },
        },
      },
    });

    expect(res.errors).toBeFalsy();

    // Verify the user's title and bio were updated
    const userAfter = await con
      .getRepository(User)
      .findOneBy({ id: usersFixture[0].id });

    expect(userAfter?.title).toBe('Senior Tech Recruiter');
    expect(userAfter?.bio).toBe(
      'Passionate about connecting great talent with amazing opportunities.',
    );
  });

  it('should fail to update recruiter when user is not a recruiter for the opportunity', async () => {
    loggedUser = '1'; // user 1 is recruiter for opportunitiesFixture[0]

    // user 2 is NOT a recruiter for opportunitiesFixture[0]
    await testMutationErrorCode(
      client,
      {
        mutation: MUTATION,
        variables: {
          id: opportunitiesFixture[0].id,
          payload: {
            recruiter: {
              userId: usersFixture[1].id, // user 2
              title: 'Unauthorized Recruiter',
              bio: 'This should fail',
            },
          },
        },
      },
      'FORBIDDEN',
      'Access denied! Recruiter is not part of this opportunity',
    );
  });

  it('should fail to update recruiter when recruiter does not exist in opportunity_user', async () => {
    loggedUser = '1';

    // user 3 exists but is not a recruiter for opportunitiesFixture[0]
    await testMutationErrorCode(
      client,
      {
        mutation: MUTATION,
        variables: {
          id: opportunitiesFixture[0].id,
          payload: {
            recruiter: {
              userId: '3',
              title: 'Non-existent Recruiter',
              bio: 'This should fail',
            },
          },
        },
      },
      'FORBIDDEN',
      'Access denied! Recruiter is not part of this opportunity',
    );
  });

  it('should only update title when bio is not provided', async () => {
    loggedUser = '1';

    // Set initial bio
    await con.getRepository(User).update(
      { id: usersFixture[0].id },
      {
        title: 'Initial Title',
        bio: 'Initial bio that should remain',
      },
    );

    const res = await client.mutate(MUTATION, {
      variables: {
        id: opportunitiesFixture[0].id,
        payload: {
          recruiter: {
            userId: usersFixture[0].id,
            title: 'Updated Title Only',
          },
        },
      },
    });

    expect(res.errors).toBeFalsy();

    const userAfter = await con
      .getRepository(User)
      .findOneBy({ id: usersFixture[0].id });

    expect(userAfter?.title).toBe('Updated Title Only');
    expect(userAfter?.bio).toBe('Initial bio that should remain');
  });

  it('should create organization for opportunity if missing', async () => {
    loggedUser = '1';

    const MUTATION_WITH_ORG = /* GraphQL */ `
      mutation EditOpportunityWithOrg(
        $id: ID!
        $payload: OpportunityEditInput!
      ) {
        editOpportunity(id: $id, payload: $payload) {
          id
          organization {
            id
            name
            website
            description
            perks
            founded
            location
            category
            size
            stage
          }
        }
      }
    `;

    const opportunityWithoutOrganization = await con
      .getRepository(OpportunityJob)
      .save({
        ...opportunitiesFixture[0],
        id: randomUUID(),
        state: OpportunityState.DRAFT,
        organizationId: null,
      });

    await con.getRepository(OpportunityUser).save({
      opportunityId: opportunityWithoutOrganization.id,
      userId: loggedUser,
      type: OpportunityUserType.Recruiter,
    });

    const organizationBefore = await con.getRepository(Organization).findOne({
      where: {
        name: 'Test Corp',
      },
    });

    expect(organizationBefore).toBeNull();

    const res = await client.mutate(MUTATION_WITH_ORG, {
      variables: {
        id: opportunityWithoutOrganization.id,
        payload: {
          organization: {
            name: 'Test Corp',
            website: 'https://updated.dev',
            description: 'Updated description',
            perks: ['Remote work', 'Flexible hours'],
            founded: 2021,
            location: 'Berlin, Germany',
            category: 'Technology',
            size: CompanySize.COMPANY_SIZE_51_200,
            stage: CompanyStage.SERIES_B,
          },
        },
      },
    });

    expect(res.errors).toBeFalsy();
    expect(res.data.editOpportunity.organization).toMatchObject({
      name: 'Test Corp',
      website: 'https://updated.dev',
      description: 'Updated description',
      perks: ['Remote work', 'Flexible hours'],
      founded: 2021,
      location: 'Berlin, Germany',
      category: 'Technology',
      size: CompanySize.COMPANY_SIZE_51_200,
      stage: CompanyStage.SERIES_B,
    });

    // Verify the organization was created in database
    const organization = await con
      .getRepository(Organization)
      .findOneBy({ id: res.data.editOpportunity.organization.id });

    expect(organization).toMatchObject({
      name: 'Test Corp',
      website: 'https://updated.dev',
      description: 'Updated description',
      perks: ['Remote work', 'Flexible hours'],
      founded: 2021,
      location: 'Berlin, Germany',
      category: 'Technology',
      size: CompanySize.COMPANY_SIZE_51_200,
      stage: CompanyStage.SERIES_B,
    });

    const opportunityAfter = await con
      .getRepository(OpportunityJob)
      .findOneBy({ id: opportunityWithoutOrganization.id });

    expect(opportunityAfter!.organizationId).toBe(
      res.data.editOpportunity.organization.id,
    );
  });

  it('should not update organization name on edit', async () => {
    loggedUser = '1';

    const MUTATION_WITH_ORG = /* GraphQL */ `
      mutation EditOpportunityWithOrg(
        $id: ID!
        $payload: OpportunityEditInput!
      ) {
        editOpportunity(id: $id, payload: $payload) {
          id
          organization {
            id
            name
          }
        }
      }
    `;

    const res = await client.mutate(MUTATION_WITH_ORG, {
      variables: {
        id: opportunitiesFixture[0].id,
        payload: {
          organization: {
            name: 'Test update name',
          },
        },
      },
    });

    expect(res.errors).toBeFalsy();
    expect(res.data.editOpportunity.organization.name).toEqual(
      organizationsFixture[0].name,
    );

    // Verify the organization was updated in database
    const organization = await con
      .getRepository(Organization)
      .findOneBy({ id: organizationsFixture[0].id });

    expect(organization!.name).toEqual(organizationsFixture[0].name);
  });

  it('should not allow duplicate organization names', async () => {
    loggedUser = '1';

    const MUTATION_WITH_ORG = /* GraphQL */ `
      mutation EditOpportunityWithOrg(
        $id: ID!
        $payload: OpportunityEditInput!
      ) {
        editOpportunity(id: $id, payload: $payload) {
          id
          organization {
            id
            name
          }
        }
      }
    `;

    const opportunityWithoutOrganization = await con
      .getRepository(OpportunityJob)
      .save({
        ...opportunitiesFixture[0],
        id: randomUUID(),
        state: OpportunityState.DRAFT,
        organizationId: null,
      });

    await con.getRepository(OpportunityUser).save({
      opportunityId: opportunityWithoutOrganization.id,
      userId: loggedUser,
      type: OpportunityUserType.Recruiter,
    });

    const organizationBefore = await con.getRepository(Organization).findOne({
      where: {
        name: 'Daily Dev Inc',
      },
    });

    expect(organizationBefore).not.toBeNull();

    const res = await client.mutate(MUTATION_WITH_ORG, {
      variables: {
        id: opportunityWithoutOrganization.id,
        payload: {
          organization: {
            name: 'Daily Dev Inc',
            founded: 2021,
          },
        },
      },
    });

    expect(res.errors).toBeTruthy();

    expect(res.errors![0].extensions.code).toEqual('CONFLICT');
    expect(res.errors![0].message).toEqual(
      'Organization with this name already exists',
    );
  });
});

describe('mutation clearOrganizationImage', () => {
  beforeEach(async () => {
    await con.getRepository(OpportunityJob).update(
      {
        id: opportunitiesFixture[0].id,
      },
      {
        state: OpportunityState.DRAFT,
      },
    );
  });

  const MUTATION = /* GraphQL */ `
    mutation ClearOrganizationImage($id: ID!) {
      clearOrganizationImage(id: $id) {
        _
      }
    }
  `;

  it('should require authentication', async () => {
    await testMutationErrorCode(
      client,
      {
        mutation: MUTATION,
        variables: {
          id: opportunitiesFixture[0].id,
        },
      },
      'UNAUTHENTICATED',
    );
  });

  it('should throw error when user is not a recruiter for opportunity', async () => {
    loggedUser = '2';

    await testMutationErrorCode(
      client,
      {
        mutation: MUTATION,
        variables: {
          id: opportunitiesFixture[0].id,
        },
      },
      'FORBIDDEN',
      'Access denied!',
    );
  });

  it('should throw error when opportunity does not exist', async () => {
    loggedUser = '1';

    await testMutationErrorCode(
      client,
      {
        mutation: MUTATION,
        variables: {
          id: '660e8400-e29b-41d4-a716-446655440999',
        },
      },
      'FORBIDDEN',
    );
  });

  it('should clear organization image', async () => {
    loggedUser = '1';

    // First set an image on the organization
    await con
      .getRepository(Organization)
      .update(
        { id: organizationsFixture[0].id },
        { image: 'https://example.com/old-image.png' },
      );

    // Verify image is set
    let organization = await con
      .getRepository(Organization)
      .findOneBy({ id: organizationsFixture[0].id });
    expect(organization?.image).toBe('https://example.com/old-image.png');

    // Clear the image
    const res = await client.mutate(MUTATION, {
      variables: {
        id: opportunitiesFixture[0].id,
      },
    });

    expect(res.errors).toBeFalsy();
    expect(res.data.clearOrganizationImage).toEqual({ _: true });

    // Verify image was cleared in database
    organization = await con
      .getRepository(Organization)
      .findOneBy({ id: organizationsFixture[0].id });
    expect(organization?.image).toBeNull();
  });

  it('should work with opportunity permissions not direct organization permissions', async () => {
    loggedUser = '3';

    // User 3 is not a recruiter for opportunity 0, but let's make them one
    await saveFixtures(con, OpportunityUser, [
      {
        opportunityId: opportunitiesFixture[0].id,
        userId: '3',
        type: OpportunityUserType.Recruiter,
      },
    ]);

    // Set an image on the organization
    await con
      .getRepository(Organization)
      .update(
        { id: organizationsFixture[0].id },
        { image: 'https://example.com/test-image.png' },
      );

    // Should be able to clear the image through opportunity permissions
    const res = await client.mutate(MUTATION, {
      variables: {
        id: opportunitiesFixture[0].id,
      },
    });

    expect(res.errors).toBeFalsy();
    expect(res.data.clearOrganizationImage).toEqual({ _: true });

    // Verify image was cleared
    const organization = await con
      .getRepository(Organization)
      .findOneBy({ id: organizationsFixture[0].id });
    expect(organization?.image).toBeNull();
  });
});

describe('mutation recommendOpportunityScreeningQuestions', () => {
  beforeEach(async () => {
    jest.clearAllMocks();
  });

  const MUTATION = /* GraphQL */ `
    mutation RecommendOpportunityScreeningQuestions($id: ID!) {
      recommendOpportunityScreeningQuestions(id: $id) {
        id
        title
        order
        placeholder
        opportunityId
      }
    }
  `;

  it('should require authentication', async () => {
    await testMutationErrorCode(
      client,
      {
        mutation: MUTATION,
        variables: { id: opportunitiesFixture[0].id },
      },
      'UNAUTHENTICATED',
    );
  });

  it('should throw error when user is not a recruiter for opportunity', async () => {
    loggedUser = '2';

    await testMutationErrorCode(
      client,
      {
        mutation: MUTATION,
        variables: {
          id: opportunitiesFixture[0].id,
        },
      },
      'FORBIDDEN',
      'Access denied!',
    );
  });

  it('should throw error when opportunity already has questions', async () => {
    loggedUser = '1'; // user 1 is recruiter for opportunitiesFixture[0]

    await testMutationErrorCode(
      client,
      {
        mutation: MUTATION,
        variables: { id: opportunitiesFixture[0].id },
      },
      'CONFLICT',
    );
  });

  it('should recommend and persist screening questions', async () => {
    loggedUser = '1';

    const opportunity = await con.getRepository(OpportunityJob).save(
      con.getRepository(OpportunityJob).create({
        title: 'Opportunity without questions',
        tldr: 'TLDR',
        state: OpportunityState.DRAFT,
        location: [
          {
            type: LocationType.HYBRID,
            city: 'Varaždin',
            subdivision: 'Varaždinska',
            country: 'Croatia',
          },
        ],
        meta: {
          seniorityLevel: SeniorityLevel.SENIOR,
          employmentType: EmploymentType.PART_TIME,
        },
        content: {
          requirements: { content: 'Requirements', html: '' },
          responsibilities: { content: 'Responsibilities', html: '' },
        },
      }),
    );

    await con.getRepository(OpportunityUser).save({
      opportunityId: opportunity.id,
      userId: '1',
      type: OpportunityUserType.Recruiter,
    });

    let clientSpy: jest.SpyInstance | undefined;

    jest
      .spyOn(gondulModule, 'getGondulClient')
      .mockImplementationOnce((): ServiceClient<typeof GondulService> => {
        const transport = createMockGondulTransport();
        const client = createClient(GondulService, transport);

        clientSpy = jest.spyOn(client, 'screeningQuestions');

        return {
          instance: client,
          garmr: createGarmrMock(),
        };
      });

    const res = await client.mutate(MUTATION, {
      variables: { id: opportunity.id },
    });

    expect(res.errors).toBeFalsy();

    expect(clientSpy).toHaveBeenCalledTimes(1);
    expect(clientSpy).toHaveBeenCalledWith({
      jobOpportunity: `**Location:** HYBRID, Varaždin, Varaždinska, Croatia
**Job Type:** PART_TIME
**Seniority Level:** SENIOR

### Overview ###
TLDR

### Responsibilities ###
Responsibilities

### Requirements ###
Requirements`,
    });

    expect(res.data.recommendOpportunityScreeningQuestions).toHaveLength(3);

    const result: GQLOpportunityScreeningQuestion[] =
      res.data.recommendOpportunityScreeningQuestions;

    expect(result).toHaveLength(3);

    result.forEach((question, index) => {
      expect(question).toEqual({
        id: expect.any(String),
        title: expect.any(String),
        placeholder: null,
        opportunityId: opportunity.id,
        order: index,
      });
    });

    const saved = await con
      .getRepository(QuestionScreening)
      .findBy({ opportunityId: opportunity.id });

    expect(saved).toHaveLength(3);
  });
});

describe('mutation updateOpportunityState', () => {
  const MUTATION = /* GraphQL */ `
    mutation UpdateOpportunityState($id: ID!, $state: ProtoEnumValue!) {
      updateOpportunityState(id: $id, state: $state) {
        _
      }
    }
  `;

  it('should require authentication', async () => {
    await testMutationErrorCode(
      client,
      {
        mutation: MUTATION,
        variables: {
          id: opportunitiesFixture[2].id,
          state: OpportunityState.LIVE,
        },
      },
      'UNAUTHENTICATED',
    );
  });

  it('should throw if user is not a recruiter', async () => {
    loggedUser = '2';

    await testMutationErrorCode(
      client,
      {
        mutation: MUTATION,
        variables: {
          id: opportunitiesFixture[2].id,
          state: OpportunityState.LIVE,
        },
      },
      'FORBIDDEN',
    );
  });

  it('should return validation error when required data is missing for LIVE state', async () => {
    loggedUser = '1';

    const opportunity = await con.getRepository(OpportunityJob).save({
      title: 'Test',
      tldr: 'Test',
      state: OpportunityState.DRAFT,
      organizationId: organizationsFixture[0].id,
    });

    await con.getRepository(OpportunityUser).save({
      opportunityId: opportunity.id,
      userId: '1',
      type: OpportunityUserType.Recruiter,
    });

    await testMutationErrorCode(
      client,
      {
        mutation: MUTATION,
        variables: {
          id: opportunity.id,
          state: OpportunityState.LIVE,
        },
      },
      'ZOD_VALIDATION_ERROR',
      undefined,
      (errors) => {
        const extensions = errors[0].extensions as unknown as ZodError;
        const issues = extensions.issues.map((i) => i.path.join('.'));

        expect(issues).toEqual([
          'keywords',
          'meta.employmentType',
          'meta.teamSize',
          'meta.seniorityLevel',
          'meta.roleType',
          'content.overview',
          'content.responsibilities',
          'content.requirements',
          'questions',
          'organization.links.0.socialType',
          'organization.links.1.socialType',
          'organization.links.2.title',
          'organization.links.3.socialType',
        ]);
      },
    );
  });

  it('should update state to LIVE when data is valid', async () => {
    loggedUser = '1';

    const opportunityId = opportunitiesFixture[3].id;

    await con.getRepository(OpportunityUser).save({
      opportunityId,
      userId: '1',
      type: OpportunityUserType.Recruiter,
    });

    await con.getRepository(OpportunityKeyword).save({
      opportunityId,
      keyword: 'typescript',
    });
    await con.getRepository(QuestionScreening).save({
      opportunityId,
      title: 'Tell us about a recent project',
      questionOrder: 0,
    });
    await con.getRepository(Opportunity).update(
      { id: opportunityId },
      {
        content: {
          overview: { content: 'Overview content', html: '' },
          responsibilities: { content: 'Responsibilities content', html: '' },
          requirements: { content: 'Requirements content', html: '' },
        },
      },
    );

    const before = await con
      .getRepository(Opportunity)
      .findOneByOrFail({ id: opportunityId });
    expect(before.state).toBe(OpportunityState.DRAFT);

    const res = await client.mutate(MUTATION, {
      variables: { id: opportunityId, state: OpportunityState.LIVE },
    });

    expect(res.errors).toBeFalsy();
    expect(res.data.updateOpportunityState).toEqual({ _: true });

    const after = await con
      .getRepository(Opportunity)
      .findOneByOrFail({ id: opportunityId });
    expect(after.state).toBe(OpportunityState.LIVE);
  });

  it('should throw conflict on LIVE transition if opportunity is CLOSED', async () => {
    loggedUser = '1';

    const opportunityId = opportunitiesFixture[0].id; // already LIVE
    await con.getRepository(OpportunityUser).save({
      opportunityId,
      userId: '1',
      type: OpportunityUserType.Recruiter,
    });

    await con.getRepository(Opportunity).save({
      id: opportunityId,
      state: OpportunityState.CLOSED,
    });

    await testMutationErrorCode(
      client,
      {
        mutation: MUTATION,
        variables: { id: opportunityId, state: OpportunityState.LIVE },
      },
      'CONFLICT',
      'Opportunity is closed',
    );
  });
<<<<<<< HEAD
});

describe('mutation createSharedSlackChannel', () => {
  const MUTATION = /* GraphQL */ `
    mutation CreateSharedSlackChannel($email: String!, $channelName: String!) {
      createSharedSlackChannel(email: $email, channelName: $channelName) {
        _
      }
    }
  `;

  beforeEach(() => {
    // Reset all mocks before each test
    mockConversationsCreate.mockReset();
    mockConversationsInviteShared.mockReset();
  });

  it('should require authentication', async () => {
=======

  it('should throw conflict on LIVE transition if opportunity does not have organization', async () => {
    loggedUser = '1';

    const opportunityId = opportunitiesFixture[0].id;

    await con.getRepository(OpportunityUser).save({
      opportunityId,
      userId: '1',
      type: OpportunityUserType.Recruiter,
    });

    await con.getRepository(Opportunity).save({
      id: opportunityId,
      state: OpportunityState.DRAFT,
      organizationId: null,
    });

>>>>>>> 51a5531a
    await testMutationErrorCode(
      client,
      {
        mutation: MUTATION,
<<<<<<< HEAD
        variables: {
          email: 'user@example.com',
          channelName: 'test-channel',
        },
      },
      'UNAUTHENTICATED',
    );
  });

  it('should forbid non-recruiters from creating slack channels', async () => {
    loggedUser = '5'; // User 5 is not a recruiter in fixtures

    await testMutationErrorCode(
      client,
      {
        mutation: MUTATION,
        variables: {
          email: 'user@example.com',
          channelName: 'test-channel',
        },
      },
      'FORBIDDEN',
    );
  });

  it('should create slack channel and invite user successfully', async () => {
    loggedUser = '1';

    // Create a recruiter record for the logged-in user
    await con.getRepository(OpportunityUserRecruiter).save({
      opportunityId: '550e8400-e29b-41d4-a716-446655440001',
      userId: '1',
      type: OpportunityUserType.Recruiter,
    });

    // Mock successful Slack API responses
    mockConversationsCreate.mockResolvedValue({
      ok: true,
      channel: {
        id: 'C1234567890',
        name: 'test-channel',
      },
    });

    mockConversationsInviteShared.mockResolvedValue({
      ok: true,
    });

    const res = await client.mutate(MUTATION, {
      variables: {
        email: 'user@example.com',
        channelName: 'test-channel',
      },
    });

    expect(res.errors).toBeFalsy();
    expect(res.data.createSharedSlackChannel).toEqual({ _: true });

    // Verify Slack API calls were made
    expect(mockConversationsCreate).toHaveBeenCalledWith({
      name: 'test-channel',
      is_private: false,
    });
    expect(mockConversationsInviteShared).toHaveBeenCalledWith({
      channel: 'C1234567890',
      emails: ['user@example.com'],
      external_limited: true,
    });
  });

  it('should handle slack channel creation failure', async () => {
    loggedUser = '1';

    // Create a recruiter record for the logged-in user
    await con.getRepository(OpportunityUserRecruiter).save({
      opportunityId: '550e8400-e29b-41d4-a716-446655440001',
      userId: '1',
      type: OpportunityUserType.Recruiter,
    });

    // Mock failed channel creation (no channel in response)
    mockConversationsCreate.mockResolvedValue({
      ok: false,
      error: 'name_taken',
      channel: undefined,
    });

    const res = await client.mutate(MUTATION, {
      variables: {
        email: 'user@example.com',
        channelName: 'existing-channel',
      },
    });

    expect(res.errors).toBeFalsy();
    expect(res.data.createSharedSlackChannel).toEqual({ _: false });

    // Should not proceed to invite if channel creation fails
    expect(mockConversationsInviteShared).not.toHaveBeenCalled();
  });

  it('should handle invitation failure', async () => {
    loggedUser = '1';

    // Create a recruiter record for the logged-in user
    await con.getRepository(OpportunityUserRecruiter).save({
      opportunityId: '550e8400-e29b-41d4-a716-446655440001',
      userId: '1',
      type: OpportunityUserType.Recruiter,
    });

    mockConversationsCreate.mockResolvedValue({
      ok: true,
      channel: {
        id: 'C1234567890',
        name: 'test-channel',
      },
    });

    mockConversationsInviteShared.mockRejectedValue(
      new Error('Failed to invite user'),
    );

    const res = await client.mutate(MUTATION, {
      variables: {
        email: 'user@example.com',
        channelName: 'test-channel',
      },
    });

    expect(res.errors).toBeTruthy();
=======
        variables: { id: opportunityId, state: OpportunityState.LIVE },
      },
      'CONFLICT',
      'Opportunity must have an organization assigned',
    );
  });
});

describe('mutation parseOpportunity', () => {
  const MUTATION = /* GraphQL */ `
    mutation ParseOpportunity($payload: ParseOpportunityInput!) {
      parseOpportunity(payload: $payload) {
        id
        title
        tldr
        content {
          overview {
            content
            html
          }
          requirements {
            content
            html
          }
          responsibilities {
            content
            html
          }
          whatYoullDo {
            content
            html
          }
          interviewProcess {
            content
            html
          }
        }
        meta {
          roleType
          teamSize
          seniorityLevel
          employmentType
          salary {
            min
            max
            period
          }
        }
        location {
          city
          country
          subdivision
          type
        }
        keywords {
          keyword
        }
        questions {
          id
          title
          placeholder
        }
      }
    }
  `;

  beforeEach(async () => {
    jest.clearAllMocks();

    await deleteKeysByPattern(`${rateLimiterName}:*`);

    const transport = createMockBrokkrTransport();

    const serviceClient = {
      instance: createClient(BrokkrService, transport),
      garmr: createGarmrMock(),
    };

    jest
      .spyOn(brokkrCommon, 'getBrokkrClient')
      .mockImplementation((): ServiceClient<typeof BrokkrService> => {
        return serviceClient;
      });
  });

  it('should parse opportunity from file', async () => {
    trackingId = 'anon1';

    fileTypeFromBuffer.mockResolvedValue({
      ext: 'pdf',
      mime: 'application/pdf',
    });

    const uploadResumeFromBufferSpy = jest.spyOn(
      googleCloud,
      'uploadResumeFromBuffer',
    );

    uploadResumeFromBufferSpy.mockResolvedValue(
      `https://storage.cloud.google.com/${RESUME_BUCKET_NAME}/file`,
    );

    const deleteFileFromBucketSpy = jest.spyOn(
      googleCloud,
      'deleteFileFromBucket',
    );

    deleteFileFromBucketSpy.mockResolvedValue(true);

    // Execute the mutation with a file upload
    const res = await authorizeRequest(
      request(app.server)
        .post('/graphql')
        .field(
          'operations',
          JSON.stringify({
            query: MUTATION,
            variables: {
              payload: {
                file: null,
              },
            },
          }),
        )
        .field('map', JSON.stringify({ '0': ['variables.payload.file'] }))
        .attach('0', './__tests__/fixture/screen.pdf'),
    ).expect(200);

    const body = res.body;
    expect(body.errors).toBeFalsy();

    expect(body.data.parseOpportunity).toMatchObject({
      title: 'Mocked Opportunity Title',
      tldr: 'This is a mocked TL;DR of the opportunity.',
      keywords: [
        { keyword: 'mock' },
        { keyword: 'opportunity' },
        { keyword: 'test' },
      ],
      meta: {
        employmentType: EmploymentType.FULL_TIME,
        seniorityLevel: SeniorityLevel.SENIOR,
        roleType: RoleType.Auto,
        salary: {
          min: 1000,
          max: 2000,
          period: SalaryPeriod.MONTHLY,
        },
      },
      content: {
        overview: {
          content: 'This is the overview of the mocked opportunity.',
          html: '<p>This is the overview of the mocked opportunity.</p>\n',
        },
        responsibilities: {
          content: 'These are the responsibilities of the mocked opportunity.',
          html: '<p>These are the responsibilities of the mocked opportunity.</p>\n',
        },
        requirements: {
          content: 'These are the requirements of the mocked opportunity.',
          html: '<p>These are the requirements of the mocked opportunity.</p>\n',
        },
      },
      location: [
        {
          city: 'San Francisco',
          country: 'USA',
          subdivision: 'CA',
          type: LocationType.REMOTE,
        },
      ],
      questions: [],
    });

    const opportunity = await con.getRepository(OpportunityJob).findOne({
      where: {
        id: body.data.parseOpportunity.id,
      },
    });

    expect(opportunity).toBeDefined();
    expect(opportunity!.state).toBe(OpportunityState.DRAFT);
  });

  it('should parse opportunity from URL', async () => {
    trackingId = 'anon1';

    const fetchSpy = jest.spyOn(globalThis, 'fetch');

    const pdfResponse = new Response('Mocked fetch response body', {
      status: 200,
      headers: { 'Content-Type': 'application/pdf' },
    });

    jest
      .spyOn(pdfResponse, 'arrayBuffer')
      .mockResolvedValue(new ArrayBuffer(0));

    fetchSpy.mockResolvedValueOnce(pdfResponse);

    fileTypeFromBuffer.mockResolvedValue({
      ext: 'pdf',
      mime: 'application/pdf',
    });

    const uploadResumeFromBufferSpy = jest.spyOn(
      googleCloud,
      'uploadResumeFromBuffer',
    );

    uploadResumeFromBufferSpy.mockResolvedValue(
      `https://storage.cloud.google.com/${RESUME_BUCKET_NAME}/file`,
    );

    const deleteFileFromBucketSpy = jest.spyOn(
      googleCloud,
      'deleteFileFromBucket',
    );

    deleteFileFromBucketSpy.mockResolvedValue(true);

    // Execute the mutation with a URL
    const res = await authorizeRequest(
      request(app.server)
        .post('/graphql')
        .send({
          query: MUTATION,
          variables: {
            payload: {
              url: 'https://example.com/opportunity',
            },
          },
        }),
    ).expect(200);

    const body = res.body;
    expect(body.errors).toBeFalsy();

    expect(body.data.parseOpportunity).toMatchObject({
      title: 'Mocked Opportunity Title',
      tldr: 'This is a mocked TL;DR of the opportunity.',
      keywords: [
        { keyword: 'mock' },
        { keyword: 'opportunity' },
        { keyword: 'test' },
      ],
      meta: {
        employmentType: EmploymentType.FULL_TIME,
        seniorityLevel: SeniorityLevel.SENIOR,
        roleType: RoleType.Auto,
        salary: {
          min: 1000,
          max: 2000,
          period: SalaryPeriod.MONTHLY,
        },
      },
      content: {
        overview: {
          content: 'This is the overview of the mocked opportunity.',
          html: '<p>This is the overview of the mocked opportunity.</p>\n',
        },
        responsibilities: {
          content: 'These are the responsibilities of the mocked opportunity.',
          html: '<p>These are the responsibilities of the mocked opportunity.</p>\n',
        },
        requirements: {
          content: 'These are the requirements of the mocked opportunity.',
          html: '<p>These are the requirements of the mocked opportunity.</p>\n',
        },
      },
      location: [
        {
          city: 'San Francisco',
          country: 'USA',
          subdivision: 'CA',
          type: LocationType.REMOTE,
        },
      ],
      questions: [],
    });
  });

  it('should fail when both file and URL are provided', async () => {
    trackingId = 'anon1';

    const res = await authorizeRequest(
      request(app.server)
        .post('/graphql')
        .field(
          'operations',
          JSON.stringify({
            query: MUTATION,
            variables: {
              payload: {
                file: null,
                url: 'https://example.com/opportunity',
              },
            },
          }),
        )
        .field('map', JSON.stringify({ '0': ['variables.payload.file'] }))
        .attach('0', './__tests__/fixture/screen.pdf'),
    ).expect(200);

    const body = res.body;
    expect(body.errors).toBeDefined();
    expect(body.errors[0].extensions.code).toBe('ZOD_VALIDATION_ERROR');
    expect(body.errors[0].extensions.issues[0].message).toEqual(
      'Only one of url or file can be provided.',
    );
  });

  it('should fail when neither file nor URL are provided', async () => {
    trackingId = 'anon1';

    const res = await authorizeRequest(
      request(app.server)
        .post('/graphql')
        .send({
          query: MUTATION,
          variables: {
            payload: {},
          },
        }),
    ).expect(200);

    const body = res.body;
    expect(body.errors).toBeDefined();
    expect(body.errors[0].extensions.code).toBe('ZOD_VALIDATION_ERROR');
    expect(body.errors[0].extensions.issues[0].message).toEqual(
      'Either url or file must be provided.',
    );
  });

  it('should fail if invalid file type is provided', async () => {
    trackingId = 'anon1';

    fileTypeFromBuffer.mockResolvedValue({
      ext: 'exe',
      mime: 'application/x-msdownload',
    });

    const res = await authorizeRequest(
      request(app.server)
        .post('/graphql')
        .field(
          'operations',
          JSON.stringify({
            query: MUTATION,
            variables: {
              payload: {
                file: null,
              },
            },
          }),
        )
        .field('map', JSON.stringify({ '0': ['variables.payload.file'] }))
        .attach('0', './__tests__/fixture/screen.pdf'),
    ).expect(200);

    const body = res.body;
    expect(body.errors).toBeDefined();
    expect(body.errors[0].extensions.code).toBe('GRAPHQL_VALIDATION_FAILED');
    expect(body.errors[0].message).toBe('File type not supported');
  });

  it('should not allow authenticated users to parse opportunity', async () => {
    loggedUser = '1';

    const res = await client.mutate(MUTATION, {
      variables: {
        payload: {
          url: 'https://example.com/opportunity',
        },
      },
    });

    expect(res.errors).toBeDefined();
    expect(res.errors?.[0].extensions.code).toBe('FORBIDDEN');
    expect(res.errors?.[0].message).toBe(
      'Not available for authenticated users yet',
    );
>>>>>>> 51a5531a
  });
});<|MERGE_RESOLUTION|>--- conflicted
+++ resolved
@@ -5005,26 +5005,6 @@
       'Opportunity is closed',
     );
   });
-<<<<<<< HEAD
-});
-
-describe('mutation createSharedSlackChannel', () => {
-  const MUTATION = /* GraphQL */ `
-    mutation CreateSharedSlackChannel($email: String!, $channelName: String!) {
-      createSharedSlackChannel(email: $email, channelName: $channelName) {
-        _
-      }
-    }
-  `;
-
-  beforeEach(() => {
-    // Reset all mocks before each test
-    mockConversationsCreate.mockReset();
-    mockConversationsInviteShared.mockReset();
-  });
-
-  it('should require authentication', async () => {
-=======
 
   it('should throw conflict on LIVE transition if opportunity does not have organization', async () => {
     loggedUser = '1';
@@ -5043,144 +5023,10 @@
       organizationId: null,
     });
 
->>>>>>> 51a5531a
     await testMutationErrorCode(
       client,
       {
         mutation: MUTATION,
-<<<<<<< HEAD
-        variables: {
-          email: 'user@example.com',
-          channelName: 'test-channel',
-        },
-      },
-      'UNAUTHENTICATED',
-    );
-  });
-
-  it('should forbid non-recruiters from creating slack channels', async () => {
-    loggedUser = '5'; // User 5 is not a recruiter in fixtures
-
-    await testMutationErrorCode(
-      client,
-      {
-        mutation: MUTATION,
-        variables: {
-          email: 'user@example.com',
-          channelName: 'test-channel',
-        },
-      },
-      'FORBIDDEN',
-    );
-  });
-
-  it('should create slack channel and invite user successfully', async () => {
-    loggedUser = '1';
-
-    // Create a recruiter record for the logged-in user
-    await con.getRepository(OpportunityUserRecruiter).save({
-      opportunityId: '550e8400-e29b-41d4-a716-446655440001',
-      userId: '1',
-      type: OpportunityUserType.Recruiter,
-    });
-
-    // Mock successful Slack API responses
-    mockConversationsCreate.mockResolvedValue({
-      ok: true,
-      channel: {
-        id: 'C1234567890',
-        name: 'test-channel',
-      },
-    });
-
-    mockConversationsInviteShared.mockResolvedValue({
-      ok: true,
-    });
-
-    const res = await client.mutate(MUTATION, {
-      variables: {
-        email: 'user@example.com',
-        channelName: 'test-channel',
-      },
-    });
-
-    expect(res.errors).toBeFalsy();
-    expect(res.data.createSharedSlackChannel).toEqual({ _: true });
-
-    // Verify Slack API calls were made
-    expect(mockConversationsCreate).toHaveBeenCalledWith({
-      name: 'test-channel',
-      is_private: false,
-    });
-    expect(mockConversationsInviteShared).toHaveBeenCalledWith({
-      channel: 'C1234567890',
-      emails: ['user@example.com'],
-      external_limited: true,
-    });
-  });
-
-  it('should handle slack channel creation failure', async () => {
-    loggedUser = '1';
-
-    // Create a recruiter record for the logged-in user
-    await con.getRepository(OpportunityUserRecruiter).save({
-      opportunityId: '550e8400-e29b-41d4-a716-446655440001',
-      userId: '1',
-      type: OpportunityUserType.Recruiter,
-    });
-
-    // Mock failed channel creation (no channel in response)
-    mockConversationsCreate.mockResolvedValue({
-      ok: false,
-      error: 'name_taken',
-      channel: undefined,
-    });
-
-    const res = await client.mutate(MUTATION, {
-      variables: {
-        email: 'user@example.com',
-        channelName: 'existing-channel',
-      },
-    });
-
-    expect(res.errors).toBeFalsy();
-    expect(res.data.createSharedSlackChannel).toEqual({ _: false });
-
-    // Should not proceed to invite if channel creation fails
-    expect(mockConversationsInviteShared).not.toHaveBeenCalled();
-  });
-
-  it('should handle invitation failure', async () => {
-    loggedUser = '1';
-
-    // Create a recruiter record for the logged-in user
-    await con.getRepository(OpportunityUserRecruiter).save({
-      opportunityId: '550e8400-e29b-41d4-a716-446655440001',
-      userId: '1',
-      type: OpportunityUserType.Recruiter,
-    });
-
-    mockConversationsCreate.mockResolvedValue({
-      ok: true,
-      channel: {
-        id: 'C1234567890',
-        name: 'test-channel',
-      },
-    });
-
-    mockConversationsInviteShared.mockRejectedValue(
-      new Error('Failed to invite user'),
-    );
-
-    const res = await client.mutate(MUTATION, {
-      variables: {
-        email: 'user@example.com',
-        channelName: 'test-channel',
-      },
-    });
-
-    expect(res.errors).toBeTruthy();
-=======
         variables: { id: opportunityId, state: OpportunityState.LIVE },
       },
       'CONFLICT',
@@ -5563,6 +5409,159 @@
     expect(res.errors?.[0].message).toBe(
       'Not available for authenticated users yet',
     );
->>>>>>> 51a5531a
+  });
+});
+
+describe('mutation createSharedSlackChannel', () => {
+  const MUTATION = /* GraphQL */ `
+    mutation CreateSharedSlackChannel($email: String!, $channelName: String!) {
+      createSharedSlackChannel(email: $email, channelName: $channelName) {
+        _
+      }
+    }
+  `;
+
+  beforeEach(() => {
+    // Reset all mocks before each test
+    mockConversationsCreate.mockReset();
+    mockConversationsInviteShared.mockReset();
+  });
+
+  it('should require authentication', async () => {
+    await testMutationErrorCode(
+      client,
+      {
+        mutation: MUTATION,
+        variables: {
+          email: 'user@example.com',
+          channelName: 'test-channel',
+        },
+      },
+      'UNAUTHENTICATED',
+    );
+  });
+
+  it('should forbid non-recruiters from creating slack channels', async () => {
+    loggedUser = '5'; // User 5 is not a recruiter in fixtures
+
+    await testMutationErrorCode(
+      client,
+      {
+        mutation: MUTATION,
+        variables: {
+          email: 'user@example.com',
+          channelName: 'test-channel',
+        },
+      },
+      'FORBIDDEN',
+    );
+  });
+
+  it('should create slack channel and invite user successfully', async () => {
+    loggedUser = '1';
+
+    // Create a recruiter record for the logged-in user
+    await con.getRepository(OpportunityUserRecruiter).save({
+      opportunityId: '550e8400-e29b-41d4-a716-446655440001',
+      userId: '1',
+      type: OpportunityUserType.Recruiter,
+    });
+
+    // Mock successful Slack API responses
+    mockConversationsCreate.mockResolvedValue({
+      ok: true,
+      channel: {
+        id: 'C1234567890',
+        name: 'test-channel',
+      },
+    });
+
+    mockConversationsInviteShared.mockResolvedValue({
+      ok: true,
+    });
+
+    const res = await client.mutate(MUTATION, {
+      variables: {
+        email: 'user@example.com',
+        channelName: 'test-channel',
+      },
+    });
+
+    expect(res.errors).toBeFalsy();
+    expect(res.data.createSharedSlackChannel).toEqual({ _: true });
+
+    // Verify Slack API calls were made
+    expect(mockConversationsCreate).toHaveBeenCalledWith({
+      name: 'test-channel',
+      is_private: false,
+    });
+    expect(mockConversationsInviteShared).toHaveBeenCalledWith({
+      channel: 'C1234567890',
+      emails: ['user@example.com'],
+      external_limited: true,
+    });
+  });
+
+  it('should handle slack channel creation failure', async () => {
+    loggedUser = '1';
+
+    // Create a recruiter record for the logged-in user
+    await con.getRepository(OpportunityUserRecruiter).save({
+      opportunityId: '550e8400-e29b-41d4-a716-446655440001',
+      userId: '1',
+      type: OpportunityUserType.Recruiter,
+    });
+
+    // Mock failed channel creation (no channel in response)
+    mockConversationsCreate.mockResolvedValue({
+      ok: false,
+      error: 'name_taken',
+      channel: undefined,
+    });
+
+    const res = await client.mutate(MUTATION, {
+      variables: {
+        email: 'user@example.com',
+        channelName: 'existing-channel',
+      },
+    });
+
+    expect(res.errors).toBeFalsy();
+    expect(res.data.createSharedSlackChannel).toEqual({ _: false });
+
+    // Should not proceed to invite if channel creation fails
+    expect(mockConversationsInviteShared).not.toHaveBeenCalled();
+  });
+
+  it('should handle invitation failure', async () => {
+    loggedUser = '1';
+
+    // Create a recruiter record for the logged-in user
+    await con.getRepository(OpportunityUserRecruiter).save({
+      opportunityId: '550e8400-e29b-41d4-a716-446655440001',
+      userId: '1',
+      type: OpportunityUserType.Recruiter,
+    });
+
+    mockConversationsCreate.mockResolvedValue({
+      ok: true,
+      channel: {
+        id: 'C1234567890',
+        name: 'test-channel',
+      },
+    });
+
+    mockConversationsInviteShared.mockRejectedValue(
+      new Error('Failed to invite user'),
+    );
+
+    const res = await client.mutate(MUTATION, {
+      variables: {
+        email: 'user@example.com',
+        channelName: 'test-channel',
+      },
+    });
+
+    expect(res.errors).toBeTruthy();
   });
 });