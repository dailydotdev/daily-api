import { DataSource } from 'typeorm';
<<<<<<< HEAD
import {
  Autocomplete,
  AutocompleteType,
  Keyword,
  User,
} from '../../src/entity';
=======
import { User } from '../../src/entity';
>>>>>>> 6e28e2dc
import createOrGetConnection from '../../src/db';
import {
  disposeGraphQLTesting,
  GraphQLTestClient,
  GraphQLTestingState,
  initializeGraphQLTesting,
  MockContext,
  saveFixtures,
  testQueryErrorCode,
} from '../helpers';
import { usersFixture } from '../fixture/user';
<<<<<<< HEAD
import { keywordsFixture } from '../fixture/keywords';
=======
import { Autocomplete, AutocompleteType } from '../../src/entity/Autocomplete';
>>>>>>> 6e28e2dc

let con: DataSource;
let state: GraphQLTestingState;
let client: GraphQLTestClient;
let loggedUser: string = null;

beforeAll(async () => {
  con = await createOrGetConnection();
  state = await initializeGraphQLTesting(
    () => new MockContext(con, loggedUser),
  );
  client = state.client;
});

afterAll(() => disposeGraphQLTesting(state));

beforeEach(async () => {
  loggedUser = null;

  await saveFixtures(con, User, usersFixture);

  // Set up test autocomplete data
  await saveFixtures(con, Autocomplete, [
    {
      value: 'Computer Science',
      type: AutocompleteType.FieldOfStudy,
      enabled: true,
    },
    {
      value: 'Computer Engineering',
      type: AutocompleteType.FieldOfStudy,
      enabled: true,
    },
    {
      value: 'Software Engineering',
      type: AutocompleteType.FieldOfStudy,
      enabled: true,
    },
    {
      value: 'Data Science',
      type: AutocompleteType.FieldOfStudy,
      enabled: true,
    },
    {
      value: 'Mechanical Engineering',
      type: AutocompleteType.FieldOfStudy,
      enabled: false, // Disabled, should not be returned
    },
    {
      value: 'Bachelor of Science',
      type: AutocompleteType.Degree,
      enabled: true,
    },
    {
      value: 'Master of Science',
      type: AutocompleteType.Degree,
      enabled: true,
    },
    {
      value: 'Software Engineer',
      type: AutocompleteType.Role,
      enabled: true,
    },
    {
      value: 'Senior Software Engineer',
      type: AutocompleteType.Role,
      enabled: true,
    },
    {
      value: 'Data Engineer',
      type: AutocompleteType.Role,
      enabled: true,
    },
    {
      value: 'Full Stack Developer',
      type: AutocompleteType.Role,
      enabled: true,
    },
  ]);
});

describe('query autocomplete', () => {
  const QUERY = `
    query Autocomplete($type: AutocompleteType!, $query: String!) {
      autocomplete(type: $type, query: $query) {
        result
      }
    }
  `;

  it('should return unauthenticated when not logged in', () =>
    testQueryErrorCode(
      client,
      {
        query: QUERY,
        variables: { type: 'field_of_study', query: 'computer' },
      },
      'UNAUTHENTICATED',
    ));

  it('should return matching autocomplete results', async () => {
    loggedUser = '1';

    const res = await client.query(QUERY, {
      variables: { type: 'field_of_study', query: 'computer' },
    });

    expect(res.errors).toBeFalsy();
    expect(res.data.autocomplete.result).toEqual([
      'Computer Engineering',
      'Computer Science',
    ]);
  });

  it('should filter by type', async () => {
    loggedUser = '1';

    const res = await client.query(QUERY, {
      variables: { type: 'degree', query: 'science' },
    });

    expect(res.errors).toBeFalsy();
    expect(res.data.autocomplete.result).toEqual([
      'Bachelor of Science',
      'Master of Science',
    ]);
  });

  it('should be case insensitive', async () => {
    loggedUser = '1';

    const res = await client.query(QUERY, {
      variables: { type: 'field_of_study', query: 'COMPUTER' },
    });

    expect(res.errors).toBeFalsy();
    expect(res.data.autocomplete.result).toEqual([
      'Computer Engineering',
      'Computer Science',
    ]);
  });

  it('should not return disabled autocompletes', async () => {
    loggedUser = '1';

    const res = await client.query(QUERY, {
      variables: { type: 'field_of_study', query: 'mechanical' },
    });

    expect(res.errors).toBeFalsy();
    expect(res.data.autocomplete.result).toEqual([]);
  });

  it('should return results in alphabetical order', async () => {
    loggedUser = '1';

    const res = await client.query(QUERY, {
      variables: { type: 'role', query: 'engineer' },
    });

    expect(res.errors).toBeFalsy();
    expect(res.data.autocomplete.result).toEqual([
      'Data Engineer',
      'Senior Software Engineer',
      'Software Engineer',
    ]);
  });

  it('should return empty array when no matches found', async () => {
    loggedUser = '1';

    const res = await client.query(QUERY, {
      variables: { type: 'field_of_study', query: 'nonexistent' },
    });

    expect(res.errors).toBeFalsy();
    expect(res.data.autocomplete.result).toEqual([]);
  });

  it('should return all results when query matches many items', async () => {
    loggedUser = '1';

    const res = await client.query(QUERY, {
      variables: { type: 'field_of_study', query: 'science' },
    });

    expect(res.errors).toBeFalsy();
    expect(res.data.autocomplete.result).toEqual([
      'Computer Science',
      'Data Science',
    ]);
  });

  it('should match partial strings anywhere in the value', async () => {
    loggedUser = '1';

    const res = await client.query(QUERY, {
      variables: { type: 'role', query: 'software' },
    });

    expect(res.errors).toBeFalsy();
    expect(res.data.autocomplete.result).toEqual([
      'Senior Software Engineer',
      'Software Engineer',
    ]);
  });
<<<<<<< HEAD
});

describe('query autocompleteKeywords', () => {
  const QUERY = /* GraphQL */ `
    query AutocompleteKeywords($query: String!, $limit: Int) {
      autocompleteKeywords(query: $query, limit: $limit) {
        keyword
        title
      }
    }
  `;

  beforeEach(async () => {
    await saveFixtures(con, Keyword, keywordsFixture);
  });

  it('should return autocomplete allowed keywords when not logged in', async () => {
    const res = await client.query(QUERY, {
      variables: {
        query: 'dev',
      },
    });
    expect(res.errors).toBeFalsy();
    expect(res.data.autocompleteKeywords).toEqual(
      expect.arrayContaining([
        { keyword: 'webdev', title: 'Web Development' },
        { keyword: 'development', title: null },
      ]),
    );
  });

  it('should return autocomplete results', async () => {
    loggedUser = '1';

    const res = await client.query(QUERY, {
      variables: {
        query: 'dev',
      },
    });
    expect(res.errors).toBeFalsy();
    expect(res.data.autocompleteKeywords).toEqual(
      expect.arrayContaining([
        { keyword: 'webdev', title: 'Web Development' },
        { keyword: 'web-development', title: null },
        { keyword: 'development', title: null },
      ]),
    );
  });

  it('should limit autocomplete results', async () => {
    loggedUser = '1';

    const res = await client.query(QUERY, {
      variables: {
        query: 'dev',
        limit: 1,
      },
    });
    expect(res.errors).toBeFalsy();
    expect(res.data.autocompleteKeywords).toEqual([
      { keyword: 'development', title: null },
    ]);
=======

  it('should handle queries with spaces', async () => {
    loggedUser = '1';

    const res = await client.query(QUERY, {
      variables: { type: 'role', query: 'full stack' },
    });

    expect(res.errors).toBeFalsy();
    expect(res.data.autocomplete.result).toEqual(['Full Stack Developer']);
  });

  it('should return empty array for queries with emojis', async () => {
    loggedUser = '1';

    const res = await client.query(QUERY, {
      variables: { type: 'role', query: '🚀' },
    });

    expect(res.errors).toBeFalsy();
    expect(res.data.autocomplete.result).toEqual([]);
  });

  it('should return error for empty string query', async () => {
    loggedUser = '1';

    const res = await client.query(QUERY, {
      variables: { type: 'role', query: '' },
    });

    expect(res.errors).toBeTruthy();
  });

  it('should return error for query with only spaces', async () => {
    loggedUser = '1';

    const res = await client.query(QUERY, {
      variables: { type: 'role', query: '   ' },
    });

    expect(res.errors).toBeTruthy();
  });

  it('should return empty array for query with only special characters', async () => {
    loggedUser = '1';

    const res = await client.query(QUERY, {
      variables: { type: 'role', query: '!@#$%^&*()' },
    });

    expect(res.errors).toBeFalsy();
    expect(res.data.autocomplete.result).toEqual([]);
  });

  it('should handle very long query strings', async () => {
    loggedUser = '1';

    const longQuery = 'a'.repeat(1000);
    const res = await client.query(QUERY, {
      variables: { type: 'role', query: longQuery },
    });

    expect(res.errors).toBeFalsy();
    expect(res.data.autocomplete.result).toEqual([]);
  });

  it('should return error for invalid autocomplete type', async () => {
    loggedUser = '1';

    const res = await client.query(QUERY, {
      variables: { type: 'invalid_type', query: 'test' },
    });

    expect(res.errors).toBeTruthy();
>>>>>>> 6e28e2dc
  });
});<|MERGE_RESOLUTION|>--- conflicted
+++ resolved
@@ -1,14 +1,5 @@
 import { DataSource } from 'typeorm';
-<<<<<<< HEAD
-import {
-  Autocomplete,
-  AutocompleteType,
-  Keyword,
-  User,
-} from '../../src/entity';
-=======
 import { User } from '../../src/entity';
->>>>>>> 6e28e2dc
 import createOrGetConnection from '../../src/db';
 import {
   disposeGraphQLTesting,
@@ -20,11 +11,8 @@
   testQueryErrorCode,
 } from '../helpers';
 import { usersFixture } from '../fixture/user';
-<<<<<<< HEAD
 import { keywordsFixture } from '../fixture/keywords';
-=======
 import { Autocomplete, AutocompleteType } from '../../src/entity/Autocomplete';
->>>>>>> 6e28e2dc
 
 let con: DataSource;
 let state: GraphQLTestingState;
@@ -231,7 +219,81 @@
       'Software Engineer',
     ]);
   });
-<<<<<<< HEAD
+
+  it('should handle queries with spaces', async () => {
+    loggedUser = '1';
+
+    const res = await client.query(QUERY, {
+      variables: { type: 'role', query: 'full stack' },
+    });
+
+    expect(res.errors).toBeFalsy();
+    expect(res.data.autocomplete.result).toEqual(['Full Stack Developer']);
+  });
+
+  it('should return empty array for queries with emojis', async () => {
+    loggedUser = '1';
+
+    const res = await client.query(QUERY, {
+      variables: { type: 'role', query: '🚀' },
+    });
+
+    expect(res.errors).toBeFalsy();
+    expect(res.data.autocomplete.result).toEqual([]);
+  });
+
+  it('should return error for empty string query', async () => {
+    loggedUser = '1';
+
+    const res = await client.query(QUERY, {
+      variables: { type: 'role', query: '' },
+    });
+
+    expect(res.errors).toBeTruthy();
+  });
+
+  it('should return error for query with only spaces', async () => {
+    loggedUser = '1';
+
+    const res = await client.query(QUERY, {
+      variables: { type: 'role', query: '   ' },
+    });
+
+    expect(res.errors).toBeTruthy();
+  });
+
+  it('should return empty array for query with only special characters', async () => {
+    loggedUser = '1';
+
+    const res = await client.query(QUERY, {
+      variables: { type: 'role', query: '!@#$%^&*()' },
+    });
+
+    expect(res.errors).toBeFalsy();
+    expect(res.data.autocomplete.result).toEqual([]);
+  });
+
+  it('should handle very long query strings', async () => {
+    loggedUser = '1';
+
+    const longQuery = 'a'.repeat(1000);
+    const res = await client.query(QUERY, {
+      variables: { type: 'role', query: longQuery },
+    });
+
+    expect(res.errors).toBeFalsy();
+    expect(res.data.autocomplete.result).toEqual([]);
+  });
+
+  it('should return error for invalid autocomplete type', async () => {
+    loggedUser = '1';
+
+    const res = await client.query(QUERY, {
+      variables: { type: 'invalid_type', query: 'test' },
+    });
+
+    expect(res.errors).toBeTruthy();
+  });
 });
 
 describe('query autocompleteKeywords', () => {
@@ -294,81 +356,5 @@
     expect(res.data.autocompleteKeywords).toEqual([
       { keyword: 'development', title: null },
     ]);
-=======
-
-  it('should handle queries with spaces', async () => {
-    loggedUser = '1';
-
-    const res = await client.query(QUERY, {
-      variables: { type: 'role', query: 'full stack' },
-    });
-
-    expect(res.errors).toBeFalsy();
-    expect(res.data.autocomplete.result).toEqual(['Full Stack Developer']);
-  });
-
-  it('should return empty array for queries with emojis', async () => {
-    loggedUser = '1';
-
-    const res = await client.query(QUERY, {
-      variables: { type: 'role', query: '🚀' },
-    });
-
-    expect(res.errors).toBeFalsy();
-    expect(res.data.autocomplete.result).toEqual([]);
-  });
-
-  it('should return error for empty string query', async () => {
-    loggedUser = '1';
-
-    const res = await client.query(QUERY, {
-      variables: { type: 'role', query: '' },
-    });
-
-    expect(res.errors).toBeTruthy();
-  });
-
-  it('should return error for query with only spaces', async () => {
-    loggedUser = '1';
-
-    const res = await client.query(QUERY, {
-      variables: { type: 'role', query: '   ' },
-    });
-
-    expect(res.errors).toBeTruthy();
-  });
-
-  it('should return empty array for query with only special characters', async () => {
-    loggedUser = '1';
-
-    const res = await client.query(QUERY, {
-      variables: { type: 'role', query: '!@#$%^&*()' },
-    });
-
-    expect(res.errors).toBeFalsy();
-    expect(res.data.autocomplete.result).toEqual([]);
-  });
-
-  it('should handle very long query strings', async () => {
-    loggedUser = '1';
-
-    const longQuery = 'a'.repeat(1000);
-    const res = await client.query(QUERY, {
-      variables: { type: 'role', query: longQuery },
-    });
-
-    expect(res.errors).toBeFalsy();
-    expect(res.data.autocomplete.result).toEqual([]);
-  });
-
-  it('should return error for invalid autocomplete type', async () => {
-    loggedUser = '1';
-
-    const res = await client.query(QUERY, {
-      variables: { type: 'invalid_type', query: 'test' },
-    });
-
-    expect(res.errors).toBeTruthy();
->>>>>>> 6e28e2dc
   });
 });