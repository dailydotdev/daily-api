--- conflicted
+++ resolved
@@ -22,7 +22,6 @@
   ContentPreferenceType,
 } from '../src/entity/contentPreference/types';
 import { NotificationPreferenceUser } from '../src/entity/notifications/NotificationPreferenceUser';
-<<<<<<< HEAD
 import { Feed, FeedSource, Keyword, Source, SourceType } from '../src/entity';
 import { ContentPreferenceFeedKeyword } from '../src/entity/contentPreference/ContentPreferenceFeedKeyword';
 import { ContentPreferenceSource } from '../src/entity/contentPreference/ContentPreferenceSource';
@@ -30,9 +29,7 @@
   NotificationPreferenceStatus,
   NotificationType,
 } from '../src/notifications/common';
-=======
 import { ghostUser } from '../src/common';
->>>>>>> a7b53ee6
 
 let con: DataSource;
 let state: GraphQLTestingState;
@@ -529,7 +526,40 @@
     );
   });
 
-<<<<<<< HEAD
+  it('should not follow ghost user', async () => {
+    loggedUser = '1-fm';
+
+    await testMutationErrorCode(
+      client,
+      {
+        mutation: MUTATION,
+        variables: {
+          id: ghostUser.id,
+          entity: ContentPreferenceType.User,
+          status: ContentPreferenceStatus.Follow,
+        },
+      },
+      'CONFLICT',
+    );
+  });
+
+  it('should not subscribe to ghost user', async () => {
+    loggedUser = '1-fm';
+
+    await testMutationErrorCode(
+      client,
+      {
+        mutation: MUTATION,
+        variables: {
+          id: ghostUser.id,
+          entity: ContentPreferenceType.User,
+          status: ContentPreferenceStatus.Subscribed,
+        },
+      },
+      'CONFLICT',
+    );
+  });
+
   describe('keyword', () => {
     beforeEach(async () => {
       await saveFixtures(con, Keyword, [
@@ -644,40 +674,6 @@
       expect(feedSource).not.toBeNull();
       expect(feedSource!.blocked).toBe(false);
     });
-=======
-  it('should not follow ghost user', async () => {
-    loggedUser = '1-fm';
-
-    await testMutationErrorCode(
-      client,
-      {
-        mutation: MUTATION,
-        variables: {
-          id: ghostUser.id,
-          entity: ContentPreferenceType.User,
-          status: ContentPreferenceStatus.Follow,
-        },
-      },
-      'CONFLICT',
-    );
-  });
-
-  it('should not subscribe to ghost user', async () => {
-    loggedUser = '1-fm';
-
-    await testMutationErrorCode(
-      client,
-      {
-        mutation: MUTATION,
-        variables: {
-          id: ghostUser.id,
-          entity: ContentPreferenceType.User,
-          status: ContentPreferenceStatus.Subscribed,
-        },
-      },
-      'CONFLICT',
-    );
->>>>>>> a7b53ee6
   });
 });
 
