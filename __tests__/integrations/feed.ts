--- conflicted
+++ resolved
@@ -18,12 +18,7 @@
   AdvancedSettings,
   Feed,
   FeedAdvancedSettings,
-<<<<<<< HEAD
-  FeedTag,
-=======
-  FeedSource,
   Keyword,
->>>>>>> 160d0b51
   PostType,
   postTypes,
   Source,
@@ -43,11 +38,8 @@
   FeedUserStateConfigGenerator,
 } from '../../src/integrations/feed/configs';
 import { ILofnClient } from '../../src/integrations/lofn';
-<<<<<<< HEAD
 import { ContentPreferenceSource } from '../../src/entity/contentPreference/ContentPreferenceSource';
-=======
 import { ContentPreferenceKeyword } from '../../src/entity/contentPreference/ContentPreferenceKeyword';
->>>>>>> 160d0b51
 import { ContentPreferenceStatus } from '../../src/entity/contentPreference/types';
 
 let con: DataSource;
