--- conflicted
+++ resolved
@@ -25,11 +25,8 @@
 import createOrGetConnection from '../src/db';
 import { subDays } from 'date-fns';
 import { GQLBookmark } from '../src/schema/bookmarks';
-<<<<<<< HEAD
 import { VALID_FOLDER_EMOJIS } from '../src/common';
-=======
 import { randomUUID } from 'crypto';
->>>>>>> f19c3e0d
 
 let con: DataSource;
 let state: GraphQLTestingState;
