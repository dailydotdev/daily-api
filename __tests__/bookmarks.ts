import {
  disposeGraphQLTesting,
  GraphQLTestClient,
  GraphQLTestingState,
  initializeGraphQLTesting,
  MockContext,
  saveFixtures,
  testMutationErrorCode,
  testQueryErrorCode,
} from './helpers';
import {
  Bookmark,
  Post,
  PostTag,
  Source,
  View,
  BookmarkList,
  ArticlePost,
  User,
  Settings,
} from '../src/entity';
import { sourcesFixture, usersFixture, plusUsersFixture } from './fixture';
import { postsFixture, postTagsFixture } from './fixture/post';
import { DataSource } from 'typeorm';
import createOrGetConnection from '../src/db';
<<<<<<< HEAD
import { subDays } from 'date-fns';
=======
import { GQLBookmark } from '../src/schema/bookmarks';
>>>>>>> e7fe52cd

let con: DataSource;
let state: GraphQLTestingState;
let client: GraphQLTestClient;
let loggedUser: string;
let premiumUser: boolean;
let isPlus: boolean;

const now = new Date();
const bookmarksFixture = [
  {
    userId: '1',
    postId: 'p3',
    createdAt: new Date(now.getTime() - 1000),
  },
  {
    userId: '1',
    postId: 'p1',
    createdAt: new Date(now.getTime() - 2000),
  },
  {
    userId: '1',
    postId: 'p5',
    createdAt: new Date(now.getTime() - 3000),
  },
];

beforeAll(async () => {
  con = await createOrGetConnection();
  state = await initializeGraphQLTesting(
    (req) =>
      new MockContext(con, loggedUser, premiumUser, [], req, false, isPlus),
  );
  client = state.client;
});

beforeEach(async () => {
  loggedUser = '';
  isPlus = false;

  await saveFixtures(con, Source, sourcesFixture);
  await saveFixtures(con, ArticlePost, postsFixture);
  await saveFixtures(con, PostTag, postTagsFixture);
  await saveFixtures(con, User, [...usersFixture, ...plusUsersFixture]);
});

afterAll(() => disposeGraphQLTesting(state));

describe('mutation addBookmarks', () => {
  const MUTATION = `
  mutation AddBookmarks($data: AddBookmarkInput!) {
    addBookmarks(data: $data) {
      list {
        id
        name
      }
    }
  }`;

  it('should not authorize when not logged in', () =>
    testMutationErrorCode(
      client,
      {
        mutation: MUTATION,
        variables: { data: { postIds: [] } },
      },
      'UNAUTHENTICATED',
    ));

  it('should add new bookmarks', async () => {
    loggedUser = '1';
    const res = await client.mutate<
      {
        addBookmarks: GQLBookmark[];
      },
      {
        data: { postIds: string[] };
      }
    >(MUTATION, {
      variables: { data: { postIds: ['p1', 'p3'] } },
    });
    expect(res.errors).toBeFalsy();
    expect(res.data.addBookmarks).toHaveLength(2);

    const actual = await con
      .getRepository(Bookmark)
      .find({ where: { userId: loggedUser }, select: ['postId', 'userId'] });
    expect(actual).toMatchSnapshot();

    const bookmarks = await con.getRepository(Bookmark).find();
    expect(bookmarks.length).toEqual(2);
    const [bookmark] = bookmarks;
    expect(bookmark?.listId).toBeNull();
  });

  it('should add new bookmarks to the last used list if any', async () => {
    loggedUser = '1';

    const { id: listId } = await con.getRepository(BookmarkList).save({
      userId: loggedUser,
      name: 'list',
    });
    await con.getRepository(Bookmark).save({
      userId: loggedUser,
      postId: 'p1',
      listId: listId,
    });

    const res = await client.mutate(MUTATION, {
      variables: { data: { postIds: ['p2'] } },
    });
    expect(res.errors).toBeFalsy();
    expect(res.data.addBookmarks).toHaveLength(1);
    expect(res.data.addBookmarks[0].list.id).toEqual(listId);

    const actual = await con
      .getRepository(Bookmark)
      .findOneBy({ postId: 'p2', userId: loggedUser });
    expect(actual?.listId).toEqual(listId);
  });

  it('should ignore conflicts', async () => {
    loggedUser = '1';
    const repo = con.getRepository(Bookmark);
    await repo.save(repo.create({ postId: 'p1', userId: loggedUser }));
    const res = await client.mutate(MUTATION, {
      variables: { data: { postIds: ['p1', 'p3'] } },
    });
    expect(res.errors).toBeFalsy();
    const actual = await repo.find({
      where: { userId: loggedUser },
      select: ['postId', 'userId'],
    });
    expect(actual).toMatchSnapshot();
  });

  it('should ignore bookmarks of deleted posts', async () => {
    loggedUser = '1';
    const res = await client.mutate(MUTATION, {
      variables: { data: { postIds: ['p1', 'p3', 'p100'] } },
    });
    expect(res.errors).toBeFalsy();
    const actual = await con
      .getRepository(Bookmark)
      .find({ where: { userId: loggedUser }, select: ['postId', 'userId'] });
    expect(actual).toMatchSnapshot();
  });

  it('should ignore nulls', async () => {
    loggedUser = '1';
    const res = await client.mutate(MUTATION, {
      variables: { data: { postIds: ['p1', null, 'p3'] } },
    });
    expect(res.errors).toBeFalsy();
    const actual = await con
      .getRepository(Bookmark)
      .find({ where: { userId: loggedUser }, select: ['postId', 'userId'] });
    expect(actual).toMatchSnapshot();
  });

  it('should support EmptyResponse', async () => {
    const MUTATION_EMPTY_RESPONSE = `
    mutation AddBookmarks($data: AddBookmarkInput!) {
      addBookmarks(data: $data) {
        _
      }
    }`;

    loggedUser = '1';
    const res = await client.mutate<
      {
        addBookmarks: GQLBookmark[];
      },
      {
        data: { postIds: string[] };
      }
    >(MUTATION_EMPTY_RESPONSE, {
      variables: { data: { postIds: ['p1', 'p3'] } },
    });
    expect(res.errors).toBeFalsy();
    expect(res.data.addBookmarks).toMatchObject([{ _: null }, { _: null }]);

    const actual = await con
      .getRepository(Bookmark)
      .find({ where: { userId: loggedUser }, select: ['postId', 'userId'] });
    expect(actual).toMatchObject([
      {
        postId: 'p1',
        userId: '1',
      },
      {
        postId: 'p3',
        userId: '1',
      },
    ]);
  });
});

describe('mutation removeBookmark', () => {
  const MUTATION = (id: string): string => `
  mutation RemoveBookmark {
  removeBookmark(id: "${id}") {
    _
  }
}`;

  it('should not authorize when not logged in', () =>
    testMutationErrorCode(
      client,
      {
        mutation: MUTATION('2'),
      },
      'UNAUTHENTICATED',
    ));

  it('should remove existing bookmark', async () => {
    loggedUser = '1';
    const repo = con.getRepository(Bookmark);
    await repo.save(repo.create({ postId: 'p1', userId: loggedUser }));
    const res = await client.mutate(MUTATION('p1'));
    expect(res.errors).toBeFalsy();
    const actual = await repo.find({
      where: { userId: loggedUser },
      select: ['postId', 'userId'],
    });
    expect(actual.length).toEqual(0);
  });

  it('should ignore remove non-existing bookmark', async () => {
    loggedUser = '1';
    const repo = con.getRepository(Bookmark);
    const res = await client.mutate(MUTATION('p1'));
    expect(res.errors).toBeFalsy();
    const actual = await repo.find({
      where: { userId: loggedUser },
      select: ['postId', 'userId'],
    });
    expect(actual.length).toEqual(0);
  });
});

describe('mutation createBookmarkList', () => {
  const MUTATION = (name: string, icon?: string): string => `
  mutation CreateBookmarkList {
  createBookmarkList(name: "${name}", ${icon ? `icon: "${icon}"` : ''}) {
    id, name, icon
  }
}`;

  it('should not authorize when not logged in', () =>
    testMutationErrorCode(
      client,
      {
        mutation: MUTATION('list'),
      },
      'UNAUTHENTICATED',
    ));

  it('should create a new list', async () => {
    loggedUser = '1';
    const res = await client.mutate(MUTATION('list'));
    expect(res.errors).toBeFalsy();
    const actual = await con.getRepository(BookmarkList).find();
    expect(actual.length).toEqual(1);
    expect(res.data.createBookmarkList.id).toEqual(actual[0].id);
    expect(res.data.createBookmarkList.name).toEqual(actual[0].name);
    expect(actual[0].name).toEqual('list');
    expect(actual[0].userId).toEqual(loggedUser);
  });

  it('should throw error if name is empty', async () => {
    loggedUser = '1';
    await testMutationErrorCode(
      client,
      {
        mutation: MUTATION(''),
      },
      'GRAPHQL_VALIDATION_FAILED',
      'Invalid icon or name',
    );
  });

  it('should throw error if icon is not a single emoji', async () => {
    loggedUser = '1';
    await testMutationErrorCode(
      client,
      {
        mutation: MUTATION('list', 'icon'),
      },
      'GRAPHQL_VALIDATION_FAILED',
      'Invalid icon or name',
    );
    await testMutationErrorCode(
      client,
      {
        mutation: MUTATION('list', '😂💯'),
      },
      'GRAPHQL_VALIDATION_FAILED',
      'Invalid icon or name',
    );
  });

  it('should create a new list with icon', async () => {
    loggedUser = '1';
    const request = {
      name: 'list',
      icon: '😀',
    };
    const res = await client.mutate(MUTATION('list', '😀'));
    expect(res.errors).toBeFalsy();
    const folders = await con.getRepository(BookmarkList).find();
    expect(folders.length).toEqual(1);
    const folder = folders[0];
    const { id, name, icon, userId } = folder;
    expect(res.data.createBookmarkList.id).toEqual(id);
    expect(res.data.createBookmarkList.name).toEqual(name);
    expect(res.data.createBookmarkList.icon).toEqual(icon);
    expect(name).toEqual(request.name);
    expect(icon).toEqual(request.icon);
    expect(userId).toEqual(loggedUser);
  });

  it('should not create a new list if already have one and user is not plus', async () => {
    loggedUser = '1';
    const repo = con.getRepository(BookmarkList);
    await repo.save({ userId: loggedUser, name: 'list' });
    return testMutationErrorCode(
      client,
      {
        mutation: MUTATION('list2'),
      },
      'FORBIDDEN',
    );
  });

  it('should create a new list if already have one and user is plus', async () => {
    loggedUser = '5'; // Plus member
    const repo = con.getRepository(BookmarkList);
    await repo.save({ userId: loggedUser, name: 'list' });
    const res = await client.mutate(MUTATION('list2'));
    expect(res.errors).toBeFalsy();
    const folders = await repo.find();
    expect(folders.length).toEqual(2);
    expect(res.data.createBookmarkList.name).toEqual('list2');
  });
});

describe('mutation removeBookmarkList', () => {
  const MUTATION = (id: string): string => `
  mutation RemoveBookmarkList {
  removeBookmarkList(id: "${id}") {
    _
  }
}`;

  it('should not authorize when not logged in', () =>
    testMutationErrorCode(
      client,
      {
        mutation: MUTATION('123'),
      },
      'UNAUTHENTICATED',
    ));

  it('should remove an existing list', async () => {
    loggedUser = '1';
    const repo = con.getRepository(BookmarkList);
    const list = await repo.save({ userId: loggedUser, name: 'list' });

    await con.getRepository(Bookmark).save([
      { postId: 'p1', userId: loggedUser, listId: list.id },
      { postId: 'p2', userId: loggedUser, listId: list.id },
    ]);

    const res = await client.mutate(MUTATION(list.id));
    expect(res.errors).toBeFalsy();
    const actual = await repo.find();
    expect(actual.length).toEqual(0);

    // check for cascade delete
    const bookmarks = await con.getRepository(Bookmark).find();
    expect(bookmarks.length).toEqual(0);
  });

  it("should not remove someone else's list", async () => {
    loggedUser = '1';
    const repo = con.getRepository(BookmarkList);
    const list = await repo.save({ userId: '2', name: 'list' });
    const res = await client.mutate(MUTATION(list.id));
    expect(res.errors).toBeFalsy();
    const actual = await repo.find();
    expect(actual.length).toEqual(1);
  });
});

describe('mutation updateBookmarkList', () => {
  const MUTATION = (id: string, name: string, icon?: string): string => `
    mutation UpdateBookmarkList {
      updateBookmarkList(id: "${id}", name: "${name}", ${icon ? `icon: "${icon}"` : ''}) {
        id, name, icon
      }
    }`;

  it('should not authorize when not logged in', () =>
    testMutationErrorCode(
      client,
      {
        mutation: MUTATION('123', 'list'),
      },
      'UNAUTHENTICATED',
    ));

  it("should not rename someone else's list", async () => {
    loggedUser = '1';
    const repo = con.getRepository(BookmarkList);
    const list = await repo.save({ userId: '2', name: 'list' });
    return testMutationErrorCode(
      client,
      {
        mutation: MUTATION(list.id, 'new'),
      },
      'NOT_FOUND',
    );
  });

  it('should update an existing list name', async () => {
    loggedUser = '1';
    const repo = con.getRepository(BookmarkList);
    const list = await repo.save({
      userId: loggedUser,
      name: 'list',
      icon: '😀',
    });

    const res = await client.mutate(MUTATION(list.id, 'new'));
    expect(res.errors).toBeFalsy();
    const updateResult = res.data.updateBookmarkList;

    const folders = await repo.find();
    expect(folders.length).toEqual(1);

    const [folder] = folders;
    expect(updateResult.id).toEqual(folder.id);
    expect(updateResult.name).toEqual(folder.name);
    expect(folder.name).toEqual('new');
    expect(folder.userId).toEqual(loggedUser);
    expect(folder.icon).toEqual('😀'); // not changed
  });

  it('should update an existing list icon', async () => {
    loggedUser = '1';
    const repo = con.getRepository(BookmarkList);
    const list = await repo.save({
      userId: loggedUser,
      name: 'list',
      icon: '😀',
    });

    const res = await client.mutate(MUTATION(list.id, 'new', '👀'));
    expect(res.errors).toBeFalsy();
    const updateResult = res.data.updateBookmarkList;

    const folders = await repo.find();
    expect(folders.length).toEqual(1);

    const [folder] = folders;
    expect(updateResult.id).toEqual(folder.id);
    expect(updateResult.name).toEqual(folder.name);
    expect(folder.name).toEqual('new');
    expect(folder.userId).toEqual(loggedUser);
    expect(folder.icon).toEqual('👀'); // not changed
  });
});

describe('mutation moveBookmark', () => {
  const MUTATION = (id: string, listId?: string): string => `
  mutation moveBookmark {
    moveBookmark(id: "${id}"${listId ? `, listId: "${listId}"` : ''}) {
      _
    }
  }`;

  it('should not authorize when not logged in', () =>
    testMutationErrorCode(
      client,
      { mutation: MUTATION('p1', 'list') },
      'UNAUTHENTICATED',
    ));

  it('should not authorize if list is not owned by the user', async () => {
    loggedUser = '1';
    const list = await con
      .getRepository(BookmarkList)
      .save({ userId: '2', name: 'list' });
    const bookmark = await con
      .getRepository(Bookmark)
      .save({ postId: 'p1', userId: '2' });
    return testMutationErrorCode(
      client,
      { mutation: MUTATION(bookmark.postId, list.id) },
      'NOT_FOUND',
    );
  });

  it('should update existing bookmark', async () => {
    loggedUser = '1';
    premiumUser = true;
    const list = await con
      .getRepository(BookmarkList)
      .save({ userId: loggedUser, name: 'list' });
    const repo = con.getRepository(Bookmark);
    await repo.save(repo.create({ postId: 'p1', userId: loggedUser }));
    const res = await client.mutate(MUTATION('p1', list.id));
    expect(res.errors).toBeFalsy();
    const actual = await repo.find({
      where: { userId: loggedUser },
      select: ['postId', 'userId', 'listId'],
    });
    expect(actual.length).toEqual(1);
    expect(actual[0].postId).toEqual('p1');
    expect(actual[0].userId).toEqual('1');
    expect(actual[0].listId).toEqual(list.id);
  });

  it('should set list id to null', async () => {
    loggedUser = '1';
    premiumUser = true;
    const list = await con
      .getRepository(BookmarkList)
      .save({ userId: loggedUser, name: 'list' });
    const repo = con.getRepository(Bookmark);
    await repo.save(
      repo.create({ postId: 'p1', userId: loggedUser, listId: list.id }),
    );
    const res = await client.mutate(MUTATION('p1'));
    expect(res.errors).toBeFalsy();
    const actual = await repo.find({
      where: { userId: loggedUser },
      select: ['postId', 'userId', 'listId'],
    });
    expect(actual.length).toEqual(1);
    expect(actual[0].postId).toEqual('p1');
    expect(actual[0].userId).toEqual('1');
    expect(actual[0].listId).toEqual(null);
  });
});

describe('query bookmarks', () => {
  const QUERY = (
    unreadOnly?: boolean,
    listId?: string,
    now = new Date(),
    first = 10,
  ): string => `{
  bookmarksFeed(now: "${now.toISOString()}", first: ${first}${
    unreadOnly ? ', unreadOnly: true' : ''
  }${listId ? `, listId: "${listId}"` : ''}) {
    pageInfo {
      endCursor
      hasNextPage
    }
    edges {
      node {
        id
        bookmark {
          list {
            id
            name
          }
        }
        source {
          id
          name
          image
          public
        }
        tags
      }
    }
  }
}`;

  it('should not authorize when not logged in', () =>
    testQueryErrorCode(
      client,
      {
        query: QUERY(),
      },
      'UNAUTHENTICATED',
    ));

  const saveBookmarkFixtures = (userId = loggedUser) =>
    saveFixtures(
      con,
      Bookmark,
      bookmarksFixture.map((b) => ({ ...b, userId })),
    );

  it('should return bookmarks ordered by time', async () => {
    loggedUser = '1';
    await saveFixtures(con, Bookmark, bookmarksFixture);
    const res = await client.query(QUERY(false, null, now, 2));
    delete res.data.bookmarksFeed.pageInfo.endCursor;
    expect(res.data).toMatchSnapshot();
  });

  describe('plus user', () => {
    beforeEach(async () => {
      loggedUser = '5';
      isPlus = true;
      await con.getRepository(Settings).save({ userId: loggedUser });
    });

    it('should return bookmarks without list id only as plus user', async () => {
      await saveBookmarkFixtures();
      const list = await con
        .getRepository(BookmarkList)
        .save({ userId: loggedUser, name: 'Test' });
      await con
        .getRepository(Bookmark)
        .update({ userId: loggedUser, postId: 'p3' }, { listId: list.id });
      const res = await client.query(QUERY(false, null, now, 2));
      expect(res.data.bookmarksFeed.edges.length).toBeGreaterThan(0);
      const isOutsideFolder = res.data.bookmarksFeed.edges.every(
        ({ node }) => !node.bookmark.list,
      );
      expect(isOutsideFolder).toBeTruthy();
    });

    it('should return bookmarks by list id as plus user', async () => {
      await saveBookmarkFixtures();
      const list = await con
        .getRepository(BookmarkList)
        .save({ userId: loggedUser, name: 'Test' });
      await con
        .getRepository(Bookmark)
        .update({ userId: loggedUser, postId: 'p3' }, { listId: list.id });
      const res = await client.query(QUERY(false, list.id, now, 2));
      expect(res.data.bookmarksFeed.edges).toHaveLength(1);
      const isInsideFolder = res.data.bookmarksFeed.edges.every(
        ({ node }) => node.bookmark.list.id === list.id,
      );
      expect(isInsideFolder).toBeTruthy();
    });

    it('should return bookmarks by list id as plus user with two lists', async () => {
      await saveBookmarkFixtures();
      await con.getRepository(BookmarkList).save({
        userId: loggedUser,
        name: 'Second',
        createdAt: subDays(new Date(), 1),
      });
      const list = await con
        .getRepository(BookmarkList)
        .save({ userId: loggedUser, name: 'Test' });
      await con
        .getRepository(Bookmark)
        .update({ userId: loggedUser, postId: 'p3' }, { listId: list.id });
      const res = await client.query(QUERY(false, list.id, now, 2));
      expect(res.data.bookmarksFeed.edges).toHaveLength(1);
      const isInsideFolder = res.data.bookmarksFeed.edges.every(
        ({ node }) => node.bookmark.list.id === list.id,
      );
      expect(isInsideFolder).toBeTruthy();
    });
  });

  describe('non-plus user', () => {
    it('should return bookmarks within the list', async () => {
      loggedUser = '1';
      await saveBookmarkFixtures();
      const list = await con
        .getRepository(BookmarkList)
        .save({ userId: loggedUser, name: 'Test' });
      await con
        .getRepository(Bookmark)
        .update({ userId: loggedUser, postId: 'p3' }, { listId: list.id });
      const res = await client.query(QUERY(false, list.id, now, 2));
      expect(res.data.bookmarksFeed.edges).toHaveLength(1);
      const isInsideFolder = res.data.bookmarksFeed.edges.every(
        ({ node }) => node.bookmark.list.id === list.id,
      );
      expect(isInsideFolder).toBeTruthy();
    });

    it('should not return bookmarks within the list if param is the second folder (unsubscribed)', async () => {
      loggedUser = '1';
      await saveBookmarkFixtures();
      await con.getRepository(BookmarkList).save({
        userId: loggedUser,
        name: 'First',
        createdAt: subDays(new Date(), 1),
      });
      const second = await con
        .getRepository(BookmarkList)
        .save({ userId: loggedUser, name: 'Second' });
      await con
        .getRepository(Bookmark)
        .update({ userId: loggedUser, postId: 'p3' }, { listId: second.id });
      const res = await client.query(QUERY(false, second.id, now, 2));
      expect(res.data.bookmarksFeed.edges).toHaveLength(0);
    });

    it('should return all bookmarks outside the first folder', async () => {
      loggedUser = '1';
      await saveBookmarkFixtures();
      const list = await con
        .getRepository(BookmarkList)
        .save({ userId: loggedUser, name: 'Test' });
      await con
        .getRepository(Bookmark)
        .update({ userId: loggedUser, postId: 'p3' }, { listId: list.id });
      const res = await client.query(QUERY(false, null, now, 2)); // null list id param
      const isOutsideFolder = res.data.bookmarksFeed.edges.every(
        ({ node }) => node.bookmark.list?.id !== list.id,
      );
      expect(isOutsideFolder).toBeTruthy();
    });

    it('should return all bookmarks outside the first folder but includes every other folder', async () => {
      loggedUser = '1';
      await saveBookmarkFixtures();
      const first = await con.getRepository(BookmarkList).save({
        userId: loggedUser,
        name: 'First',
        createdAt: subDays(new Date(), 1),
      });
      const second = await con.getRepository(BookmarkList).save({
        userId: loggedUser,
        name: 'First',
      });
      await con
        .getRepository(Bookmark)
        .update({ userId: loggedUser, postId: 'p3' }, { listId: first.id });
      await con
        .getRepository(Bookmark)
        .update({ userId: loggedUser, postId: 'p1' }, { listId: second.id });
      const res = await client.query(QUERY(false, null, now, 2)); // null list id param
      const isOutsideFirstFolder = res.data.bookmarksFeed.edges.every(
        ({ node }) => node.bookmark.list?.id !== first.id,
      );
      expect(isOutsideFirstFolder).toBeTruthy();
      const isInsideSecondFolder = res.data.bookmarksFeed.edges.some(
        ({ node }) => node.bookmark.list?.id === second.id,
      );
      expect(isInsideSecondFolder).toBeTruthy();
      const fromNoFolder = res.data.bookmarksFeed.edges.some(
        ({ node }) => !node.bookmark.list,
      );
      expect(fromNoFolder).toBeTruthy();
    });
  });

  it('should return unread bookmarks only', async () => {
    loggedUser = '1';
    await saveFixtures(con, Bookmark, bookmarksFixture);
    await con.getRepository(View).save([{ userId: '1', postId: 'p3' }]);
    const res = await client.query(QUERY(true, null, now, 2));
    delete res.data.bookmarksFeed.pageInfo.endCursor;
    expect(res.data).toMatchSnapshot();
  });

  it('should return bookmarks from list', async () => {
    loggedUser = '1';
    premiumUser = true;
    const list = await con
      .getRepository(BookmarkList)
      .save({ userId: loggedUser, name: 'list' });
    const repo = con.getRepository(Bookmark);
    await saveFixtures(con, Bookmark, bookmarksFixture);
    await repo.update(
      { postId: bookmarksFixture[0].postId },
      { listId: list.id },
    );
    await repo.update(
      { postId: bookmarksFixture[2].postId },
      { listId: list.id },
    );
    const res = await client.query(QUERY(false, list.id, now, 2));
    const withinFolder = res.data.bookmarksFeed.edges.every(
      ({ node }) => node.bookmark.list.id === list.id,
    );
    expect(withinFolder).toBeTruthy();
  });

  it('should include banned posts', async () => {
    loggedUser = '1';
    await saveFixtures(con, Bookmark, bookmarksFixture);
    await con.getRepository(Post).update({ id: 'p3' }, { banned: true });
    const res = await client.query(QUERY(false, null, now, 2));
    delete res.data.bookmarksFeed.pageInfo.endCursor;
    expect(res.data).toMatchSnapshot();
  });
});

describe('query bookmarksLists', () => {
  const QUERY = `{
    bookmarkLists {
      id, name, icon
    }
  }`;

  it('should not authorize when not logged in', () =>
    testQueryErrorCode(
      client,
      {
        query: QUERY,
      },
      'UNAUTHENTICATED',
    ));

  it('should return bookmark lists', async () => {
    loggedUser = '1';
    await con
      .getRepository(BookmarkList)
      .save({ userId: loggedUser, name: 'list', icon: '😀' });

    const res = await client.query(QUERY);
    expect(res.errors).toBeFalsy();
    const folders = res.data.bookmarkLists;
    expect(folders).toHaveLength(1);
    expect(folders[0].name).toEqual('list');
    expect(folders[0].icon).toEqual('😀');
  });
});

describe('query searchBookmarksSuggestions', () => {
  const QUERY = (query: string): string => `{
    searchBookmarksSuggestions(query: "${query}") {
      query
      hits {
        title
      }
    }
  }
`;

  it('should return bookmark search suggestions', async () => {
    loggedUser = '1';
    await saveFixtures(con, Bookmark, bookmarksFixture);
    const res = await client.query(QUERY('p1'));
    expect(res.data).toMatchSnapshot();
  });
});

describe('query searchBookmarks', () => {
  const QUERY = (query: string, now = new Date(), first = 10): string => `{
    searchBookmarks(query: "${query}", now: "${now.toISOString()}", first: ${first}) {
      query
      pageInfo {
        endCursor
        hasNextPage
      }
      edges {
        node {
          id
          url
          title
          readTime
          tags
          source {
            id
            name
            image
            public
          }
        }
      }
    }
  }
`;

  it('should return bookmarks search feed', async () => {
    loggedUser = '1';
    await saveFixtures(con, Bookmark, bookmarksFixture);
    const res = await client.query(QUERY('p1'));
    expect(res.data).toMatchSnapshot();
  });

  it('should return bookmarks search empty feed', async () => {
    loggedUser = '1';
    await saveFixtures(con, Bookmark, bookmarksFixture);
    const res = await client.query(QUERY('not found'));
    expect(res.data).toMatchSnapshot();
  });
});

describe('mutation setBookmarkReminder', () => {
  const mutation = `
    mutation SetBookmarkReminder($postId: ID!, $remindAt: DateTime) {
      setBookmarkReminder(postId: $postId, remindAt: $remindAt) {
        _
      }
    }
  `;

  it('should throw UNAUTHENTICATED for anonymous users', async () =>
    testMutationErrorCode(
      client,
      { mutation, variables: { postId: 'p1' } },
      'UNAUTHENTICATED',
    ));

  it('should throw GRAPHQL_VALIDATION_ERROR if post id is missing', async () =>
    testMutationErrorCode(client, { mutation }, 'GRAPHQL_VALIDATION_FAILED'));

  it('should set remind at based on what the user sent', async () => {
    loggedUser = '1';
    const repo = con.getRepository(Bookmark);
    const bookmark = await repo.save({ postId: 'p1', userId: loggedUser });
    expect(bookmark.remindAt).toBeNull();
    const date = new Date().toISOString();
    const res = await client.mutate(mutation, {
      variables: { postId: 'p1', remindAt: date },
    });
    expect(res.errors).toBeFalsy();

    const result = await repo.findOneBy({ postId: 'p1', userId: loggedUser });
    expect(result.remindAt.toISOString()).toEqual(date);
  });

  it('should remove the reading reminder when null is sent', async () => {
    loggedUser = '1';
    const repo = con.getRepository(Bookmark);
    const date = new Date();
    const bookmark = await repo.save({
      postId: 'p1',
      userId: loggedUser,
      remindAt: date,
    });
    expect(bookmark.remindAt).toEqual(date);
    const res = await client.mutate(mutation, {
      variables: { postId: 'p1', remindAt: null },
    });
    expect(res.errors).toBeFalsy();

    const result = await repo.findOneBy({ postId: 'p1', userId: loggedUser });
    expect(result.remindAt).toBeNull();
  });
});<|MERGE_RESOLUTION|>--- conflicted
+++ resolved
@@ -23,11 +23,8 @@
 import { postsFixture, postTagsFixture } from './fixture/post';
 import { DataSource } from 'typeorm';
 import createOrGetConnection from '../src/db';
-<<<<<<< HEAD
 import { subDays } from 'date-fns';
-=======
 import { GQLBookmark } from '../src/schema/bookmarks';
->>>>>>> e7fe52cd
 
 let con: DataSource;
 let state: GraphQLTestingState;
