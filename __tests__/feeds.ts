import {
  createSquadWelcomePost,
  feedToFilters,
  maxFeedNameLength,
  Ranking,
  updateFlagsStatement,
} from '../src/common';
import {
  AdvancedSettings,
  ArticlePost,
  BookmarkList,
  Feed,
  FeedAdvancedSettings,
<<<<<<< HEAD
  FeedTag,
=======
  FeedSource,
>>>>>>> 160d0b51
  FreeformPost,
  Keyword,
  MachineSource,
  Post,
  PostKeyword,
  PostTag,
  PostType,
  SharePost,
  Source,
  SourceMember,
  SourceType,
  User,
  UserPost,
  View,
  WelcomePost,
  YouTubePost,
} from '../src/entity';
import { SourceMemberRoles } from '../src/roles';
import { Category } from '../src/entity/Category';
import { FastifyInstance } from 'fastify';
import {
  feedFields,
  GraphQLTestClient,
  GraphQLTestingState,
  initializeGraphQLTesting,
  MockContext,
  saveFixtures,
  testMutationError,
  testMutationErrorCode,
  testQueryErrorCode,
} from './helpers';
import { sourcesFixture } from './fixture/source';
import {
  postKeywordsFixture,
  postsFixture,
  postTagsFixture,
  sharedPostsFixture,
  videoPostsFixture,
  vordrPostsFixture,
} from './fixture/post';
import { keywordsFixture } from './fixture/keywords';
import nock from 'nock';
import { deleteKeysByPattern } from '../src/redis';
import { DataSource } from 'typeorm';
import createOrGetConnection from '../src/db';
import { randomUUID } from 'crypto';
import { usersFixture } from './fixture/user';
import { base64 } from 'graphql-relay/utils/base64';
import { maxFeedsPerUser, UserVote } from '../src/types';
import { SubmissionFailErrorMessage } from '../src/errors';
import { baseFeedConfig } from '../src/integrations/feed';
import {
  ContentPreferenceStatus,
  ContentPreferenceType,
} from '../src/entity/contentPreference/types';
import { ContentPreferenceSource } from '../src/entity/contentPreference/ContentPreferenceSource';
import { ContentPreferenceKeyword } from '../src/entity/contentPreference/ContentPreferenceKeyword';

let app: FastifyInstance;
let con: DataSource;
let state: GraphQLTestingState;
let client: GraphQLTestClient;
let loggedUser: string = null;

beforeAll(async () => {
  con = await createOrGetConnection();
  state = await initializeGraphQLTesting(
    () => new MockContext(con, loggedUser),
  );
  client = state.client;
  app = state.app;
});

beforeEach(async () => {
  loggedUser = null;

  await saveFixtures(con, User, usersFixture);
  await saveFixtures(con, AdvancedSettings, advancedSettings);
  await saveFixtures(con, Source, sourcesFixture);
  await saveFixtures(con, ArticlePost, postsFixture);
  await saveFixtures(con, ArticlePost, sharedPostsFixture);
  await saveFixtures(con, PostTag, postTagsFixture);
  await saveFixtures(con, PostKeyword, postKeywordsFixture);
  await saveFixtures(con, Keyword, [
    ...keywordsFixture,
    { value: 'javascript', occurrences: 57, status: 'allow' },
    { value: 'html', status: 'allow' },
    { value: 'python', status: 'allow' },
    { value: 'java', status: 'allow' },
    { value: 'data', status: 'allow' },
  ]);
  await deleteKeysByPattern('feeds:*');
});

afterAll(() => app.close());

const advancedSettings: Partial<AdvancedSettings>[] = [
  {
    id: 1,
    title: 'Tech magazines',
    description: 'Description for Tech magazines',
    defaultEnabledState: true,
  },
  {
    id: 2,
    title: 'Non-editorial content',
    description: 'Description for Non-editorial content',
    defaultEnabledState: true,
  },
  {
    id: 3,
    title: 'Release notes',
    description: 'Description for Release notes',
    defaultEnabledState: true,
  },
  {
    id: 4,
    title: 'Code examples',
    description: 'Description for Code examples',
    defaultEnabledState: true,
  },
  {
    id: 5,
    title: 'Company blogs',
    description: 'Description for Company blogs',
    defaultEnabledState: true,
  },
  {
    id: 6,
    title: 'Another Settings',
    description: 'Description for Another Settings',
    defaultEnabledState: true,
  },
  {
    id: 7,
    title: 'Setting with options',
    description: 'Description for Another Settings',
    defaultEnabledState: true,
    group: 'content_types',
    options: {
      type: PostType.VideoYouTube,
    },
  },
];

const categories: Partial<Category>[] = [
  {
    id: 'FE',
    emoji: '🌈',
    title: 'Frontend',
    tags: ['html', 'javascript'],
  },
  {
    id: 'BE',
    emoji: '⚙️',
    title: 'Backend',
    tags: ['golang', 'javascript'],
  },
];

const saveFeedFixtures = async (): Promise<void> => {
  await saveFixtures(con, Feed, [{ id: '1', userId: '1' }]);
  await saveFixtures(con, FeedAdvancedSettings, [
    { feedId: '1', advancedSettingsId: 1, enabled: true },
    { feedId: '1', advancedSettingsId: 2, enabled: false },
    { feedId: '1', advancedSettingsId: 3, enabled: false },
    { feedId: '1', advancedSettingsId: 4, enabled: true },
    { feedId: '1', advancedSettingsId: 7, enabled: true },
  ]);
  await saveFixtures(con, Category, categories);
<<<<<<< HEAD
  await saveFixtures(con, FeedTag, [
    { feedId: '1', tag: 'html' },
    { feedId: '1', tag: 'javascript' },
    { feedId: '1', tag: 'golang', blocked: true },
  ]);
  await saveFixtures(con, ContentPreferenceSource, [
    {
      feedId: '1',
      sourceId: 'b',
      userId: '1',
      referenceId: 'b',
      status: ContentPreferenceStatus.Blocked,
      flags: {
        role: SourceMemberRoles.Member,
        referralToken: randomUUID(),
      },
    },
    {
      feedId: '1',
      sourceId: 'c',
      userId: '1',
      referenceId: 'c',
      status: ContentPreferenceStatus.Blocked,
      flags: {
        role: SourceMemberRoles.Member,
        referralToken: randomUUID(),
      },
    },
  ]);
=======
>>>>>>> 160d0b51
  await saveFixtures(con, ContentPreferenceKeyword, [
    {
      feedId: '1',
      keywordId: 'html',
      referenceId: 'html',
      status: ContentPreferenceStatus.Follow,
      type: ContentPreferenceType.Keyword,
      userId: '1',
    },
    {
      feedId: '1',
      keywordId: 'javascript',
      referenceId: 'javascript',
      status: ContentPreferenceStatus.Follow,
      type: ContentPreferenceType.Keyword,
      userId: '1',
    },
    {
      feedId: '1',
      keywordId: 'golang',
      referenceId: 'golang',
      status: ContentPreferenceStatus.Blocked,
      type: ContentPreferenceType.Keyword,
      userId: '1',
    },
  ]);
<<<<<<< HEAD
=======
  await saveFixtures(con, FeedSource, [
    { feedId: '1', sourceId: 'b' },
    { feedId: '1', sourceId: 'c' },
  ]);
  await saveFixtures(con, ContentPreferenceSource, [
    {
      feedId: '1',
      flags: {
        role: SourceMemberRoles.Member,
        referralToken: randomUUID(),
      },
      referenceId: 'a',
      sourceId: 'a',
      status: ContentPreferenceStatus.Blocked,
      type: ContentPreferenceType.Source,
      userId: '1',
    },
    {
      feedId: '1',
      flags: {
        role: SourceMemberRoles.Member,
        referralToken: randomUUID(),
      },
      referenceId: 'b',
      sourceId: 'b',
      status: ContentPreferenceStatus.Blocked,
      type: ContentPreferenceType.Source,
      userId: '1',
    },
  ]);
>>>>>>> 160d0b51
};

const saveAdvancedSettingsFiltersFixtures = async (): Promise<void> => {
  await saveFixtures(con, Feed, [{ id: '1', userId: '1' }]);
  await saveFixtures(con, MachineSource, [
    {
      id: 'includedSource',
      name: 'IS',
      image: 'http://image.com/c',
      handle: 'includedSource',
    },
    {
      id: 'excludedSource',
      name: 'ES',
      image: 'http://image.com/c',
      handle: 'excludedSource',
    },
    {
      id: 'settingsCombinationSource',
      name: 'SCS',
      image: 'http://image.com/c',
      handle: 'settingsCombinationSource',
    },
    {
      id: 'experimentExcludedSource',
      name: 'ExES',
      image: 'http://image.com/c',
      handle: 'experimentExcludedSource',
    },
    {
      id: 'experimentIncludedSource',
      name: 'ExIS',
      image: 'http://image.com/c',
      handle: 'experimentIncludedSource',
    },
  ]);
  await saveFixtures(con, ArticlePost, [
    {
      id: 'includedPost',
      shortId: 'ip1',
      title: 'Included Post',
      url: 'http://ip1.com',
      score: 0,
      sourceId: 'includedSource',
      tagsStr: 'javascript,webdev',
    },
    {
      id: 'excludedPost',
      shortId: 'ep1',
      title: 'Excluded Post',
      url: 'http://ip2.com',
      score: 0,
      sourceId: 'excludedSource',
      tagsStr: 'javascript,webdev',
    },
    {
      id: 'excludedPostAgain',
      shortId: 'epa1',
      title: 'This should be excluded as well',
      url: 'http://ip3.com',
      score: 0,
      sourceId: 'settingsCombinationSource',
      tagsStr: 'javascript,webdev',
    },
  ] as ArticlePost[]);
  await saveFixtures(con, SharePost, [
    {
      id: 'sourcePost',
      shortId: 'nsp1',
      title: 'Source Post',
      score: 0,
      sourceId: 'p',
      tagsStr: 'javascript,webdev',
    },
  ] as SharePost[]);
  await saveFixtures(con, FeedAdvancedSettings, [
    { feedId: '1', advancedSettingsId: 1, enabled: false },
    { feedId: '1', advancedSettingsId: 2, enabled: true },
    { feedId: '1', advancedSettingsId: 3, enabled: true },
    { feedId: '1', advancedSettingsId: 4, enabled: false },
    { feedId: '1', advancedSettingsId: 7, enabled: false },
  ]);
};

describe('query anonymousFeed', () => {
  const variables = {
    ranking: Ranking.POPULARITY,
    first: 10,
  };

  const QUERY = `
  query AnonymousFeed($filters: FiltersInput, $ranking: Ranking, $first: Int, $version: Int) {
    anonymousFeed(filters: $filters, ranking: $ranking, first: $first, version: $version) {
      ${feedFields()}
    }
  }
`;

  it('should return anonymous feed with no filters ordered by popularity', async () => {
    await con.getRepository(Post).delete({ id: 'p6' });
    const res = await client.query(QUERY, { variables });
    expect(res.data).toMatchSnapshot();
  });

  it('should return anonymous feed with no filters ordered by time', async () => {
    const res = await client.query(QUERY, {
      variables: { ...variables, ranking: Ranking.TIME },
    });
    delete res.data.anonymousFeed.pageInfo.endCursor;
    expect(res.data).toMatchSnapshot();
  });

  it('should return anonymous feed filtered by sources', async () => {
    const res = await client.query(QUERY, {
      variables: { ...variables, filters: { includeSources: ['a', 'b'] } },
    });
    expect(res.data).toMatchSnapshot();
  });

  it('should return anonymous feed filtered by tags', async () => {
    const res = await client.query(QUERY, {
      variables: { ...variables, filters: { includeTags: ['html', 'webdev'] } },
    });
    expect(res.data).toMatchSnapshot();
  });

  it('should return anonymous feed while excluding sources', async () => {
    await con.getRepository(Post).delete({ id: 'p6' });
    const res = await client.query(QUERY, {
      variables: { ...variables, filters: { excludeSources: ['a'] } },
    });
    expect(res.data).toMatchSnapshot();
  });

  it('should return feed while excluding sources based on advanced settings', async () => {
    await con.getRepository(Post).delete({ id: 'p6' });
    await saveAdvancedSettingsFiltersFixtures();
    await con.getRepository(ContentPreferenceSource).save([
      {
        feedId: '1',
        sourceId: 'excludedSource',
        userId: '1',
        referenceId: 'excludedSource',
        status: ContentPreferenceStatus.Blocked,
      },
      {
        feedId: '1',
        sourceId: 'settingsCombinationSource',
        userId: '1',
        referenceId: 'settingsCombinationSource',
        status: ContentPreferenceStatus.Blocked,
      },
    ]);

    const filters = await feedToFilters(con, '1', '1');
    delete filters.sourceIds;
    delete filters.excludeTypes;
    const res = await client.query(QUERY, {
      variables: { ...variables, filters },
    });
    expect(
      res.data.anonymousFeed.edges.map(({ node }) => node.id),
    ).toIncludeSameMembers(['p5', 'p2', 'p3', 'p4', 'p1', 'includedPost']);
  });

  it('should return anonymous feed filtered by tags and sources', async () => {
    const res = await client.query(QUERY, {
      variables: {
        ...variables,
        filters: {
          includeTags: ['javascript'],
          includeSources: ['a', 'b'],
        },
      },
    });
    expect(res.data).toMatchSnapshot();
  });

  it('should remove banned posts from the feed', async () => {
    await con.getRepository(Post).delete({ id: 'p6' });
    await con.getRepository(Post).update({ id: 'p5' }, { banned: true });

    const res = await client.query(QUERY, { variables });
    expect(res.data).toMatchSnapshot();
  });

  it('should remove posts with "showOnFeed" false', async () => {
    await con.getRepository(Post).delete({ id: 'p6' });
    await con.getRepository(Post).update({ id: 'p5' }, { showOnFeed: false });

    const res = await client.query(QUERY, { variables });
    expect(res.data).toMatchSnapshot();
  });

  it('should return anonymous feed v2', async () => {
    loggedUser = '1';

    nock('http://localhost:6000')
      .post('/popular', {
        total_pages: 1,
        page_size: 10,
        fresh_page_size: '4',
        offset: 0,
        user_id: '1',
      })
      .reply(200, {
        data: [{ post_id: 'p1' }, { post_id: 'p4' }],
        cursor: 'b',
      });
    const res = await client.query(QUERY, {
      variables: { ...variables, version: 2 },
    });
    expect(res.data).toMatchSnapshot();
  });

  it('should safetly handle a case where the feed is empty', async () => {
    loggedUser = '1';
    nock('http://localhost:6000').post('/popular').reply(200, {
      data: [],
    });
    const res = await client.query(QUERY, {
      variables: { ...variables, version: 2 },
    });
    expect(res.errors).toBeFalsy();
    expect(res.data).toMatchSnapshot();
  });

  it('should return anonymous feed v2 and include blocked filters', async () => {
    loggedUser = '1';
    await con.getRepository(Feed).save({ id: '1', userId: '1' });
    await con.getRepository(ContentPreferenceKeyword).save([
      {
        feedId: '1',
        keywordId: 'javascript',
        referenceId: 'javascript',
        status: ContentPreferenceStatus.Follow,
        type: ContentPreferenceType.Keyword,
        userId: '1',
      },
      {
        feedId: '1',
        keywordId: 'golang',
        referenceId: 'golang',
        status: ContentPreferenceStatus.Follow,
        type: ContentPreferenceType.Keyword,
        userId: '1',
      },
      {
        feedId: '1',
        keywordId: 'python',
        referenceId: 'python',
        status: ContentPreferenceStatus.Blocked,
        type: ContentPreferenceType.Keyword,
        userId: '1',
      },
      {
        feedId: '1',
        keywordId: 'java',
        referenceId: 'java',
        status: ContentPreferenceStatus.Blocked,
        type: ContentPreferenceType.Keyword,
        userId: '1',
      },
    ]);
    await con.getRepository(ContentPreferenceSource).save([
      {
        feedId: '1',
        sourceId: 'a',
        userId: '1',
        referenceId: 'a',
        status: ContentPreferenceStatus.Blocked,
      },
      {
        feedId: '1',
        sourceId: 'b',
        userId: '1',
        referenceId: 'b',
        status: ContentPreferenceStatus.Blocked,
      },
    ]);

    nock('http://localhost:6000')
      .post('/popular', {
        total_pages: 1,
        page_size: 10,
        fresh_page_size: '4',
        offset: 0,
        blocked_tags: ['python', 'java'],
        blocked_sources: ['a', 'b'],
        user_id: '1',
      })
      .reply(200, {
        data: [{ post_id: 'p1' }, { post_id: 'p4' }],
        cursor: 'b',
      });
    const res = await client.query(QUERY, {
      variables: { ...variables, version: 2 },
    });
    expect(res.data).toMatchSnapshot();
  });
});

describe('query anonymousFeed by time', () => {
  const variables = {
    ranking: Ranking.TIME,
    first: 10,
  };

  const QUERY = `
  query AnonymousFeed($filters: FiltersInput, $ranking: Ranking, $first: Int, $version: Int) {
    anonymousFeed(filters: $filters, ranking: $ranking, first: $first, version: $version) {
      ${feedFields()}
    }
  }
`;

  it('should return anonymous feed with no filters ordered by time', async () => {
    await con.getRepository(Post).delete({ id: 'p6' });
    const res = await client.query(QUERY, {
      variables: { ...variables },
    });
    delete res.data.anonymousFeed.pageInfo.endCursor;
    expect(res.data).toMatchSnapshot();
  });

  it('should not include posts from squads that pass public threshold', async () => {
    await con.getRepository(Post).update({ id: 'yt2' }, { private: false });
    await con.getRepository(Source).update(
      { id: 'squad' },
      {
        private: false,
      },
    );
    const res = await client.query(QUERY, {
      variables: { ...variables },
    });
    delete res.data.anonymousFeed.pageInfo.endCursor;
    const ids = res.data.anonymousFeed.edges.map((edge) => edge.node.id);
    expect(ids).not.toIncludeAllMembers(['yt2']);
  });

  it('should include posts from squads that pass public threshold', async () => {
    await con.getRepository(Post).update({ id: 'yt2' }, { private: false });
    await con.getRepository(Source).update(
      { id: 'squad' },
      {
        private: false,
        flags: updateFlagsStatement<Source>({ publicThreshold: true }),
      },
    );
    const res = await client.query(QUERY, {
      variables: { ...variables },
    });
    delete res.data.anonymousFeed.pageInfo.endCursor;
    const ids = res.data.anonymousFeed.edges.map((edge) => edge.node.id);
    expect(ids).toIncludeAllMembers(['yt2']);
  });
});

describe('query feed', () => {
  const variables = {
    ranking: Ranking.POPULARITY,
    first: 10,
  };

  const QUERY = `
  query Feed($ranking: Ranking, $first: Int, $after: String, $version: Int, $unreadOnly: Boolean, $supportedTypes: [String!]) {
    feed(ranking: $ranking, first: $first, after: $after, version: $version, unreadOnly: $unreadOnly, supportedTypes: $supportedTypes) {
      ${feedFields()}
    }
  }
`;

  it('should not authorize when not logged-in', () =>
    testQueryErrorCode(client, { query: QUERY, variables }, 'UNAUTHENTICATED'));

  it('should return feed with preconfigured filters', async () => {
    loggedUser = '1';
    await saveFeedFixtures();

    const res = await client.query(QUERY, { variables });
    expect(res.data).toMatchSnapshot();
  });

  describe('youtube content', () => {
    beforeEach(async () => {
      await saveFixtures(con, YouTubePost, videoPostsFixture);
      await saveFeedFixtures();
      await con.getRepository(PostKeyword).save([
        { keyword: 'backend', postId: videoPostsFixture[0].id },
        { keyword: 'javascript', postId: videoPostsFixture[0].id },
      ]);
    });

    it('should include video content by default', async () => {
      loggedUser = '1';

      await con.getRepository(FeedAdvancedSettings).delete({
        feedId: '1',
        advancedSettingsId: 7,
      });

      const res = await client.query(QUERY, {
        variables: {
          ...variables,
          supportedTypes: ['article', 'video:youtube'],
        },
      });
      expect(res.data).toMatchSnapshot();
      res.data.feed.edges.map((post) => {
        expect(
          ['article', 'video:youtube'].includes(post.node.type),
        ).toBeTruthy();
      });
    });

    it('should include video content when it is enabled by the user', async () => {
      loggedUser = '1';

      const res = await client.query(QUERY, {
        variables: {
          ...variables,
          supportedTypes: ['article', 'video:youtube'],
        },
      });
      expect(res.data).toMatchSnapshot();
      res.data.feed.edges.map((post) => {
        expect(
          ['article', 'video:youtube'].includes(post.node.type),
        ).toBeTruthy();
      });
    });

    it('should exclude video content when it is disabled by the user', async () => {
      loggedUser = '1';

      await saveFixtures(con, FeedAdvancedSettings, [
        { feedId: '1', advancedSettingsId: 7, enabled: false },
      ]);

      const res = await client.query(QUERY, {
        variables: {
          ...variables,
          supportedTypes: ['article', 'video:youtube'],
        },
      });
      expect(res.data).toMatchSnapshot();

      res.data.feed.edges.map((post) => {
        expect(post.node.type).not.toEqual('video:youtube');
      });
    });

    it('can filter out article posts', async () => {
      loggedUser = '1';

      await saveFixtures(con, FeedAdvancedSettings, [
        { feedId: '1', advancedSettingsId: 7, enabled: false },
      ]);
      await con.getRepository(AdvancedSettings).update(
        { id: 7 },
        {
          options: {
            type: PostType.Article,
          },
        },
      );

      const res = await client.query(QUERY, {
        variables: {
          ...variables,
          supportedTypes: ['article', 'video:youtube'],
        },
      });
      expect(res.data).toMatchSnapshot();

      res.data.feed.edges.map((post) => {
        expect(post.node.type).not.toEqual('article');
      });
    });
  });

  it('should return preconfigured feed with tags filters only', async () => {
    loggedUser = '1';
    await saveFixtures(con, Feed, [{ id: '1', userId: '1' }]);
    await saveFixtures(con, ContentPreferenceKeyword, [
      {
        feedId: '1',
        keywordId: 'html',
        referenceId: 'html',
        status: ContentPreferenceStatus.Follow,
        type: ContentPreferenceType.Keyword,
        userId: '1',
      },
    ]);

    const res = await client.query(QUERY, { variables });
    expect(res.data).toMatchSnapshot();
  });

  it('should return preconfigured feed with blocked tags filters only', async () => {
    loggedUser = '1';
    await con.getRepository(Post).delete({ id: 'p6' });
    await saveFixtures(con, Feed, [{ id: '1', userId: '1' }]);
    await saveFixtures(con, ContentPreferenceKeyword, [
      {
        feedId: '1',
        keywordId: 'html',
        referenceId: 'html',
        status: ContentPreferenceStatus.Blocked,
        type: ContentPreferenceType.Keyword,
        userId: '1',
      },
    ]);

    const res = await client.query(QUERY, { variables });
    expect(res.data).toMatchSnapshot();
  });

  it('should return preconfigured feed with tags and blocked tags filters', async () => {
    loggedUser = '1';
    await saveFixtures(con, Feed, [{ id: '1', userId: '1' }]);
    await saveFixtures(con, ContentPreferenceKeyword, [
      {
        feedId: '1',
        keywordId: 'javascript',
        referenceId: 'javascript',
        status: ContentPreferenceStatus.Follow,
        type: ContentPreferenceType.Keyword,
        userId: '1',
      },
      {
        feedId: '1',
        keywordId: 'webdev',
        referenceId: 'webdev',
        status: ContentPreferenceStatus.Blocked,
        type: ContentPreferenceType.Keyword,
        userId: '1',
      },
    ]);

    const res = await client.query(QUERY, { variables });
    expect(res.data).toMatchSnapshot();
  });

  it('should return preconfigured feed with sources filters only', async () => {
    loggedUser = '1';
    await con.getRepository(Post).delete({ id: 'p6' });
    await saveFixtures(con, Feed, [{ id: '1', userId: '1' }]);
    await saveFixtures(con, ContentPreferenceSource, [
      {
        feedId: '1',
        sourceId: 'a',
        userId: '1',
        referenceId: 'a',
        status: ContentPreferenceStatus.Blocked,
      },
    ]);

    const res = await client.query(QUERY, { variables });
    expect(res.data).toMatchSnapshot();
  });

  it('should return preconfigured feed with sources filtered based on advanced settings', async () => {
    loggedUser = '1';
    const repo = con.getRepository(Post);
    await repo.delete({ id: 'p6' });
    await saveAdvancedSettingsFiltersFixtures();
    await con.getRepository(ContentPreferenceSource).save([
      {
        feedId: '1',
        sourceId: 'excludedSource',
        userId: '1',
        referenceId: 'excludedSource',
        status: ContentPreferenceStatus.Blocked,
      },
      {
        feedId: '1',
        sourceId: 'settingsCombinationSource',
        userId: '1',
        referenceId: 'settingsCombinationSource',
        status: ContentPreferenceStatus.Blocked,
      },
    ]);
    await repo.update({ id: 'p1' }, { score: 2 });
    await repo.update({ id: 'includedPost' }, { score: 1 });

    const res = await client.query(QUERY, { variables });
    expect(res.data).toMatchSnapshot();
  });

  it('should return preconfigured feed with no filters', async () => {
    loggedUser = '1';
    await con.getRepository(Post).delete({ id: 'p6' });
    await saveFixtures(con, Feed, [{ id: '1', userId: '1' }]);

    const res = await client.query(QUERY, { variables });
    expect(res.data).toMatchSnapshot();
  });

  it('should return unread posts from preconfigured feed', async () => {
    loggedUser = '1';
    await con.getRepository(Post).delete({ id: 'p6' });
    await saveFixtures(con, Feed, [{ id: '1', userId: '1' }]);
    await con.getRepository(View).save([{ userId: '1', postId: 'p1' }]);

    const res = await client.query(QUERY, {
      variables: { ...variables, unreadOnly: true },
    });
    expect(res.data).toMatchSnapshot();
  });

  it('should remove banned posts from the feed', async () => {
    loggedUser = '1';
    await saveFeedFixtures();
    await con.getRepository(Post).update({ id: 'p4' }, { banned: true });

    const res = await client.query(QUERY);
    expect(res.data).toMatchSnapshot();
  });

  it('should remove deleted posts from the feed', async () => {
    loggedUser = '1';
    await saveFeedFixtures();
    await con.getRepository(Post).update({ id: 'p4' }, { deleted: true });

    const res = await client.query(QUERY);
    expect(res.data).toMatchSnapshot();
  });

  it('should return feed with proper config', async () => {
    loggedUser = '1';
    nock('http://localhost:6002')
      .post('/config')
      .reply(200, {
        config: {
          providers: {},
        },
      });
    nock('http://localhost:6000')
      .post('/feed.json', {
        total_pages: 1,
        page_size: 10,
        offset: 0,
        fresh_page_size: '4',
        user_id: '1',
        ...baseFeedConfig,
        config: {
          providers: {},
        },
      })
      .reply(200, {
        data: [{ post_id: 'p1' }, { post_id: 'p4' }],
      });
    const res = await client.query(QUERY, {
      variables: { ...variables, version: 15 },
    });
    expect(res.errors).toBeFalsy();
    expect(res.data.feed.edges.length).toEqual(2);
  });

  it('should support feed service side caching', async () => {
    loggedUser = '1';
    nock('http://localhost:6002')
      .post('/config')
      .reply(200, {
        user_id: '1',
        config: {
          providers: {},
        },
      });
    nock('http://localhost:6000')
      .post('/feed.json', (body) => body.cursor === 'a')
      .reply(200, {
        data: [{ post_id: 'p1' }, { post_id: 'p4' }],
        cursor: 'b',
      });
    const res = await client.query(QUERY, {
      variables: { ...variables, version: 20, after: 'a' },
    });
    expect(res.errors).toBeFalsy();
    expect(res.data.feed.edges.length).toEqual(2);
    expect(res.data.feed.pageInfo.endCursor).toEqual('b');
  });

  it('should provide feed service with supported types', async () => {
    loggedUser = '1';
    nock('http://localhost:6002')
      .post('/config')
      .reply(200, {
        user_id: '1',
        config: {
          providers: {},
        },
      });
    nock('http://localhost:6000')
      .post('/feed.json', (body) => {
        expect(body.allowed_post_types).toEqual(['article']);
        return true;
      })
      .reply(200, {
        data: [{ post_id: 'p1' }, { post_id: 'p4' }],
        cursor: 'b',
      });
    const res = await client.query(QUERY, {
      variables: { ...variables, version: 20, supportedTypes: ['article'] },
    });
    expect(res.errors).toBeFalsy();
    expect(res.data.feed.edges.length).toEqual(2);
  });

  it('should exclude types based on feed settings', async () => {
    loggedUser = '1';
    await saveFeedFixtures();
    await saveFixtures(con, FeedAdvancedSettings, [
      { feedId: '1', advancedSettingsId: 7, enabled: false },
    ]);
    nock('http://localhost:6002')
      .post('/config')
      .reply(200, {
        user_id: '1',
        config: {
          providers: {},
        },
      });
    nock('http://localhost:6000')
      .post('/feed.json', (body) => {
        expect(body.allowed_post_types).toEqual(['article', 'collections']);
        return true;
      })
      .reply(200, {
        data: [{ post_id: 'p1' }, { post_id: 'p4' }],
        cursor: 'b',
      });
    const res = await client.query(QUERY, {
      variables: {
        ...variables,
        version: 20,
        supportedTypes: ['article', 'video:youtube', 'collections'],
      },
    });
    expect(res.errors).toBeFalsy();
    expect(res.data.feed.edges.length).toEqual(2);
  });

  it('should support squad posts', async () => {
    loggedUser = '1';
    nock('http://localhost:6002')
      .post('/config')
      .reply(200, {
        user_id: '1',
        config: {
          providers: {},
        },
      });
    nock('http://localhost:6000')
      .post('/feed.json')
      .reply(200, {
        data: [{ post_id: 'yt2' }],
        cursor: 'b',
      });
    const res = await client.query(QUERY, {
      variables: { ...variables, version: 20 },
    });
    expect(res.errors).toBeFalsy();
    expect(res.data.feed.edges.length).toEqual(1);
  });

  it('should return only article posts by default', async () => {
    loggedUser = '1';
    await saveFeedFixtures();
    await con
      .getRepository(Post)
      .update({ id: 'p4' }, { type: PostType.Share });

    const res = await client.query(QUERY);
    expect(res.data).toMatchSnapshot();
  });

  it('should respect the supportedTypes argument', async () => {
    loggedUser = '1';
    await saveFeedFixtures();
    await con
      .getRepository(Post)
      .update({ id: 'p4' }, { type: PostType.Share });

    const res = await client.query(QUERY, {
      variables: { supportedTypes: ['article', 'share'] },
    });
    expect(res.data).toMatchSnapshot();
  });
});

describe('query feedByConfig', () => {
  const variables = {
    first: 10,
    config: JSON.stringify({ key: 'value' }),
  };

  const QUERY = `
  query FeedByConfig($first: Int, $config: String!) {
    feedByConfig(first: $first, config: $config) {
      ${feedFields()}
    }
  }
`;

  it('should not authorize when private routes are not enabled', async () => {
    process.env.ENABLE_PRIVATE_ROUTES = 'false';
    await testQueryErrorCode(
      client,
      {
        query: QUERY,
        variables,
      },
      'UNAUTHENTICATED',
    );
    process.env.ENABLE_PRIVATE_ROUTES = 'true';
  });

  it('should send provided config to feed service', async () => {
    nock('http://localhost:6000')
      .post('/feed.json', {
        key: 'value',
        total_pages: 1,
        page_size: 10,
        fresh_page_size: '4',
        offset: 0,
      })
      .reply(200, {
        data: [{ post_id: 'p1' }],
      });

    const res = await client.query(QUERY, { variables });
    expect(res.errors).toBeFalsy();
    expect(res.data.feedByConfig.edges[0].node.id).toEqual('p1');
  });
});

describe('query feedByIds', () => {
  const QUERY = `
  query FeedByIds($first: Int, $postIds: [String!]!) {
    feedByIds(first: $first, postIds: $postIds) {
      ${feedFields()}
    }
  }
`;

  it('should not authorize when no user is set', async () => {
    await testQueryErrorCode(
      client,
      {
        query: QUERY,
        variables: { first: 10, postIds: ['p1', 'p2'] },
      },
      'UNAUTHENTICATED',
    );
  });

  it('should not authorize when no user is not team member', async () => {
    loggedUser = '1';
    await testQueryErrorCode(
      client,
      {
        query: QUERY,
        variables: { first: 10, postIds: ['p1', 'p2'] },
      },
      'FORBIDDEN',
    );
  });

  it('should return feed by ids for team member', async () => {
    loggedUser = '1';
    state = await initializeGraphQLTesting(
      (req) => new MockContext(con, loggedUser, false, [], req, true),
    );

    const res = await state.client.query(QUERY, {
      variables: { first: 10, postIds: ['p3', 'p2', 'p1'] },
    });
    const ids = res.data.feedByIds.edges.map(({ node }) => node.id);
    expect(ids).toEqual(['p3', 'p2', 'p1']);
  });
});

describe('query sourceFeed', () => {
  let additionalProps = '';
  const QUERY = (
    source: string,
    ranking: Ranking = Ranking.POPULARITY,
    now = new Date(),
    first = 10,
    after = '',
  ): string => `{
    sourceFeed(source: "${source}", ranking: ${ranking}, now: "${now.toISOString()}", first: ${first}, supportedTypes: ["article", "share", "welcome", "freeform"], after: "${after}") {
      ${feedFields(`pinnedAt ${additionalProps}`)}
    }
  }`;

  beforeEach(() => {
    additionalProps = '';
  });

  it('should return a single source feed', async () => {
    const res = await client.query(QUERY('b'));
    res.data.sourceFeed.edges.forEach(({ node }) =>
      expect(node.source.id).toEqual('b'),
    );
  });

  it('should display a banned post in source feed', async () => {
    await con.getRepository(Post).update({ id: 'p5' }, { banned: true });
    const res = await client.query(QUERY('b'));
    expect(
      res.data.sourceFeed.edges.some(({ node }) => node.id === 'p5'),
    ).toBeTruthy();
  });

  it('should display a welcome post first in source feed', async () => {
    const createdAt = new Date('2020-09-21T07:15:51.247Z');
    await con.getRepository(Post).update({ id: 'p5' }, { createdAt });
    const res1 = await client.query(QUERY('b', Ranking.TIME));
    expect(res1.data.sourceFeed.edges[0].node.id).not.toEqual('p5');

    const repo = con.getRepository(Source);
    await repo.update({ id: 'b' }, { type: SourceType.Squad });
    const source = await repo.findOneBy({ id: 'b' });

    await con.getRepository(User).save(usersFixture[0]);
    const post = await createSquadWelcomePost(con, source, '1', {
      createdAt: new Date(),
    });
    const res2 = await client.query(QUERY('b', Ranking.TIME));
    expect(res2.data.sourceFeed.edges[0].node.id).toEqual(post.id);
    expect(res2.data.sourceFeed.edges.length).toBeGreaterThan(1);
  });

  it('should display return the right posts after the first page being pinned posts', async () => {
    await con.getRepository(User).save({ id: '1', name: 'Lee' });
    const createdAt1 = new Date('2020-09-21T01:15:51.247Z');
    const createdAt2 = new Date('2020-09-21T02:15:51.247Z');
    const createdAt3 = new Date('2020-09-21T03:15:51.247Z');
    const createdAt4 = new Date('2020-09-21T04:15:51.247Z');
    const createdAt5 = new Date('2020-09-21T05:15:51.247Z');
    const repo = con.getRepository(Source);
    await repo.update({ id: 'b' }, { type: SourceType.Squad });
    const source = await repo.findOneBy({ id: 'b' });
    // used welcome post as a sample of pinned posts
    const pin = await createSquadWelcomePost(con, source, '1', {
      createdAt: createdAt1,
    });
    await createSquadWelcomePost(con, source, '1', { createdAt: createdAt2 });
    await createSquadWelcomePost(con, source, '1', { createdAt: createdAt3 });
    await createSquadWelcomePost(con, source, '1', { createdAt: createdAt4 });
    await createSquadWelcomePost(con, source, '1', { createdAt: createdAt5 });
    await con
      .getRepository(Post)
      .update({ id: 'p5' }, { createdAt: new Date() });

    const unbased = base64(
      `time:${createdAt1.getTime()};pinned:${pin.pinnedAt.getTime()}`,
    );
    const query = QUERY('b', Ranking.TIME, new Date(), 5, unbased);
    const res = await client.query(query);

    expect(res.data.sourceFeed.edges[0].node.id).toEqual('p5');
    expect(res.data.sourceFeed.edges).toMatchSnapshot();
  });

  it('should display return the right posts after the first page being a mix of pinned and unpinned posts', async () => {
    await con.getRepository(User).save({ id: '1', name: 'Lee' });
    const createdAt1 = new Date('2020-09-21T01:15:51.247Z');
    const createdAt2 = new Date('2020-09-21T02:15:51.247Z');
    const createdAt3 = new Date('2020-09-21T03:15:51.247Z');
    const createdAt4 = new Date('2020-09-21T04:15:51.247Z');
    const repo = con.getRepository(Source);
    await repo.update({ id: 'b' }, { type: SourceType.Squad });
    const source = await repo.findOneBy({ id: 'b' });
    // used welcome post as a sample of pinned posts
    await createSquadWelcomePost(con, source, '1', { createdAt: createdAt1 });
    await createSquadWelcomePost(con, source, '1', { createdAt: createdAt2 });
    await createSquadWelcomePost(con, source, '1', { createdAt: createdAt3 });
    await createSquadWelcomePost(con, source, '1', { createdAt: createdAt4 });
    await con
      .getRepository(Post)
      .update({ id: 'p5' }, { createdAt: new Date() });
    const post = await con.getRepository(Post).findOneBy({ id: 'p5' });
    const unbased = base64(`time:${post.createdAt.getTime()}`);
    const query = QUERY('b', Ranking.TIME, new Date(), 5, unbased);
    const res = await client.query(query);

    expect(res.data.sourceFeed.edges[0].node.id).toEqual('p2');
    expect(res.data.sourceFeed.edges).toMatchSnapshot();
  });

  it('should not display a banned post for community source', async () => {
    await con
      .getRepository(Post)
      .update({ id: 'p6' }, { sourceId: 'community' });
    await con
      .getRepository(Post)
      .update({ id: 'p5' }, { banned: true, sourceId: 'community' });
    const res = await client.query(QUERY('community'));
    expect(
      res.data.sourceFeed.edges.every(({ node }) => node.id !== 'p5'),
    ).toBeTruthy();
  });

  it('should throw an error when accessing private source', async () => {
    await con.getRepository(Source).update({ id: 'a' }, { private: true });
    return testQueryErrorCode(client, { query: QUERY('a') }, 'FORBIDDEN');
  });

  it('should return a private source feed when user is a member', async () => {
    loggedUser = '1';
    await con.getRepository(Source).update({ id: 'b' }, { private: true });
    await con.getRepository(User).save(usersFixture[0]);
    await con.getRepository(SourceMember).save([
      {
        userId: '1',
        sourceId: 'b',
        role: SourceMemberRoles.Admin,
        referralToken: randomUUID(),
        createdAt: new Date(2022, 11, 19),
      },
    ]);
    const res = await client.query(QUERY('b'));
    res.data.sourceFeed.edges.forEach(({ node }) =>
      expect(node.source.id).toEqual('b'),
    );
  });

  it('should return a freeform or welcome post without image', async () => {
    loggedUser = '1';
    additionalProps = 'type image';
    await con.getRepository(User).save(usersFixture[0]);
    const repo = con.getRepository(Source);
    await repo.update({ id: 'b' }, { private: true });
    const source = await repo.findOneBy({ id: 'b' });
    const welcome = await createSquadWelcomePost(con, source, '1');
    const freeform = await createSquadWelcomePost(con, source, '1');
    await con
      .getRepository(Post)
      .update({ id: freeform.id }, { type: PostType.Freeform });
    await con
      .getRepository(FreeformPost)
      .update({ id: freeform.id }, { image: null });
    await con
      .getRepository(WelcomePost)
      .update({ id: welcome.id }, { image: null });
    await con.getRepository(SourceMember).save([
      {
        userId: '1',
        sourceId: 'b',
        role: SourceMemberRoles.Admin,
        referralToken: randomUUID(),
        createdAt: new Date(2022, 11, 19),
      },
    ]);

    const res = await client.query(QUERY('b'));
    const edges = res.data?.sourceFeed?.edges;
    edges.forEach(({ node }) => expect(node.source.id).toEqual('b'));
    const welcomePost = edges.find(
      ({ node }) => node.type === PostType.Welcome,
    );
    expect(welcomePost.node.image).toBeNull();
    const freeformPost = edges.find(
      ({ node }) => node.type === PostType.Freeform,
    );
    expect(freeformPost.node.image).toBeNull();
  });

  it('should disallow access to feed for public source for blocked members', async () => {
    loggedUser = '1';
    await con.getRepository(User).save(usersFixture[0]);
    await con
      .getRepository(Source)
      .update({ id: 'a' }, { type: SourceType.Squad, private: false });
    await con.getRepository(SourceMember).save({
      sourceId: 'a',
      userId: '1',
      referralToken: 'rt2',
      role: SourceMemberRoles.Blocked,
    });

    return testQueryErrorCode(
      client,
      {
        query: QUERY('a'),
      },
      'FORBIDDEN',
    );
  });

  describe('vordr', () => {
    beforeEach(async () => {
      await saveFixtures(con, ArticlePost, vordrPostsFixture);
    });
    it('should filter out posts that vordr has prevented', async () => {
      loggedUser = '1';

      const res = await client.query(QUERY('b'));

      expect(res.data.sourceFeed.edges.length).toBe(2);
    });

    it('should not filter out posts that vordr has prevented when author is viewer', async () => {
      loggedUser = '2';

      const res = await client.query(QUERY('b'));

      expect(res.data.sourceFeed.edges.length).toBe(4);
    });
  });
});

describe('query tagFeed', () => {
  const QUERY = (
    tag: string,
    ranking: Ranking = Ranking.POPULARITY,
    now = new Date(),
    first = 10,
  ): string => `{
    tagFeed(tag: "${tag}", ranking: ${ranking}, now: "${now.toISOString()}", first: ${first}) {
      ${feedFields()}
    }
  }`;

  it('should return a single tag feed', async () => {
    const res = await client.query(QUERY('javascript'));
    expect(res.data).toMatchSnapshot();
  });
});

describe('query keywordFeed', () => {
  const QUERY = (
    keyword: string,
    ranking: Ranking = Ranking.POPULARITY,
    first = 10,
  ): string => `{
    keywordFeed(keyword: "${keyword}", ranking: ${ranking}, first: ${first}) {
      ${feedFields()}
    }
  }`;

  it('should return a single keyword feed', async () => {
    const res = await client.query(QUERY('javascript'));
    expect(res.data).toMatchSnapshot();
  });
});

describe('query feedSettings', () => {
  const QUERY = `query FeedSettings($feedId: ID) {
    feedSettings(feedId: $feedId) {
      id
      userId
      includeTags
      blockedTags
      includeSources {
        id
        name
        image
        public
      }
      excludeSources {
        id
        name
        image
        public
      }
      advancedSettings {
        id
        enabled
        advancedSettings {
          id
          title
          description
          group
        }
      }
    }
  }`;
  const ADD_FILTERS_MUTATION = `
  mutation AddFiltersToFeed($feedId: ID, $filters: FiltersInput!) {
    addFiltersToFeed(feedId: $feedId, filters: $filters) {
      id
      userId
      includeTags
      blockedTags
      includeSources {
        id
        name
        image
        public
      }
      excludeSources {
        id
        name
        image
        public
      }
      advancedSettings {
        id
        enabled
      }
    }
  }`;

  it('should not authorize when not logged-in', () =>
    testQueryErrorCode(client, { query: QUERY }, 'UNAUTHENTICATED'));

  it('should return the feed settings', async () => {
    loggedUser = '1';
    await saveFeedFixtures();
    const res = await client.query(QUERY);
    expect(res.data).toMatchSnapshot();
  });

  it('should return the feed settings for custom feed when feedId is provided', async () => {
    loggedUser = '1';
    await saveFeedFixtures();
    await saveFixtures(con, Feed, [{ id: 'cf2', userId: '1' }]);
    await client.mutate(ADD_FILTERS_MUTATION, {
      variables: {
        feedId: 'cf2',
        filters: {
          includeTags: ['javascript'],
          includeSources: ['a'],
          excludeSources: ['b'],
          blockedTags: ['golang'],
        },
      },
    });

    const res = await client.query(QUERY, { variables: { feedId: 'cf2' } });
    expect(res.data.feedSettings).toMatchObject({
      includeTags: ['javascript'],
      includeSources: [
        {
          id: 'a',
          image: 'http://image.com/a',
          name: 'A',
          public: true,
        },
      ],
      excludeSources: [
        {
          id: 'b',
          image: 'http://image.com/b',
          name: 'B',
          public: true,
        },
      ],
      blockedTags: ['golang'],
    });
  });

  it('should remove blocked source from feed settings if followed', async () => {
    loggedUser = '1';
    await saveFeedFixtures();
    await saveFixtures(con, Feed, [{ id: 'cf2', userId: '1' }]);
    // add blocked source
    await client.mutate(ADD_FILTERS_MUTATION, {
      variables: {
        feedId: 'cf2',
        filters: {
          includeTags: ['javascript'],
          excludeSources: ['b'],
          blockedTags: ['golang'],
        },
      },
    });

    // blocked should be present
    const res = await client.query(QUERY, { variables: { feedId: 'cf2' } });
    expect(res.data.feedSettings).toMatchObject({
      includeTags: ['javascript'],
      includeSources: [],
      excludeSources: [
        {
          id: 'b',
          image: 'http://image.com/b',
          name: 'B',
          public: true,
        },
      ],
      blockedTags: ['golang'],
    });

    // follow the blocked source
    await client.mutate(ADD_FILTERS_MUTATION, {
      variables: {
        feedId: 'cf2',
        filters: {
          includeSources: ['b'],
        },
      },
    });

    // blocked should be removed
    const res2 = await client.query(QUERY, { variables: { feedId: 'cf2' } });
    expect(res2.data.feedSettings).toMatchObject({
      includeTags: ['javascript'],
      includeSources: [
        {
          id: 'b',
          image: 'http://image.com/b',
          name: 'B',
          public: true,
        },
      ],
      excludeSources: [],
      blockedTags: ['golang'],
    });
  });

  it('should return empty settings when feed not found for user', async () => {
    loggedUser = '1';
    await saveFeedFixtures();
    await saveFixtures(con, Feed, [{ id: 'cf2', userId: '1' }]);
    await client.mutate(ADD_FILTERS_MUTATION, {
      variables: {
        feedId: 'cf2',
        filters: {
          includeTags: ['javascript'],
          excludeSources: ['b'],
          blockedTags: ['golang'],
        },
      },
    });

    loggedUser = '2';

    const res = await client.query(QUERY, { variables: { feedId: 'cf2' } });
    expect(res.data.feedSettings).toMatchObject({
      includeTags: [],
      excludeSources: [],
      blockedTags: [],
    });
  });
});

describe('query rssFeeds', () => {
  const QUERY = `{
    rssFeeds {
      name, url
    }
  }`;

  it('should not authorize when not logged-in', () =>
    testQueryErrorCode(client, { query: QUERY }, 'UNAUTHENTICATED'));

  it('should return rss feeds', async () => {
    loggedUser = '1';
    const list = await con
      .getRepository(BookmarkList)
      .save({ userId: loggedUser, name: 'list' });
    const res = await client.query(QUERY);
    expect(res.data.rssFeeds).toEqual([
      { name: 'Recent news feed', url: 'http://localhost:4000/rss/f/1' },
      { name: 'Bookmarks', url: 'http://localhost:4000/rss/b/1' },
      {
        name: 'list',
        url: `http://localhost:4000/rss/b/l/${list.id.replace(/-/g, '')}`,
      },
    ]);
  });
});

describe('query authorFeed', () => {
  const QUERY = (
    author: string,
    ranking: Ranking = Ranking.POPULARITY,
    first = 10,
  ): string => `{
    authorFeed(author: "${author}", ranking: ${ranking}, first: ${first}) {
      ${feedFields(`
      isAuthor
      isScout
      `)}
    }
  }`;

  it('should return a single author feed with scout and author setting', async () => {
    await con.getRepository(User).save([
      {
        id: '1',
        name: 'Ido',
        image: 'https://daily.dev/ido.jpg',
        twitter: 'idoshamun',
      },
    ]);
    await con.getRepository(Post).update({ id: 'p1' }, { authorId: '1' });
    await con.getRepository(Post).update({ id: 'p3' }, { scoutId: '1' });

    const res = await client.query(QUERY('1'));
    expect(res.errors).toBeFalsy();
    expect(res.data).toMatchSnapshot();
  });
});

describe('query mostUpvotedFeed', () => {
  const QUERY = (period = 7, first = 10, source = '', tag = ''): string => `{
    mostUpvotedFeed(first: ${first}, period: ${period}, source: "${source}", tag: "${tag}") {
      ${feedFields()}
    }
  }`;

  it('should return a most upvoted feed', async () => {
    const repo = con.getRepository(Post);
    const now = new Date();
    await repo.update({ id: 'p1' }, { upvotes: 20 });
    await repo.update({ id: 'p3' }, { upvotes: 15 });
    await repo.update(
      { id: 'p2' },
      {
        upvotes: 30,
        createdAt: new Date(now.getTime() - 1000 * 60 * 60 * 24 * 10),
      },
    );

    const res = await client.query(QUERY());
    expect(res.errors).toBeFalsy();
    expect(res.data).toMatchSnapshot();
  });

  it('should return a most upvoted feed of the month', async () => {
    const repo = con.getRepository(Post);
    const now = new Date();
    await repo.update({ id: 'p1' }, { upvotes: 20 });
    await repo.update({ id: 'p3' }, { upvotes: 15 });
    await repo.update(
      { id: 'p2' },
      {
        upvotes: 30,
        createdAt: new Date(now.getTime() - 1000 * 60 * 60 * 24 * 10),
      },
    );

    const res = await client.query(QUERY(30));
    expect(res.errors).toBeFalsy();
    expect(res.data).toMatchSnapshot();
  });

  it('should not return posts from private squads', async () => {
    const sourceRepo = con.getRepository(Source);
    await sourceRepo.update({ id: 'squad' }, { type: SourceType.Squad });
    const repo = con.getRepository(Post);
    await repo.update({ id: 'p1' }, { upvotes: 20 });
    await repo.update({ id: 'p3' }, { upvotes: 15 });
    await repo.update({ id: 'p2' }, { upvotes: 30, sourceId: 'squad' });

    const res = await client.query(QUERY(30));
    expect(res.errors).toBeFalsy();
    expect(res.data).toMatchSnapshot();
  });

  it('should not return posts from public squads', async () => {
    const sourceRepo = con.getRepository(Source);
    await sourceRepo.update(
      { id: 'squad' },
      { type: SourceType.Squad, private: false },
    );
    const repo = con.getRepository(Post);
    await repo.update({ id: 'p1' }, { upvotes: 20 });
    await repo.update({ id: 'p3' }, { upvotes: 15 });
    await repo.update({ id: 'p2' }, { upvotes: 30, sourceId: 'squad' });

    const res = await client.query(QUERY(30));
    expect(res.errors).toBeFalsy();
    expect(res.data).toMatchSnapshot();
  });

  it('should return posts from provided source', async () => {
    const repo = con.getRepository(Post);
    await repo.update({ id: 'p1' }, { upvotes: 20 });
    await repo.update({ id: 'p3' }, { upvotes: 15 });
    await repo.update({ id: 'p4' }, { upvotes: 30 });

    const res = await client.query(QUERY(30, 10, 'a'));
    expect(res.errors).toBeFalsy();
    expect(res.data.mostUpvotedFeed.edges.length).toEqual(2);
    res.data.mostUpvotedFeed.edges.forEach(({ node }) => {
      expect(node.source.id).toEqual('a');
    });
  });

  it('should return posts from provided tag', async () => {
    const repo = con.getRepository(Post);
    await repo.update({ id: 'p1' }, { upvotes: 20 });
    await repo.update({ id: 'p3' }, { upvotes: 15 });
    await repo.update({ id: 'p4' }, { upvotes: 30 });

    const res = await client.query(QUERY(30, 10, '', 'javascript'));
    expect(res.errors).toBeFalsy();
    expect(res.data.mostUpvotedFeed.edges.length).toEqual(2);
    res.data.mostUpvotedFeed.edges.forEach(({ node }) => {
      expect(node.tags).toContain('javascript');
    });
  });
});

describe('query mostDiscussedFeed', () => {
  const QUERY = (first = 10, source = '', tag = ''): string => `{
    mostDiscussedFeed(first: ${first}, source: "${source}", tag: "${tag}") {
      ${feedFields()}
    }
  }`;

  it('should return a most discussed feed', async () => {
    const repo = con.getRepository(Post);
    await repo.update({ id: 'p1' }, { comments: 5 });
    await repo.update({ id: 'p3' }, { comments: 2 });

    const res = await client.query(QUERY());
    expect(res.errors).toBeFalsy();
    expect(res.data).toMatchSnapshot();
  });

  it('should not return posts from private squads', async () => {
    await con
      .getRepository(Source)
      .update({ id: 'squad' }, { type: SourceType.Squad });
    const repo = con.getRepository(Post);
    await repo.update({ id: 'p1' }, { comments: 6 });
    await repo.update({ id: 'p3' }, { comments: 5 });
    await repo.update({ id: 'p2' }, { comments: 5, sourceId: 'squad' });

    const res = await client.query(QUERY(30));
    expect(res.errors).toBeFalsy();
    expect(res.data).toMatchSnapshot();
  });

  it('should not return posts from public squads', async () => {
    await con
      .getRepository(Source)
      .update({ id: 'squad' }, { type: SourceType.Squad, private: false });
    const repo = con.getRepository(Post);
    await repo.update({ id: 'p1' }, { comments: 6 });
    await repo.update({ id: 'p3' }, { comments: 5 });
    await repo.update({ id: 'p2' }, { comments: 5, sourceId: 'squad' });

    const res = await client.query(QUERY(30));
    expect(res.errors).toBeFalsy();
    expect(res.data).toMatchSnapshot();
  });

  it('should return posts from provided source', async () => {
    const repo = con.getRepository(Post);
    await repo.update({ id: 'p1' }, { comments: 6 });
    await repo.update({ id: 'p3' }, { comments: 6 });
    await repo.update({ id: 'p4' }, { comments: 6 });

    const res = await client.query(QUERY(30, 'a'));
    expect(res.errors).toBeFalsy();
    expect(res.data.mostDiscussedFeed.edges.length).toEqual(2);
    res.data.mostDiscussedFeed.edges.forEach(({ node }) => {
      expect(node.source.id).toEqual('a');
    });
  });

  it('should return posts from provided tag', async () => {
    const repo = con.getRepository(Post);
    await repo.update({ id: 'p1' }, { comments: 6 });
    await repo.update({ id: 'p3' }, { comments: 6 });
    await repo.update({ id: 'p4' }, { comments: 6 });

    const res = await client.query(QUERY(30, '', 'javascript'));
    expect(res.errors).toBeFalsy();
    expect(res.data.mostDiscussedFeed.edges.length).toEqual(2);
    res.data.mostDiscussedFeed.edges.forEach(({ node }) => {
      expect(node.tags).toContain('javascript');
    });
  });
});

describe('query randomTrendingPosts', () => {
  const QUERY = `query RandomTrendingPosts($first: Int, $post: ID) {
    randomTrendingPosts(first: $first, post: $post) {
      id
    }
  }`;

  beforeEach(async () => {
    const repo = con.getRepository(Post);
    await repo.update({ id: 'p1' }, { trending: 20 });
    await repo.update({ id: 'p3' }, { trending: 50 });
  });

  it('should return random trending posts', async () => {
    const res = await client.query(QUERY, { variables: { first: 10 } });
    expect(res.errors).toBeFalsy();
    expect(res.data.randomTrendingPosts.map((post) => post.id).sort()).toEqual([
      'p1',
      'p3',
    ]);
  });

  it('should filter out the given post', async () => {
    const res = await client.query(QUERY, {
      variables: { first: 10, post: 'p1' },
    });
    expect(res.errors).toBeFalsy();
    expect(res.data.randomTrendingPosts.map((post) => post.id).sort()).toEqual([
      'p3',
    ]);
  });
});

describe('query similarPostsFeed', () => {
  const QUERY = `query SimilarPostsFeed($postId: ID!, $first: Int) {
    similarPostsFeed(post_id: $postId, first: $first) {
      ${feedFields()}
    }
  }`;

  it('should return posts from feed service', async () => {
    nock('http://localhost:6000')
      .post('/feed.json', {
        feed_config_name: 'post_similarity',
        total_pages: 1,
        page_size: 30,
        post_id: 'p1',
        offset: 0,
        fresh_page_size: '10',
      })
      .reply(200, {
        data: [{ post_id: 'p3' }, { post_id: 'p5' }],
      });

    const res = await client.query(QUERY, {
      variables: { postId: 'p1' },
    });
    expect(res.errors).toBeFalsy();
    expect(res.data.similarPostsFeed.edges.length).toEqual(2);
    expect(
      res.data.similarPostsFeed.edges.forEach(({ node }) =>
        expect(['p3', 'p5']).toContain(node.id),
      ),
    );
  });
});

describe('query randomSimilarPostsByTags', () => {
  const QUERY = `query RandomSimilarPostsByTags($post: ID, $tags: [String]!, $first: Int) {
    randomSimilarPostsByTags(post: $post, first: $first, tags: $tags) {
      id
    }
  }`;

  // it('should return posts from feed service', async () => {
  //   nock('http://localhost:6000')
  //     .post('/feed.json', {
  //       feed_config_name: 'post_similarity',
  //       total_pages: 1,
  //       page_size: 3,
  //       post_id: 'p1',
  //       fresh_page_size: '1',
  //     })
  //     .reply(200, {
  //       data: [{ post_id: 'p3' }, { post_id: 'p5' }],
  //     });
  //
  //   const res = await client.query(QUERY, {
  //     variables: { post: 'p1', tags: ['webdev', 'javascript'] },
  //   });
  //   expect(res.errors).toBeFalsy();
  //   expect(
  //     res.data.randomSimilarPostsByTags.map((post) => post.id).sort(),
  //   ).toEqual(['p3', 'p5']);
  // });

  it('should fallback to old algorithm', async () => {
    nock('http://localhost:6000')
      .post('/feed.json', {
        feed_config_name: 'post_similarity',
        total_pages: 1,
        page_size: 3,
        post_id: 'p1',
        fresh_page_size: '1',
      })
      .reply(200, {
        data: [],
      });

    const repo = con.getRepository(Post);
    const now = new Date();
    await con.getRepository(Keyword).save([
      { value: 'javascript', status: 'allow' },
      { value: 'webdev', status: 'deny' },
      { value: 'backend', status: 'allow' },
    ]);
    await con.getRepository(PostKeyword).save([
      { keyword: 'backend', postId: 'p2' },
      { keyword: 'javascript', postId: 'p3' },
    ]);
    await repo.update(
      { id: 'p4' },
      {
        createdAt: new Date(now.getTime() - 1000 * 60 * 60 * 24 * 30 * 8),
      },
    );

    const res = await client.query(QUERY, {
      variables: { post: 'p1', tags: ['webdev', 'javascript'] },
    });
    expect(res.errors).toBeFalsy();
    // Temporary turned off
    expect(
      res.data.randomSimilarPostsByTags.map((post) => post.id).sort(),
    ).toEqual([]);
    // expect(
    //   res.data.randomSimilarPostsByTags.map((post) => post.id).sort(),
    // ).toEqual(['p3', 'p5']);
  });

  it('should fallback to old algorithm even when tags not provided', async () => {
    nock('http://localhost:6000')
      .post('/feed.json', {
        feed_config_name: 'post_similarity',
        total_pages: 1,
        page_size: 3,
        post_id: 'p1',
        fresh_page_size: '1',
      })
      .reply(200, {
        data: [],
      });

    const repo = con.getRepository(Post);
    const now = new Date();
    await con.getRepository(Keyword).save([
      { value: 'javascript', status: 'allow' },
      { value: 'webdev', status: 'deny' },
      { value: 'backend', status: 'allow' },
    ]);
    await con.getRepository(PostKeyword).save([
      { keyword: 'backend', postId: 'p2' },
      { keyword: 'javascript', postId: 'p3' },
    ]);
    await repo.update(
      { id: 'p4' },
      {
        createdAt: new Date(now.getTime() - 1000 * 60 * 60 * 24 * 30 * 8),
      },
    );

    const res = await client.query(QUERY, {
      variables: { post: 'p1', tags: [] },
    });
    expect(res.errors).toBeFalsy();
    // Temporary turned off
    expect(res.data.randomSimilarPostsByTags.length).toEqual(0);
    // expect(res.data.randomSimilarPostsByTags.length).toEqual(3);
  });
});

describe('query randomDiscussedPosts', () => {
  const QUERY = `query RandomDiscussedPosts($first: Int, $post: ID) {
    randomDiscussedPosts(first: $first, post: $post) {
      id
    }
  }`;

  beforeEach(async () => {
    const repo = con.getRepository(Post);
    await repo.update({ id: 'p1' }, { createdAt: new Date(), comments: 10 });
    await repo.update({ id: 'p3' }, { createdAt: new Date(), comments: 15 });
  });

  it('should return random discussed posts', async () => {
    const res = await client.query(QUERY, { variables: { first: 10 } });
    expect(res.errors).toBeFalsy();
    expect(res.data.randomDiscussedPosts.map((post) => post.id).sort()).toEqual(
      ['p1', 'p3'],
    );
  });

  it('should filter out the given post', async () => {
    const res = await client.query(QUERY, {
      variables: { first: 10, post: 'p1' },
    });
    expect(res.errors).toBeFalsy();
    expect(res.data.randomDiscussedPosts.map((post) => post.id).sort()).toEqual(
      ['p3'],
    );
  });
});

describe('query tagsCategories', () => {
  it('should return a list of categories with a property of a string array as tags', async () => {
    const QUERY = `{
      tagsCategories {
        id
        title
        tags
        emoji
      }
    }`;

    await saveFeedFixtures();

    const res = await client.query(QUERY);

    expect(res.data).toMatchSnapshot();
  });
});

describe('query advancedSettings', () => {
  it('should return the list of the advanced settings', async () => {
    const QUERY = `{
      advancedSettings {
        id
        title
        description
        defaultEnabledState
      }
    }`;

    const res = await client.query(QUERY);
    expect(res.data).toMatchSnapshot();
  });
});

describe('mutation updateFeedAdvancedSettings', () => {
  const MUTATION = `
    mutation UpdateFeedAdvancedSettings($settings: [FeedAdvancedSettingsInput]!) {
      updateFeedAdvancedSettings(settings: $settings) {
        id
        enabled
      }
    }
  `;

  it('should not authorize when not logged-in', () =>
    testMutationErrorCode(
      client,
      {
        mutation: MUTATION,
        variables: {
          settings: [
            { id: 1, enabled: true },
            { id: 2, enabled: false },
          ],
        },
      },
      'UNAUTHENTICATED',
    ));

  it('should add the new feed advanced settings', async () => {
    loggedUser = '1';
    await saveFixtures(con, Feed, [{ id: '1', userId: '1' }]);
    await saveFixtures(con, AdvancedSettings, advancedSettings);
    const res = await client.mutate(MUTATION, {
      variables: {
        settings: [
          { id: 1, enabled: true },
          { id: 2, enabled: false },
        ],
      },
    });

    expect(res.data).toMatchSnapshot();
  });

  it('should not fail if feed entity does not exists', async () => {
    loggedUser = '1';
    await saveFixtures(con, AdvancedSettings, advancedSettings);
    const res = await client.mutate(MUTATION, {
      variables: {
        settings: [
          { id: 1, enabled: true },
          { id: 2, enabled: false },
        ],
      },
    });

    expect(res.data).toMatchSnapshot();
  });

  it('should update existing feed advanced settings', async () => {
    loggedUser = '1';
    await saveFeedFixtures();
    const res = await client.mutate(MUTATION, {
      variables: {
        settings: [
          { id: 1, enabled: false },
          { id: 2, enabled: true },
          { id: 3, enabled: true },
          { id: 4, enabled: false },
          { id: 7, enabled: false },
        ],
      },
    });
    expect(res.data).toMatchSnapshot();
  });

  it('should ignore duplicates', async () => {
    loggedUser = '1';
    await saveFeedFixtures();
    const res = await client.mutate(MUTATION, {
      variables: {
        settings: [
          { id: 1, enabled: true },
          { id: 2, enabled: false },
          { id: 3, enabled: false },
          { id: 4, enabled: true },
          { id: 7, enabled: true },
        ],
      },
    });
    expect(res.data).toMatchSnapshot();
  });
});

describe('mutation addFiltersToFeed', () => {
  const MUTATION = `
  mutation AddFiltersToFeed($feedId: ID, $filters: FiltersInput!) {
    addFiltersToFeed(feedId: $feedId, filters: $filters) {
      id
      userId
      includeTags
      blockedTags
      excludeSources {
        id
        name
        image
        public
      }
      advancedSettings {
        id
        enabled
      }
    }
  }`;
  const MY_FEED_SETTINGS_QUERY = `{
    feedSettings {
      id
      userId
      includeTags
      blockedTags
      excludeSources {
        id
        name
        image
        public
      }
      advancedSettings {
        id
        enabled
        advancedSettings {
          id
          title
          description
          group
        }
      }
    }
  }`;

  it('should not authorize when not logged-in', () =>
    testMutationErrorCode(
      client,
      {
        mutation: MUTATION,
        variables: { filters: { excludeSources: ['a'] } },
      },
      'UNAUTHENTICATED',
    ));

  it('should add the new feed settings', async () => {
    loggedUser = '1';
    await saveFixtures(con, Feed, [{ id: '2', userId: '1' }]);
    await saveFixtures(con, AdvancedSettings, advancedSettings);
    const res = await client.mutate(MUTATION, {
      variables: {
        filters: {
          includeTags: ['webdev', 'javascript'],
          excludeSources: ['a', 'b'],
          blockedTags: ['golang'],
        },
      },
    });

    const contentPreferenceTags = await con
      .getRepository(ContentPreferenceKeyword)
      .find({
        where: {
          userId: '1',
          feedId: '1',
        },
        order: {
          keywordId: 'ASC',
        },
      });

    expect(contentPreferenceTags).toEqual([
      {
        createdAt: expect.any(Date),
        feedId: '1',
        keywordId: 'golang',
        referenceId: 'golang',
        status: ContentPreferenceStatus.Blocked,
        type: ContentPreferenceType.Keyword,
        userId: '1',
      },
      {
        createdAt: expect.any(Date),
        feedId: '1',
        keywordId: 'javascript',
        referenceId: 'javascript',
        status: ContentPreferenceStatus.Follow,
        type: ContentPreferenceType.Keyword,
        userId: '1',
      },
      {
        createdAt: expect.any(Date),
        feedId: '1',
        keywordId: 'webdev',
        referenceId: 'webdev',
        status: ContentPreferenceStatus.Follow,
        type: ContentPreferenceType.Keyword,
        userId: '1',
      },
    ]);

    const contentPreferenceSources = await con
      .getRepository(ContentPreferenceSource)
      .find({
        where: {
          userId: '1',
          feedId: '1',
        },
        order: {
          sourceId: 'ASC',
        },
      });

    expect(contentPreferenceSources).toEqual([
      {
        createdAt: expect.any(Date),
        feedId: '1',
        flags: {
          role: SourceMemberRoles.Member,
          referralToken: expect.any(String),
        },
        referenceId: 'a',
        sourceId: 'a',
        status: ContentPreferenceStatus.Blocked,
        type: ContentPreferenceType.Source,
        userId: '1',
      },
      {
        createdAt: expect.any(Date),
        feedId: '1',
        flags: {
          role: SourceMemberRoles.Member,
          referralToken: expect.any(String),
        },
        referenceId: 'b',
        sourceId: 'b',
        status: ContentPreferenceStatus.Blocked,
        type: ContentPreferenceType.Source,
        userId: '1',
      },
    ]);

    expect(res.data).toMatchSnapshot();
  });

  it('should ignore duplicates', async () => {
    loggedUser = '1';
    await saveFeedFixtures();
    const res = await client.mutate(MUTATION, {
      variables: {
        filters: {
          includeTags: ['webdev', 'javascript'],
          excludeSources: ['a', 'b'],
          blockedTags: ['golang'],
        },
      },
    });
    expect(res.data).toMatchSnapshot();
  });

  it('should ignore non existing sources', async () => {
    loggedUser = '1';
    const res = await client.mutate(MUTATION, {
      variables: {
        filters: {
          includeTags: ['webdev', 'javascript'],
          excludeSources: ['a', 'b', 'deleted'],
        },
      },
    });
    expect(res.data).toMatchSnapshot();
  });

  it('should save filters to custom feed when feedId is provided', async () => {
    loggedUser = '1';
    await saveFixtures(con, Feed, [{ id: 'cf2', userId: '1' }]);
    await saveFixtures(con, AdvancedSettings, advancedSettings);
    // my feed filters
    await client.mutate(MUTATION, {
      variables: {
        filters: {
          includeTags: ['webdev', 'javascript'],
          excludeSources: ['a'],
          blockedTags: [],
        },
      },
    });

    const res = await client.mutate(MUTATION, {
      variables: {
        feedId: 'cf2',
        filters: {
          includeTags: ['webdev'],
          excludeSources: ['b'],
          blockedTags: ['golang'],
        },
      },
    });
    expect(res.data.addFiltersToFeed).toMatchObject({
      includeTags: ['webdev'],
      excludeSources: [
        {
          id: 'b',
          image: 'http://image.com/b',
          name: 'B',
          public: true,
        },
      ],
      blockedTags: ['golang'],
    });

    const myFeedSettings = await client.query(MY_FEED_SETTINGS_QUERY);
    expect(myFeedSettings.data.feedSettings).toMatchObject({
      includeTags: ['javascript', 'webdev'],
      excludeSources: [
        {
          id: 'a',
          image: 'http://image.com/a',
          name: 'A',
          public: true,
        },
      ],
      blockedTags: [],
    });
  });

  it('should throw not found error when feedId is not found', async () => {
    loggedUser = '1';

    return testMutationErrorCode(
      client,
      {
        mutation: MUTATION,
        variables: {
          feedId: 'cf256',
          filters: {
            includeTags: ['webdev'],
            excludeSources: ['b'],
            blockedTags: ['golang'],
          },
        },
      },
      'NOT_FOUND',
    );
  });

  it('should save filters to multiple custom feeds when feedId is provided', async () => {
    loggedUser = '1';
    await saveFixtures(con, Feed, [
      { id: 'cf2', userId: '1' },
      {
        id: 'cf3',
        userId: '1',
      },
      {
        id: 'cf4',
        userId: '1',
      },
    ]);
    await saveFixtures(con, AdvancedSettings, advancedSettings);
    // my feed filters
    await client.mutate(MUTATION, {
      variables: {
        filters: {
          includeTags: ['webdev'],
          excludeSources: [],
          blockedTags: [],
        },
      },
    });

    await client.mutate(MUTATION, {
      variables: {
        feedId: 'cf2',
        filters: {
          includeTags: ['webdev'],
        },
      },
    });

    await client.mutate(MUTATION, {
      variables: {
        feedId: 'cf3',
        filters: {
          includeTags: ['webdev'],
        },
      },
    });

    const contentPreferences = await con
      .getRepository(ContentPreferenceKeyword)
      .find({
        where: {
          userId: '1',
        },
        order: {
          createdAt: 'ASC',
        },
      });

    expect(contentPreferences.length).toEqual(3);
    expect(contentPreferences).toEqual([
      {
        userId: '1',
        feedId: '1',
        keywordId: 'webdev',
        referenceId: 'webdev',
        type: ContentPreferenceType.Keyword,
        status: ContentPreferenceStatus.Follow,
        createdAt: expect.any(Date),
      },
      {
        userId: '1',
        feedId: 'cf2',
        keywordId: 'webdev',
        referenceId: 'webdev',
        type: ContentPreferenceType.Keyword,
        status: ContentPreferenceStatus.Follow,
        createdAt: expect.any(Date),
      },
      {
        userId: '1',
        feedId: 'cf3',
        keywordId: 'webdev',
        referenceId: 'webdev',
        type: ContentPreferenceType.Keyword,
        status: ContentPreferenceStatus.Follow,
        createdAt: expect.any(Date),
      },
    ]);
  });
});

describe('mutation removeFiltersFromFeed', () => {
  const MUTATION = `
  mutation RemoveFiltersFromFeed($feedId: ID, $filters: FiltersInput!) {
    removeFiltersFromFeed(feedId: $feedId, filters: $filters) {
      id
      userId
      includeTags
      blockedTags
      includeSources {
        id
        name
        image
        public
      }
      excludeSources {
        id
        name
        image
        public
      }
      advancedSettings {
        id
        enabled
      }
    }
  }`;
  const ADD_FILTERS_MUTATION = `
  mutation AddFiltersToFeed($feedId: ID, $filters: FiltersInput!) {
    addFiltersToFeed(feedId: $feedId, filters: $filters) {
      id
      userId
      includeTags
      blockedTags
      includeSources {
        id
        name
        image
        public
      }
      excludeSources {
        id
        name
        image
        public
      }
      advancedSettings {
        id
        enabled
      }
    }
  }`;

  it('should not authorize when not logged-in', () =>
    testMutationErrorCode(
      client,
      {
        mutation: MUTATION,
        variables: { filters: { excludeSources: ['a'] } },
      },
      'UNAUTHENTICATED',
    ));

  it('should remove existing filters', async () => {
    loggedUser = '1';
    await saveFeedFixtures();

    const contentPreferenceTags = await con
      .getRepository(ContentPreferenceKeyword)
      .find({
        where: {
          userId: '1',
          feedId: '1',
        },
        order: {
          keywordId: 'ASC',
        },
      });

    expect(contentPreferenceTags).toEqual([
      {
        createdAt: expect.any(Date),
        feedId: '1',
        keywordId: 'golang',
        referenceId: 'golang',
        status: ContentPreferenceStatus.Blocked,
        type: ContentPreferenceType.Keyword,
        userId: '1',
      },
      {
        createdAt: expect.any(Date),
        feedId: '1',
        keywordId: 'html',
        referenceId: 'html',
        status: ContentPreferenceStatus.Follow,
        type: ContentPreferenceType.Keyword,
        userId: '1',
      },
      {
        createdAt: expect.any(Date),
        feedId: '1',
        keywordId: 'javascript',
        referenceId: 'javascript',
        status: ContentPreferenceStatus.Follow,
        type: ContentPreferenceType.Keyword,
        userId: '1',
      },
    ]);

    const contentPreferenceSources = await con
      .getRepository(ContentPreferenceSource)
      .find({
        where: {
          userId: '1',
          feedId: '1',
        },
        order: {
          sourceId: 'ASC',
        },
      });

    expect(contentPreferenceSources).toEqual([
      {
        createdAt: expect.any(Date),
        feedId: '1',
        flags: {
          role: SourceMemberRoles.Member,
          referralToken: expect.any(String),
        },
        referenceId: 'b',
        sourceId: 'b',
        status: ContentPreferenceStatus.Blocked,
        type: ContentPreferenceType.Source,
        userId: '1',
      },
      {
        createdAt: expect.any(Date),
        feedId: '1',
        flags: {
          role: SourceMemberRoles.Member,
          referralToken: expect.any(String),
        },
        referenceId: 'c',
        sourceId: 'c',
        status: ContentPreferenceStatus.Blocked,
        type: ContentPreferenceType.Source,
        userId: '1',
      },
    ]);

    const res = await client.mutate(MUTATION, {
      variables: {
        filters: {
          includeTags: ['webdev', 'javascript'],
          excludeSources: ['a', 'b'],
          blockedTags: ['golang'],
        },
      },
    });

    const contentPreferenceTagsAfter = await con
      .getRepository(ContentPreferenceKeyword)
      .find({
        where: {
          userId: '1',
          feedId: '1',
        },
        order: {
          keywordId: 'ASC',
        },
      });

    expect(contentPreferenceTagsAfter).toEqual([
      {
        createdAt: expect.any(Date),
        feedId: '1',
        keywordId: 'html',
        referenceId: 'html',
        status: ContentPreferenceStatus.Follow,
        type: ContentPreferenceType.Keyword,
        userId: '1',
      },
    ]);

    const contentPreferenceSourcesAfter = await con
      .getRepository(ContentPreferenceSource)
      .find({
        where: {
          userId: '1',
          feedId: '1',
        },
        order: {
          sourceId: 'ASC',
        },
      });

    expect(contentPreferenceSourcesAfter).toEqual([
      {
        createdAt: expect.any(Date),
        feedId: '1',
        flags: {
          role: SourceMemberRoles.Member,
          referralToken: expect.any(String),
        },
        referenceId: 'c',
        sourceId: 'c',
        status: ContentPreferenceStatus.Blocked,
        type: ContentPreferenceType.Source,
        userId: '1',
      },
    ]);

    expect(res.data).toMatchSnapshot();
  });

  it('should remove existing filters for custom feed when feedId is provided', async () => {
    loggedUser = '1';
    await saveFeedFixtures();
    await saveFixtures(con, Feed, [{ id: 'cf2', userId: '1' }]);
    await client.mutate(ADD_FILTERS_MUTATION, {
      variables: {
        feedId: 'cf2',
        filters: {
          includeTags: ['webdev', 'javascript'],
          includeSources: ['includedSource'],
          excludeSources: ['a', 'b'],
          blockedTags: ['golang'],
        },
      },
    });

    const res = await client.mutate(MUTATION, {
      variables: {
        feedId: 'cf2',
        filters: {
          includeTags: ['webdev'],
          includeSources: ['includedSource', 'b'],
          excludeSources: ['a'],
          blockedTags: ['golang'],
        },
      },
    });
    expect(res.data.removeFiltersFromFeed).toMatchObject({
      includeTags: ['javascript'],
      includeSources: [],
      excludeSources: [
        {
          id: 'b',
          image: 'http://image.com/b',
          name: 'B',
          public: true,
        },
      ],
      blockedTags: [],
    });
  });

  it('should throw not found error when feedId is not found', async () => {
    loggedUser = '1';

    return testMutationErrorCode(
      client,
      {
        mutation: MUTATION,
        variables: {
          feedId: 'cf256',
          filters: {
            includeTags: ['webdev'],
            excludeSources: ['b'],
            blockedTags: ['golang'],
          },
        },
      },
      'NOT_FOUND',
    );
  });
});

describe('function feedToFilters', () => {
  it('should return filters having excluded sources based on advanced settings', async () => {
    loggedUser = '1';
    await saveAdvancedSettingsFiltersFixtures();
    await con.getRepository(ContentPreferenceSource).save([
      {
        feedId: '1',
        sourceId: 'excludedSource',
        userId: '1',
        status: ContentPreferenceStatus.Blocked,
        referenceId: 'excludedSource',
      },
      {
        feedId: '1',
        sourceId: 'settingsCombinationSource',
        userId: '1',
        status: ContentPreferenceStatus.Blocked,
        referenceId: 'settingsCombinationSource',
      },
    ]);
    const filters = await feedToFilters(con, '1', '1');
    expect(filters.excludeSources).toEqual([
      'excludedSource',
      'settingsCombinationSource',
    ]);
  });

  it('should return filters having excluded content types based on advanced settings', async () => {
    loggedUser = '1';
    await saveAdvancedSettingsFiltersFixtures();
    const filters = await feedToFilters(con, '1', '1');
    expect(filters.excludeTypes).toEqual(['video:youtube']);
  });

  it('should return filters for tags/sources based on the values from our data', async () => {
    loggedUser = '1';
    await saveFeedFixtures();
    const filters = await feedToFilters(con, '1', '1');
    expect(filters.blockedContentCuration).toEqual([]);
    expect(filters.excludeTypes).toEqual([]);
    expect(filters.sourceIds).toEqual([]);
    expect(filters.includeTags).toEqual(
      expect.arrayContaining(['html', 'javascript']),
    );
    expect(filters.includeTags?.length).toBe(2);
    expect(filters.blockedTags).toEqual(expect.arrayContaining(['golang']));
    expect(filters.blockedTags?.length).toBe(1);
    expect(filters.excludeSources).toEqual(expect.arrayContaining(['b', 'c']));
    expect(filters.excludeSources?.length).toBe(2);
  });

  it('should return filters with source memberships', async () => {
    loggedUser = '1';
    await saveFixtures(con, User, [usersFixture[0]]);
    await con.getRepository(SourceMember).save([
      {
        userId: '1',
        sourceId: 'a',
        role: SourceMemberRoles.Member,
        referralToken: 'rt',
      },
      {
        userId: '1',
        sourceId: 'b',
        role: SourceMemberRoles.Admin,
        referralToken: 'rt2',
      },
    ]);
    expect(await feedToFilters(con, '1', '1')).toMatchSnapshot();
  });

  it('should return filters with blocked content types', async () => {
    loggedUser = '1';
    await saveFixtures(con, User, [usersFixture[0]]);
    await con.getRepository(AdvancedSettings).save({
      id: 1,
      title: 'test',
      group: 'content_curation',
      options: { type: 'listicle' },
      description: '',
      defaultEnabledState: true,
    });
    await con.getRepository(Feed).save({ id: '1', userId: '1' });
    await con.getRepository(FeedAdvancedSettings).save({
      feedId: '1',
      advancedSettingsId: 1,
      enabled: false,
    });
    expect(await feedToFilters(con, '1', '1')).toMatchSnapshot();
  });

  it('should return filters with blocked source types', async () => {
    loggedUser = '1';
    await saveFixtures(con, User, [usersFixture[0]]);
    await con.getRepository(AdvancedSettings).save({
      id: 1,
      title: 'test',
      group: 'source_types',
      options: { type: 'squad' },
      description: '',
      defaultEnabledState: true,
    });
    await con.getRepository(Feed).save({ id: '1', userId: '1' });
    await con.getRepository(FeedAdvancedSettings).save({
      feedId: '1',
      advancedSettingsId: 1,
      enabled: false,
    });
    expect(await feedToFilters(con, '1', '1')).toMatchSnapshot();
  });

  it('should not return source in sourceIds if member set hideFeedPosts to true', async () => {
    loggedUser = '1';
    await con.getRepository(User).save(usersFixture[0]);
    await saveFixtures(con, Feed, [{ id: '1', userId: '1' }]);
    await con
      .getRepository(Source)
      .update({ id: 'a' }, { type: SourceType.Squad, private: true });
    await con.getRepository(SourceMember).save([
      {
        userId: '1',
        sourceId: 'a',
        role: SourceMemberRoles.Member,
        referralToken: 'rt2',
        createdAt: new Date(2022, 11, 19),
        flags: { hideFeedPosts: true },
      },
    ]);
    const filters = await feedToFilters(con, '1', '1');
    expect(filters.sourceIds).not.toContain('a');
    expect(filters.excludeSources).toContain('a');
  });

  it('should return source in sourceIds if member set hideFeedPosts to false', async () => {
    loggedUser = '1';
    await con.getRepository(User).save(usersFixture[0]);
    await saveFixtures(con, Feed, [{ id: '1', userId: '1' }]);
    await con
      .getRepository(Source)
      .update({ id: 'a' }, { type: SourceType.Squad, private: true });
    await con.getRepository(SourceMember).save([
      {
        userId: '1',
        sourceId: 'a',
        role: SourceMemberRoles.Member,
        referralToken: 'rt2',
        createdAt: new Date(2022, 11, 19),
        flags: { hideFeedPosts: false },
      },
    ]);
    const filters = await feedToFilters(con, '1', '1');
    expect(filters.sourceIds).toContain('a');
  });

  it('should return source in sourceIds if hideFeedPosts is not set', async () => {
    loggedUser = '1';
    await con.getRepository(User).save(usersFixture[0]);
    await saveFixtures(con, Feed, [{ id: '1', userId: '1' }]);
    await con
      .getRepository(Source)
      .update({ id: 'a' }, { type: SourceType.Squad, private: true });
    await con.getRepository(SourceMember).save([
      {
        userId: '1',
        sourceId: 'a',
        role: SourceMemberRoles.Member,
        referralToken: 'rt2',
        createdAt: new Date(2022, 11, 19),
        flags: {},
      },
    ]);
    const filters = await feedToFilters(con, '1', '1');
    expect(filters.sourceIds).toContain('a');
  });
});

describe('query feedPreview', () => {
  const QUERY = `
  query FeedPreview($supportedTypes: [String!], $filters: FiltersInput) {
    feedPreview(supportedTypes: $supportedTypes, filters: $filters) {
      ${feedFields()}
    }
  }
`;

  it('should not authorize when not logged-in', () =>
    testQueryErrorCode(
      client,
      { query: QUERY, variables: {} },
      'UNAUTHENTICATED',
    ));

  it('should return feed', async () => {
    loggedUser = '1';

    await saveFixtures(con, Feed, [{ id: '1', userId: '1' }]);
    await saveFixtures(con, ContentPreferenceKeyword, [
      {
        feedId: '1',
        keywordId: 'html',
        referenceId: 'html',
        status: ContentPreferenceStatus.Follow,
        type: ContentPreferenceType.Keyword,
        userId: '1',
      },
    ]);
    nock('http://localhost:6000')
      .post('/feed.json', {
        feed_config_name: 'onboarding',
        total_pages: 1,
        page_size: 20,
        offset: 0,
        fresh_page_size: '7',
        user_id: '1',
        allowed_tags: ['html'],
      })
      .reply(200, {
        data: [{ post_id: 'p1' }, { post_id: 'p4' }],
      });

    const res = await client.query(QUERY, { variables: {} });

    expect(res.errors).toBeFalsy();
    expect(res.data.feedPreview.edges.length).toEqual(2);
  });

  it('should return feed with filters', async () => {
    loggedUser = '1';

    nock('http://localhost:6000')
      .post('/popular', {
        user_id: '1',
        page_size: 20,
        offset: 0,
        total_pages: 1,
        fresh_page_size: '7',
        allowed_tags: ['javascript', 'webdev'],
      })
      .reply(200, {
        data: [{ post_id: 'p1' }, { post_id: 'p4' }],
      });

    const res = await client.query(QUERY, {
      variables: {
        filters: {
          includeTags: ['javascript', 'webdev'],
        },
      },
    });

    expect(res.errors).toBeFalsy();
    expect(res.data.feedPreview.edges.length).toEqual(2);
  });
});

describe('query userUpvotedFeed', () => {
  const QUERY = `
  query UserUpvotedFeed($userId: ID!, $first: Int, $after: String) {
    userUpvotedFeed(userId: $userId, first: $first, after: $after) {
      ${feedFields()}
    }
  }
`;

  beforeEach(async () => {
    await con.getRepository(UserPost).insert([
      {
        userId: '2',
        postId: 'p1',
        vote: UserVote.Up,
        votedAt: new Date(2023, 13, 26),
      },
      {
        userId: '2',
        postId: 'p3',
        vote: UserVote.Up,
        votedAt: new Date(2023, 13, 24),
      },
      {
        userId: '2',
        postId: 'p2',
        vote: UserVote.Down,
        votedAt: new Date(2023, 13, 23),
      },
      {
        userId: '1',
        postId: 'p4',
        vote: UserVote.Up,
        votedAt: new Date(2023, 13, 23),
      },
    ]);
  });

  it('should return upvotes ordered by time', async () => {
    const res = await client.query(QUERY, { variables: { userId: '2' } });
    res.data.userUpvotedFeed.edges.forEach(({ node }) =>
      expect(['p1', 'p3']).toContain(node.id),
    );
  });

  it('should include banned posts', async () => {
    await con.getRepository(Post).update({ id: 'p3' }, { banned: true });
    const res = await client.query(QUERY, { variables: { userId: '2' } });
    res.data.userUpvotedFeed.edges.forEach(({ node }) =>
      expect(['p1', 'p3']).toContain(node.id),
    );
  });
});

describe('flags field', () => {
  const QUERY = `{
    feedList {
      pageInfo {
        endCursor
        hasNextPage
      }
      edges {
        node {
          flags {
            name
          }
        }
      }
    }
  }`;

  beforeEach(async () => {
    loggedUser = '1';
    await con.getRepository(Feed).save([
      {
        id: 'cf1',
        userId: '1',
        flags: {},
      },
    ]);
  });

  it('should return all the public flags', async () => {
    await con.getRepository(Feed).save([
      {
        id: 'cf1',
        flags: {
          name: 'Cool feed',
        },
      },
    ]);

    const res = await client.query(QUERY);
    expect(res.errors).toBeFalsy();
    expect(res.data.feedList.edges.length).toEqual(1);
    expect(res.data.feedList.edges[0].node.flags).toEqual({
      name: 'Cool feed',
    });
  });

  it('should return null values for unset flags', async () => {
    const res = await client.query(QUERY);
    expect(res.data.feedList.edges[0].node.flags).toEqual({
      name: null,
    });
  });

  it('should contain all default values in db query', async () => {
    const feed = await con.getRepository(Feed).findOneBy({ id: 'cf1' });
    expect(feed?.flags).toEqual({});
  });
});

describe('slug field', () => {
  const QUERY = `{
    feedList {
      pageInfo {
        endCursor
        hasNextPage
      }
      edges {
        node {
          slug
        }
      }
    }
  }`;

  beforeEach(async () => {
    loggedUser = '1';
    await con.getRepository(Feed).save([
      {
        id: 'cf1',
        userId: '1',
        flags: {
          name: 'Cool feed',
        },
      },
    ]);
  });

  it('should return the slug', async () => {
    const res = await client.query(QUERY);
    expect(res.errors).toBeFalsy();
    expect(res.data.feedList.edges[0].node.slug).toEqual('cool-feed-cf1');
  });

  it('should return slug when name is unset', async () => {
    await con.getRepository(Feed).save([
      {
        id: 'cf1',
        flags: {},
      },
    ]);

    const res = await client.query(QUERY);
    expect(res.data.feedList.edges[0].node.slug).toEqual('cf1');
  });
});

describe('query feedList', () => {
  const QUERY = `{
    feedList {
      pageInfo {
        endCursor
        hasNextPage
      }
      edges {
        node {
          id
          userId
          flags {
            name
          }
          slug
        }
      }
    }
  }`;

  beforeEach(async () => {
    loggedUser = '1';
    await saveFeedFixtures();
    await con.getRepository(Feed).save([
      {
        id: 'cf1',
        userId: '1',
        flags: {
          name: 'Cool feed',
        },
      },
      {
        id: 'cf2',
        userId: '1',
        flags: {
          name: 'PHP feed',
        },
      },
      {
        id: 'cf3',
        userId: '1',
        flags: {
          name: 'Awful feed',
        },
      },
    ]);
  });

  it('should not authorize when not logged-in', () => {
    loggedUser = '';

    return testQueryErrorCode(client, { query: QUERY }, 'UNAUTHENTICATED');
  });

  it('should return the feed list', async () => {
    const res = await client.query(QUERY);
    expect(res.errors).toBeFalsy();
    expect(res.data).toMatchObject({
      feedList: {
        pageInfo: {
          endCursor: expect.any(String),
          hasNextPage: false,
        },
        edges: [
          {
            node: {
              id: 'cf1',
              userId: '1',
              flags: {
                name: 'Cool feed',
              },
              slug: 'cool-feed-cf1',
            },
          },
          {
            node: {
              id: 'cf2',
              userId: '1',
              flags: {
                name: 'PHP feed',
              },
              slug: 'php-feed-cf2',
            },
          },
          {
            node: {
              id: 'cf3',
              userId: '1',
              flags: {
                name: 'Awful feed',
              },
              slug: 'awful-feed-cf3',
            },
          },
        ],
      },
    });
  });

  it('should not return the user default feed', async () => {
    const res = await client.query(QUERY);
    expect(res.errors).toBeFalsy();
    expect(res.data.feedList.edges.map((edge) => edge.node.id)).not.toContain(
      '1',
    );
  });
});

describe('query getFeed', () => {
  const QUERY = `
  query GetFeed($feedId: ID!) {
    getFeed(feedId: $feedId) {
      id
      userId
      flags {
        name
      }
    }
  }
`;

  beforeEach(async () => {
    loggedUser = '1';
    await saveFeedFixtures();
    await con.getRepository(Feed).save([
      {
        id: 'cf1',
        userId: '1',
        flags: {
          name: 'Cool feed',
        },
      },
    ]);
  });

  it('should not authorize when not logged-in', () => {
    loggedUser = '';

    return testQueryErrorCode(
      client,
      { query: QUERY, variables: { feedId: 'cf1' } },
      'UNAUTHENTICATED',
    );
  });

  it('should return the feed', async () => {
    loggedUser = '1';
    const res = await client.query(QUERY, {
      variables: { feedId: 'cf1' },
    });

    expect(res.errors).toBeFalsy();
    expect(res.data).toMatchObject({
      getFeed: {
        id: 'cf1',
        userId: '1',
        flags: {
          name: 'Cool feed',
        },
      },
    });
  });

  it('should return the feed by slug', async () => {
    loggedUser = '1';
    const res = await client.query(QUERY, {
      variables: { feedId: 'cool-feed-cf1' },
    });

    expect(res.errors).toBeFalsy();
    expect(res.data).toMatchObject({
      getFeed: {
        id: 'cf1',
        userId: '1',
        flags: {
          name: 'Cool feed',
        },
      },
    });
  });

  it('should not return the feed when the user does not own it', () => {
    loggedUser = '2';

    return testQueryErrorCode(
      client,
      {
        query: QUERY,
        variables: { feedId: 'cf1' },
      },
      'NOT_FOUND',
    );
  });

  it('should throw not found when feed does not exist', () => {
    loggedUser = '2';

    return testQueryErrorCode(
      client,
      {
        query: QUERY,
        variables: { feedId: 'cf256' },
      },
      'NOT_FOUND',
    );
  });
});

describe('mutation createFeed', () => {
  const MUTATION = `
  mutation CreateFeed($name: String!) {
    createFeed(name: $name) {
      id
      userId
      flags {
        name
      }
    }
  }
`;

  it('should not authorize when not logged-in', () =>
    testMutationErrorCode(
      client,
      {
        mutation: MUTATION,
        variables: {
          name: 'Cool feed',
        },
      },
      'UNAUTHENTICATED',
    ));

  it('should create a new feed', async () => {
    loggedUser = '1';
    const res = await client.mutate(MUTATION, {
      variables: {
        name: 'Cool feed',
      },
    });

    expect(res.data).toMatchObject({
      createFeed: {
        id: expect.any(String),
        userId: '1',
        flags: {
          name: 'Cool feed',
        },
      },
    });
    expect(
      await con.getRepository(Feed).findOneBy({ id: res.data.createFeed.id }),
    ).toMatchObject({
      id: expect.any(String),
      userId: '1',
      flags: { name: 'Cool feed' },
    });
  });

  it('should not create a new feed when name is missing', async () => {
    loggedUser = '1';

    await testMutationErrorCode(
      client,
      {
        mutation: MUTATION,
        variables: {},
      },
      'GRAPHQL_VALIDATION_FAILED',
    );
  });

  it('should not create a new feed when name is empty', async () => {
    loggedUser = '1';

    await testMutationErrorCode(
      client,
      {
        mutation: MUTATION,
        variables: {
          name: '',
        },
      },
      'GRAPHQL_VALIDATION_FAILED',
    );
  });

  it('should not create a new feed if the user has reached the limit', async () => {
    loggedUser = '1';

    await saveFixtures(
      con,
      Feed,
      new Array(maxFeedsPerUser + 1).fill(null).map((item, index) => {
        return {
          id: `cf${index}`,
          userId: '1',
          flags: { name: `Cool feed ${index}` },
        };
      }),
    );

    await testMutationError(
      client,
      {
        mutation: MUTATION,
        variables: {
          name: 'Cool feed',
        },
      },
      (errors) => {
        expect(errors.length).toEqual(1);
        expect(errors[0].extensions?.code).toEqual('GRAPHQL_VALIDATION_FAILED');
        expect(errors[0]?.message).toEqual(
          SubmissionFailErrorMessage.FEED_COUNT_LIMIT_REACHED,
        );
      },
    );
  });

  it('should not create a new feed when name contains special characters', async () => {
    loggedUser = '1';

    await testMutationErrorCode(
      client,
      {
        mutation: MUTATION,
        variables: {
          name: 'Cool feed <div>aaa</div>',
        },
      },
      'GRAPHQL_VALIDATION_FAILED',
    );
  });

  it('should not create a new feed when name is too long', async () => {
    loggedUser = '1';

    await testMutationErrorCode(
      client,
      {
        mutation: MUTATION,
        variables: {
          feedId: 'cf1',
          name: new Array(maxFeedNameLength + 1).fill('a').join(''),
        },
      },
      'GRAPHQL_VALIDATION_FAILED',
    );
  });
});

describe('mutation updateFeed', () => {
  const MUTATION = `
  mutation UpdateFeed($feedId: ID!, $name: String!) {
    updateFeed(feedId: $feedId, name: $name) {
      id
      userId
      flags {
        name
      }
    }
  }
`;

  beforeEach(async () => {
    await saveFixtures(con, Feed, [
      { id: 'cf1', userId: '1', flags: { name: 'Cool feed' } },
    ]);
  });

  it('should not authorize when not logged-in', () =>
    testMutationErrorCode(
      client,
      {
        mutation: MUTATION,
        variables: {
          feedId: 'cf1',
          name: 'Cool feed',
        },
      },
      'UNAUTHENTICATED',
    ));

  it('should not update when different user owns the feed', () => {
    loggedUser = '2';

    return testMutationErrorCode(
      client,
      {
        mutation: MUTATION,
        variables: {
          feedId: 'cf1',
          name: 'Cool feed',
        },
      },
      'NOT_FOUND',
    );
  });

  it('should update the feed', async () => {
    loggedUser = '1';

    const res = await client.mutate(MUTATION, {
      variables: {
        feedId: 'cf1',
        name: 'PHP feed',
      },
    });

    expect(res.data).toMatchObject({
      updateFeed: {
        id: 'cf1',
        userId: '1',
        flags: {
          name: 'PHP feed',
        },
      },
    });
    expect(
      await con.getRepository(Feed).findOneBy({ id: 'cf1' }),
    ).toMatchObject({
      id: 'cf1',
      userId: '1',
      flags: { name: 'PHP feed' },
    });
  });

  it('should not update the feed when feedId is missing', async () => {
    loggedUser = '1';

    await testMutationErrorCode(
      client,
      {
        mutation: MUTATION,
        variables: {
          name: 'Cool feed',
        },
      },
      'GRAPHQL_VALIDATION_FAILED',
    );
  });

  it('should not update the feed when name is missing', async () => {
    loggedUser = '1';

    await testMutationErrorCode(
      client,
      {
        mutation: MUTATION,
        variables: {
          feedId: 'cf1',
        },
      },
      'GRAPHQL_VALIDATION_FAILED',
    );
  });

  it('should not update the feed when name is empty', async () => {
    loggedUser = '1';

    await testMutationErrorCode(
      client,
      {
        mutation: MUTATION,
        variables: {
          feedId: 'cf1',
          name: '',
        },
      },
      'GRAPHQL_VALIDATION_FAILED',
    );
  });

  it('should not update the feed when name contains special characters', async () => {
    loggedUser = '1';

    await testMutationErrorCode(
      client,
      {
        mutation: MUTATION,
        variables: {
          feedId: 'cf1',
          name: 'Cool feed <div>aaa</div>',
        },
      },
      'GRAPHQL_VALIDATION_FAILED',
    );
  });

  it('should not update the feed when name is too long', async () => {
    loggedUser = '1';

    await testMutationErrorCode(
      client,
      {
        mutation: MUTATION,
        variables: {
          feedId: 'cf1',
          name: new Array(maxFeedNameLength + 1).fill('a').join(''),
        },
      },
      'GRAPHQL_VALIDATION_FAILED',
    );
  });
});

describe('mutation deleteFeed', () => {
  const MUTATION = `
  mutation DeleteFeed($feedId: ID!) {
    deleteFeed(feedId: $feedId) {
      _
    }
  }
`;

  beforeEach(async () => {
    await saveFixtures(con, Feed, [
      { id: 'cf1', userId: '1', flags: { name: 'Cool feed' } },
    ]);
  });

  it('should not authorize when not logged-in', () =>
    testMutationErrorCode(
      client,
      {
        mutation: MUTATION,
        variables: {
          feedId: 'cf1',
        },
      },
      'UNAUTHENTICATED',
    ));

  it('should delete the feed', async () => {
    loggedUser = '1';

    const res = await client.mutate(MUTATION, {
      variables: {
        feedId: 'cf1',
      },
    });

    expect(res.errors).toBeFalsy();
    expect(await con.getRepository(Feed).count()).toBe(0);
  });

  it('should not delete the feed when feedId is missing', async () => {
    loggedUser = '1';

    await testMutationErrorCode(
      client,
      {
        mutation: MUTATION,
        variables: {},
      },
      'GRAPHQL_VALIDATION_FAILED',
    );
  });

  it('should not delete the feed when feedId is empty', async () => {
    loggedUser = '1';

    await testMutationErrorCode(
      client,
      {
        mutation: MUTATION,
        variables: {
          feedId: '',
        },
      },
      'NOT_FOUND',
    );

    expect(await con.getRepository(Feed).count()).toBe(1);
  });

  it('should not delete my feed', async () => {
    loggedUser = '1';
    await saveFixtures(con, Feed, [{ id: '1', userId: '1' }]);

    await testMutationErrorCode(
      client,
      {
        mutation: MUTATION,
        variables: {
          feedId: '1',
        },
      },
      'FORBIDDEN',
    );

    expect(await con.getRepository(Feed).count()).toBe(2);
  });
});

describe('query customFeed', () => {
  const QUERY = `
  query CustomFeed($feedId: ID!, $ranking: Ranking, $first: Int, $after: String, $supportedTypes: [String!], $version: Int) {
    customFeed(feedId: $feedId, ranking: $ranking, first: $first, after: $after, supportedTypes: $supportedTypes, version: $version) {
      ${feedFields()}
    }
  }
`;

  beforeEach(async () => {
    loggedUser = '1';

    await saveFeedFixtures();
    await con.getRepository(Feed).save([
      {
        id: 'cf1',
        userId: '1',
        flags: {
          name: 'Cool feed',
        },
      },
    ]);
    await con.getRepository(ContentPreferenceKeyword).save([
      {
        feedId: 'cf1',
        keywordId: 'webdev',
        referenceId: 'webdev',
        status: ContentPreferenceStatus.Follow,
        type: ContentPreferenceType.Keyword,
        userId: '1',
      },
      {
        feedId: 'cf1',
        keywordId: 'html',
        referenceId: 'html',
        status: ContentPreferenceStatus.Follow,
        type: ContentPreferenceType.Keyword,
        userId: '1',
      },
      {
        feedId: 'cf1',
        keywordId: 'data',
        referenceId: 'data',
        status: ContentPreferenceStatus.Follow,
        type: ContentPreferenceType.Keyword,
        userId: '1',
      },
    ]);
  });

  it('should not authorize feed when not logged-in', () => {
    loggedUser = '';

    return testQueryErrorCode(
      client,
      {
        query: QUERY,
        variables: {
          ranking: Ranking.POPULARITY,
          first: 10,
          feedId: 'cf1',
        },
      },
      'UNAUTHENTICATED',
    );
  });

  it('should return the feed by slug', async () => {
    loggedUser = '1';
    const res = await client.query(QUERY, {
      variables: {
        ranking: Ranking.POPULARITY,
        first: 10,
        feedId: 'cool-feed-cf1',
      },
    });

    expect(res.errors).toBeFalsy();
    expect(res.data.customFeed).toBeTruthy();
  });

  it('should not return the feed when the user does not own it', () => {
    loggedUser = '2';

    return testQueryErrorCode(
      client,
      {
        query: QUERY,
        variables: { ranking: Ranking.POPULARITY, first: 10, feedId: 'cf1' },
      },
      'NOT_FOUND',
    );
  });

  it('should throw not found when feed does not exist', () => {
    loggedUser = '2';

    return testQueryErrorCode(
      client,
      {
        query: QUERY,
        variables: { ranking: Ranking.POPULARITY, first: 10, feedId: 'cf1' },
      },
      'NOT_FOUND',
    );
  });

  it('should return feed with preconfigured filters', async () => {
    loggedUser = '1';

    const res = await client.query(QUERY, {
      variables: {
        ranking: Ranking.POPULARITY,
        first: 10,
        feedId: 'cf1',
      },
    });

    expect(res.errors).toBeFalsy();
    expect(res.data.customFeed.edges.map((item) => item.node.id)).toMatchObject(
      ['p5', 'p4', 'p1'],
    );
  });

  it('should not return posts with blocked tags', async () => {
    loggedUser = '1';
    await con.getRepository(ContentPreferenceKeyword).save([
      {
        feedId: 'cf1',
        keywordId: 'webdev',
        referenceId: 'webdev',
        status: ContentPreferenceStatus.Blocked,
        type: ContentPreferenceType.Keyword,
        userId: '1',
      },
    ]);

    const res = await client.query(QUERY, {
      variables: {
        ranking: Ranking.POPULARITY,
        first: 10,
        feedId: 'cf1',
      },
    });

    expect(res.errors).toBeFalsy();
    expect(res.data.customFeed.edges.map((item) => item.node.id)).toMatchObject(
      ['p5', 'p4'],
    );
  });

  it('should return v2 feed', async () => {
    loggedUser = '1';

    nock('http://localhost:6000')
      .post('/popular', {
        user_id: '1',
        page_size: 10,
        offset: 0,
        total_pages: 1,
        fresh_page_size: '4',
        allowed_tags: ['webdev', 'html', 'data'],
      })
      .reply(200, {
        data: [{ post_id: 'p1' }, { post_id: 'p4' }],
        cursor: 'b',
      });
    const res = await client.query(QUERY, {
      variables: {
        ranking: Ranking.POPULARITY,
        first: 10,
        feedId: 'cf1',
        version: 2,
      },
    });
    expect(res.errors).toBeFalsy();
    expect(res.data.customFeed.edges.map((item) => item.node.id)).toMatchObject(
      ['p1', 'p4'],
    );
  });
});<|MERGE_RESOLUTION|>--- conflicted
+++ resolved
@@ -11,11 +11,8 @@
   BookmarkList,
   Feed,
   FeedAdvancedSettings,
-<<<<<<< HEAD
   FeedTag,
-=======
   FeedSource,
->>>>>>> 160d0b51
   FreeformPost,
   Keyword,
   MachineSource,
@@ -186,7 +183,6 @@
     { feedId: '1', advancedSettingsId: 7, enabled: true },
   ]);
   await saveFixtures(con, Category, categories);
-<<<<<<< HEAD
   await saveFixtures(con, FeedTag, [
     { feedId: '1', tag: 'html' },
     { feedId: '1', tag: 'javascript' },
@@ -216,8 +212,6 @@
       },
     },
   ]);
-=======
->>>>>>> 160d0b51
   await saveFixtures(con, ContentPreferenceKeyword, [
     {
       feedId: '1',
@@ -244,8 +238,6 @@
       userId: '1',
     },
   ]);
-<<<<<<< HEAD
-=======
   await saveFixtures(con, FeedSource, [
     { feedId: '1', sourceId: 'b' },
     { feedId: '1', sourceId: 'c' },
@@ -276,7 +268,6 @@
       userId: '1',
     },
   ]);
->>>>>>> 160d0b51
 };
 
 const saveAdvancedSettingsFiltersFixtures = async (): Promise<void> => {
