<<<<<<< HEAD
import { FeedArticleType } from './../src/entity/FeedArticleType';
import { ArticleType } from './../src/entity/ArticleType';
import { Category } from './../src/entity/Category';
=======
import { Category } from '../src/entity/Category';
>>>>>>> 00a06719
import { FastifyInstance } from 'fastify';
import { Connection, getConnection, In } from 'typeorm';
import { ApolloServer } from 'apollo-server-fastify';
import {
  ApolloServerTestClient,
  createTestClient,
} from 'apollo-server-testing';
import request from 'supertest';
import _ from 'lodash';

import createApolloServer from '../src/apollo';
import { Context } from '../src/Context';
import {
  authorizeRequest,
  MockContext,
  saveFixtures,
  testMutationErrorCode,
  testQueryErrorCode,
} from './helpers';
import appFunc from '../src';
import {
  Feed,
  FeedSource,
  FeedTag,
  Post,
  PostTag,
  Source,
  View,
  BookmarkList,
  User,
  PostKeyword,
  Keyword,
} from '../src/entity';
import { sourcesFixture } from './fixture/source';
import {
  postKeywordsFixture,
  postsFixture,
  postTagsFixture,
} from './fixture/post';
import { Ranking } from '../src/common';
import nock from 'nock';
import { deleteKeysByPattern, redisClient } from '../src/redis';
import { getPersonalizedFeedKey } from '../src/personalizedFeed';

let app: FastifyInstance;
let con: Connection;
let server: ApolloServer;
let client: ApolloServerTestClient;
let loggedUser: string = null;

beforeAll(async () => {
  con = await getConnection();
  server = await createApolloServer({
    context: (): Context => new MockContext(con, loggedUser),
    playground: false,
  });
  client = createTestClient(server);
  app = await appFunc();
  return app.ready();
});

beforeEach(async () => {
  loggedUser = null;

  await saveFixtures(con, Source, sourcesFixture);
  await saveFixtures(con, Post, postsFixture);
  await saveFixtures(con, PostTag, postTagsFixture);
  await saveFixtures(con, PostKeyword, postKeywordsFixture);
  await deleteKeysByPattern('feeds:*');
});

afterAll(() => app.close());

const articleTypes: Partial<ArticleType>[] = [
  { id: 'tm', title: 'Tech magazines' },
  { id: 'n-ec', title: 'Non-editorial content' },
  { id: 'rn', title: 'Release notes' },
  { id: 'ce', title: 'Code examples' },
  { id: 'cb', title: 'Company blogs' },
];

const categories: Partial<Category>[] = [
  {
    id: 'FE',
    emoji: '🌈',
    title: 'Frontend',
    tags: ['html', 'javascript'],
  },
  {
    id: 'BE',
    emoji: '⚙️',
    title: 'Backend',
    tags: ['golang', 'javascript'],
  },
];

const saveFeedFixtures = async (): Promise<void> => {
  await saveFixtures(con, ArticleType, articleTypes);
  await saveFixtures(con, Category, categories);
  await saveFixtures(con, Feed, [{ id: '1', userId: '1' }]);
  await saveFixtures(con, FeedTag, [
    { feedId: '1', tag: 'html' },
    { feedId: '1', tag: 'javascript' },
    { feedId: '1', tag: 'golang', blocked: true },
  ]);
  await saveFixtures(con, FeedSource, [
    { feedId: '1', sourceId: 'b' },
    { feedId: '1', sourceId: 'c' },
  ]);
};

const feedFields = `
pageInfo {
  endCursor
  hasNextPage
}
edges {
  node {
    id
    url
    title
    readTime
    tags
    source {
      id
      name
      image
      public
    }
  }
}`;

describe('query anonymousFeed', () => {
  const variables = {
    ranking: Ranking.POPULARITY,
    first: 10,
  };

  const QUERY = `
  query AnonymousFeed($filters: FiltersInput, $ranking: Ranking, $first: Int, $version: Int) {
    anonymousFeed(filters: $filters, ranking: $ranking, first: $first, version: $version) {
      ${feedFields}
    }
  }
`;

  it('should return anonymous feed with no filters ordered by popularity', async () => {
    const res = await client.query({ query: QUERY, variables });
    expect(res.data).toMatchSnapshot();
  });

  it('should return anonymous feed with no filters ordered by time', async () => {
    const res = await client.query({
      query: QUERY,
      variables: { ...variables, ranking: Ranking.TIME },
    });
    delete res.data.anonymousFeed.pageInfo.endCursor;
    expect(res.data).toMatchSnapshot();
  });

  it('should return anonymous feed filtered by sources', async () => {
    const res = await client.query({
      query: QUERY,
      variables: { ...variables, filters: { includeSources: ['a', 'b'] } },
    });
    expect(res.data).toMatchSnapshot();
  });

  it('should return anonymous feed filtered by tags', async () => {
    const res = await client.query({
      query: QUERY,
      variables: { ...variables, filters: { includeTags: ['html', 'webdev'] } },
    });
    expect(res.data).toMatchSnapshot();
  });

  it('should return anonymous feed while excluding sources', async () => {
    const res = await client.query({
      query: QUERY,
      variables: { ...variables, filters: { excludeSources: ['a'] } },
    });
    expect(res.data).toMatchSnapshot();
  });

  it('should return anonymous feed filtered by tags and sources', async () => {
    const res = await client.query({
      query: QUERY,
      variables: {
        ...variables,
        filters: {
          includeTags: ['javascript'],
          includeSources: ['a', 'b'],
        },
      },
    });
    expect(res.data).toMatchSnapshot();
  });

  it('should remove banned posts from the feed', async () => {
    await con.getRepository(Post).update({ id: 'p5' }, { banned: true });
    const res = await client.query({ query: QUERY, variables });
    expect(res.data).toMatchSnapshot();
  });

  it('should return anonymous feed v2', async () => {
    nock('http://localhost:6000')
      .get('/feed.json?token=token&page_size=11&fresh_page_size=4')
      .reply(200, {
        data: [{ post_id: 'p1' }, { post_id: 'p4' }],
      });
    const res = await client.query({
      query: QUERY,
      variables: { ...variables, version: 2 },
    });
    expect(res.data).toMatchSnapshot();
  });

  it('should safetly handle a case where the feed is empty', async () => {
    nock('http://localhost:6000')
      .get('/feed.json?token=token&page_size=11&fresh_page_size=4')
      .reply(200, {
        data: [],
      });
    const res = await client.query({
      query: QUERY,
      variables: { ...variables, version: 2 },
    });
    expect(res.errors).toBeFalsy();
    expect(res.data).toMatchSnapshot();
  });
});

describe('query feed', () => {
  const variables = {
    ranking: Ranking.POPULARITY,
    first: 10,
  };

  const QUERY = `
  query Feed($ranking: Ranking, $first: Int, $version: Int, $unreadOnly: Boolean) {
    feed(ranking: $ranking, first: $first, version: $version, unreadOnly: $unreadOnly) {
      ${feedFields}
    }
  }
`;

  it('should not authorize when not logged-in', () =>
    testQueryErrorCode(client, { query: QUERY, variables }, 'UNAUTHENTICATED'));

  it('should return feed with preconfigured filters', async () => {
    loggedUser = '1';
    await saveFeedFixtures();
    const res = await client.query({ query: QUERY, variables });
    expect(res.data).toMatchSnapshot();
  });

  it('should return preconfigured feed with tags filters only', async () => {
    loggedUser = '1';
    await saveFixtures(con, Feed, [{ id: '1', userId: '1' }]);
    await saveFixtures(con, FeedTag, [{ feedId: '1', tag: 'html' }]);
    const res = await client.query({ query: QUERY, variables });
    expect(res.data).toMatchSnapshot();
  });

  it('should return preconfigured feed with blocked tags filters only', async () => {
    loggedUser = '1';
    await saveFixtures(con, Feed, [{ id: '1', userId: '1' }]);
    await saveFixtures(con, FeedTag, [
      { feedId: '1', tag: 'html', blocked: true },
    ]);
    const res = await client.query({ query: QUERY, variables });
    expect(res.data).toMatchSnapshot();
  });

  it('should return preconfigured feed with tags and blocked tags filters', async () => {
    loggedUser = '1';
    await saveFixtures(con, Feed, [{ id: '1', userId: '1' }]);
    await saveFixtures(con, FeedTag, [
      { feedId: '1', tag: 'javascript' },
      { feedId: '1', tag: 'webdev', blocked: true },
    ]);
    const res = await client.query({ query: QUERY, variables });
    expect(res.data).toMatchSnapshot();
  });

  it('should return preconfigured feed with sources filters only', async () => {
    loggedUser = '1';
    await saveFixtures(con, Feed, [{ id: '1', userId: '1' }]);
    await saveFixtures(con, FeedSource, [{ feedId: '1', sourceId: 'a' }]);
    const res = await client.query({ query: QUERY, variables });
    expect(res.data).toMatchSnapshot();
  });

  it('should return preconfigured feed with no filters', async () => {
    loggedUser = '1';
    await saveFixtures(con, Feed, [{ id: '1', userId: '1' }]);
    const res = await client.query({ query: QUERY, variables });
    expect(res.data).toMatchSnapshot();
  });

  it('should return unread posts from preconfigured feed', async () => {
    loggedUser = '1';
    await saveFixtures(con, Feed, [{ id: '1', userId: '1' }]);
    await con.getRepository(View).save([{ userId: '1', postId: 'p1' }]);
    const res = await client.query({
      query: QUERY,
      variables: { ...variables, unreadOnly: true },
    });
    expect(res.data).toMatchSnapshot();
  });

  it('should remove banned posts from the feed', async () => {
    loggedUser = '1';
    await saveFeedFixtures();
    await con.getRepository(Post).update({ id: 'p4' }, { banned: true });
    const res = await client.query({ query: QUERY });
    expect(res.data).toMatchSnapshot();
  });

  it('should remove deleted posts from the feed', async () => {
    loggedUser = '1';
    await saveFeedFixtures();
    await con.getRepository(Post).update({ id: 'p4' }, { deleted: true });
    const res = await client.query({ query: QUERY });
    expect(res.data).toMatchSnapshot();
  });

  it('should return feed v2', async () => {
    loggedUser = '1';
    await con.getRepository(Feed).save({ id: '1', userId: '1' });
    await con.getRepository(FeedTag).save([
      { feedId: '1', tag: 'javascript' },
      { feedId: '1', tag: 'golang' },
      { feedId: '1', tag: 'python', blocked: true },
      { feedId: '1', tag: 'java', blocked: true },
    ]);
    await con.getRepository(FeedSource).save([
      { feedId: '1', sourceId: 'a' },
      { feedId: '1', sourceId: 'b' },
    ]);
    nock('http://localhost:6000')
      .get(
        '/feed.json?token=token&page_size=11&fresh_page_size=4&user_id=1&allowed_tags=javascript,golang&blocked_tags=python,java&blocked_sources=a,b',
      )
      .reply(200, {
        data: [{ post_id: 'p1' }, { post_id: 'p4' }],
      });
    const res = await client.query({
      query: QUERY,
      variables: { ...variables, version: 2 },
    });
    expect(res.data).toMatchSnapshot();
  });
});

describe('query sourceFeed', () => {
  const QUERY = (
    source: string,
    ranking: Ranking = Ranking.POPULARITY,
    now = new Date(),
    first = 10,
  ): string => `{
    sourceFeed(source: "${source}", ranking: ${ranking}, now: "${now.toISOString()}", first: ${first}) {
      ${feedFields}
    }
  }`;

  it('should return a single source feed', async () => {
    const res = await client.query({ query: QUERY('b') });
    expect(res.data).toMatchSnapshot();
  });
});

describe('query tagFeed', () => {
  const QUERY = (
    tag: string,
    ranking: Ranking = Ranking.POPULARITY,
    now = new Date(),
    first = 10,
  ): string => `{
    tagFeed(tag: "${tag}", ranking: ${ranking}, now: "${now.toISOString()}", first: ${first}) {
      ${feedFields}
    }
  }`;

  it('should return a single tag feed', async () => {
    const res = await client.query({ query: QUERY('javascript') });
    expect(res.data).toMatchSnapshot();
  });
});

describe('query keywordFeed', () => {
  const QUERY = (
    keyword: string,
    ranking: Ranking = Ranking.POPULARITY,
    first = 10,
  ): string => `{
    keywordFeed(keyword: "${keyword}", ranking: ${ranking}, first: ${first}) {
      ${feedFields}
    }
  }`;

  it('should return a single keyword feed', async () => {
    const res = await client.query({ query: QUERY('javascript') });
    expect(res.data).toMatchSnapshot();
  });
});

describe('query feedSettings', () => {
  const QUERY = `{
    feedSettings {
      id
      userId
      includeTags
      blockedTags
      excludeSources {
        id
        name
        image
        public
      }
    }
  }`;

  it('should not authorize when not logged-in', () =>
    testQueryErrorCode(client, { query: QUERY }, 'UNAUTHENTICATED'));

  it('should return the feed settings', async () => {
    loggedUser = '1';
    await saveFeedFixtures();
    const res = await client.query({ query: QUERY });
    expect(res.data).toMatchSnapshot();
  });
});

describe('query searchPostSuggestions', () => {
  const QUERY = (query: string): string => `{
    searchPostSuggestions(query: "${query}") {
      query
      hits {
        title
      }
    }
  }
`;

  it('should return search suggestions', async () => {
    const res = await client.query({ query: QUERY('p1') });
    expect(res.data).toMatchSnapshot();
  });
});

describe('query searchPosts', () => {
  const QUERY = (query: string, now = new Date(), first = 10): string => `{
    searchPosts(query: "${query}", now: "${now.toISOString()}", first: ${first}) {
      query
      ${feedFields}
    }
  }
`;

  it('should return search feed', async () => {
    const res = await client.query({ query: QUERY('p1') });
    expect(res.data).toMatchSnapshot();
  });

  it('should return search empty feed', async () => {
    const res = await client.query({ query: QUERY('not found') });
    expect(res.data).toMatchSnapshot();
  });
});

describe('query rssFeeds', () => {
  const QUERY = `{
    rssFeeds {
      name, url
    }
  }`;

  it('should not authorize when not logged-in', () =>
    testQueryErrorCode(client, { query: QUERY }, 'UNAUTHENTICATED'));

  it('should return rss feeds', async () => {
    loggedUser = '1';
    const list = await con
      .getRepository(BookmarkList)
      .save({ userId: loggedUser, name: 'list' });
    const res = await client.query({ query: QUERY });
    expect(res.data.rssFeeds).toEqual([
      { name: 'Recent news feed', url: 'http://localhost:4000/rss/f/1' },
      { name: 'Bookmarks', url: 'http://localhost:4000/rss/b/1' },
      {
        name: 'list',
        url: `http://localhost:4000/rss/b/l/${list.id.replace(/-/g, '')}`,
      },
    ]);
  });
});

describe('query authorFeed', () => {
  const QUERY = (
    author: string,
    ranking: Ranking = Ranking.POPULARITY,
    first = 10,
  ): string => `{
    authorFeed(author: "${author}", ranking: ${ranking}, first: ${first}) {
      ${feedFields}
    }
  }`;

  it('should return a single author feed', async () => {
    await con.getRepository(User).save([
      {
        id: '1',
        name: 'Ido',
        image: 'https://daily.dev/ido.jpg',
        twitter: 'idoshamun',
      },
    ]);
    await con
      .getRepository(Post)
      .update({ id: In(['p1', 'p3']) }, { authorId: '1' });

    const res = await client.query({ query: QUERY('1') });
    expect(res.errors).toBeFalsy();
    expect(res.data).toMatchSnapshot();
  });
});

describe('query mostUpvotedFeed', () => {
  const QUERY = (period = 7, first = 10): string => `{
    mostUpvotedFeed(first: ${first}, period: ${period}) {
      ${feedFields}
    }
  }`;

  it('should return a most upvoted feed', async () => {
    const repo = con.getRepository(Post);
    const now = new Date();
    await repo.update({ id: 'p1' }, { upvotes: 20 });
    await repo.update({ id: 'p3' }, { upvotes: 15 });
    await repo.update(
      { id: 'p2' },
      {
        upvotes: 30,
        createdAt: new Date(now.getTime() - 1000 * 60 * 60 * 24 * 10),
      },
    );

    const res = await client.query({ query: QUERY() });
    expect(res.errors).toBeFalsy();
    expect(res.data).toMatchSnapshot();
  });

  it('should return a most upvoted feed of the month', async () => {
    const repo = con.getRepository(Post);
    const now = new Date();
    await repo.update({ id: 'p1' }, { upvotes: 20 });
    await repo.update({ id: 'p3' }, { upvotes: 15 });
    await repo.update(
      { id: 'p2' },
      {
        upvotes: 30,
        createdAt: new Date(now.getTime() - 1000 * 60 * 60 * 24 * 10),
      },
    );

    const res = await client.query({ query: QUERY(30) });
    expect(res.errors).toBeFalsy();
    expect(res.data).toMatchSnapshot();
  });
});

describe('query mostDiscussedFeed', () => {
  const QUERY = (first = 10): string => `{
    mostDiscussedFeed(first: ${first}) {
      ${feedFields}
    }
  }`;

  it('should return a most discussed feed', async () => {
    const repo = con.getRepository(Post);
    await repo.update({ id: 'p1' }, { discussionScore: 20 });
    await repo.update({ id: 'p3' }, { discussionScore: 15 });

    const res = await client.query({ query: QUERY() });
    expect(res.errors).toBeFalsy();
    expect(res.data).toMatchSnapshot();
  });
});

describe('query randomTrendingPosts', () => {
  const QUERY = `query RandomTrendingPosts($first: Int, $post: ID) {
    randomTrendingPosts(first: $first, post: $post) {
      id
    }
  }`;

  beforeEach(async () => {
    const repo = con.getRepository(Post);
    await repo.update({ id: 'p1' }, { trending: 20 });
    await repo.update({ id: 'p3' }, { trending: 50 });
  });

  it('should return random trending posts', async () => {
    const res = await client.query({ query: QUERY, variables: { first: 10 } });
    expect(res.errors).toBeFalsy();
    expect(res.data.randomTrendingPosts.map((post) => post.id).sort()).toEqual([
      'p1',
      'p3',
    ]);
  });

  it('should filter out the given post', async () => {
    const res = await client.query({
      query: QUERY,
      variables: { first: 10, post: 'p1' },
    });
    expect(res.errors).toBeFalsy();
    expect(res.data.randomTrendingPosts.map((post) => post.id).sort()).toEqual([
      'p3',
    ]);
  });
});

describe('query randomSimilarPosts', () => {
  const QUERY = (first = 10): string => `{
    randomSimilarPosts(post: "p1", first: ${first}) {
      id
    }
  }`;

  it('should return random similar posts', async () => {
    const repo = con.getRepository(Post);
    await repo.update({}, { upvotes: 5 });
    const now = new Date();
    await con.getRepository(Keyword).save([
      { value: 'javascript', status: 'allow' },
      { value: 'webdev', status: 'deny' },
      { value: 'backend', status: 'allow' },
    ]);
    await con.getRepository(PostKeyword).save([
      { keyword: 'backend', postId: 'p2' },
      { keyword: 'javascript', postId: 'p3' },
    ]);
    await repo.update(
      { id: 'p4' },
      {
        createdAt: new Date(now.getTime() - 1000 * 60 * 60 * 24 * 30 * 8),
      },
    );

    const res = await client.query({ query: QUERY() });
    expect(res.errors).toBeFalsy();
    expect(res.data.randomSimilarPosts.map((post) => post.id).sort()).toEqual([
      'p3',
      'p5',
    ]);
  });
});

describe('query randomSimilarPostsByTags', () => {
  const QUERY = `query RandomSimilarPostsByTags($post: ID, $tags: [String]!, $first: Int) {
    randomSimilarPostsByTags(post: $post, first: $first, tags: $tags) {
      id
    }
  }`;

  it('should return random similar posts by tags', async () => {
    const repo = con.getRepository(Post);
    const now = new Date();
    await con.getRepository(Keyword).save([
      { value: 'javascript', status: 'allow' },
      { value: 'webdev', status: 'deny' },
      { value: 'backend', status: 'allow' },
    ]);
    await con.getRepository(PostKeyword).save([
      { keyword: 'backend', postId: 'p2' },
      { keyword: 'javascript', postId: 'p3' },
    ]);
    await repo.update(
      { id: 'p4' },
      {
        createdAt: new Date(now.getTime() - 1000 * 60 * 60 * 24 * 30 * 8),
      },
    );

    const res = await client.query({
      query: QUERY,
      variables: { post: 'p1', tags: ['webdev', 'javascript'] },
    });
    expect(res.errors).toBeFalsy();
    expect(
      res.data.randomSimilarPostsByTags.map((post) => post.id).sort(),
    ).toEqual(['p3', 'p5']);
  });

  it('should return random similar posts even when tags not provided', async () => {
    const repo = con.getRepository(Post);
    const now = new Date();
    await con.getRepository(Keyword).save([
      { value: 'javascript', status: 'allow' },
      { value: 'webdev', status: 'deny' },
      { value: 'backend', status: 'allow' },
    ]);
    await con.getRepository(PostKeyword).save([
      { keyword: 'backend', postId: 'p2' },
      { keyword: 'javascript', postId: 'p3' },
    ]);
    await repo.update(
      { id: 'p4' },
      {
        createdAt: new Date(now.getTime() - 1000 * 60 * 60 * 24 * 30 * 8),
      },
    );

    const res = await client.query({
      query: QUERY,
      variables: { post: 'p1', tags: [] },
    });
    expect(res.errors).toBeFalsy();
    expect(res.data.randomSimilarPostsByTags.length).toEqual(3);
  });
});

describe('query randomDiscussedPosts', () => {
  const QUERY = `query RandomDiscussedPosts($first: Int, $post: ID) {
    randomDiscussedPosts(first: $first, post: $post) {
      id
    }
  }`;

  beforeEach(async () => {
    const repo = con.getRepository(Post);
    await repo.update({ id: 'p1' }, { discussionScore: 20, comments: 10 });
    await repo.update({ id: 'p3' }, { discussionScore: 50, comments: 15 });
  });

  it('should return random discussed posts', async () => {
    const res = await client.query({ query: QUERY, variables: { first: 10 } });
    expect(res.errors).toBeFalsy();
    expect(res.data.randomDiscussedPosts.map((post) => post.id).sort()).toEqual(
      ['p1', 'p3'],
    );
  });

  it('should filter out the given post', async () => {
    const res = await client.query({
      query: QUERY,
      variables: { first: 10, post: 'p1' },
    });
    expect(res.errors).toBeFalsy();
    expect(res.data.randomDiscussedPosts.map((post) => post.id).sort()).toEqual(
      ['p3'],
    );
  });
});

describe('query tagsCategories', () => {
  const QUERY = `{
    articleTypes {
      types {
        id
        title
        disabled
      }
    }
  }`;

  it('should return a list of article types having disabled as null being anonymous user', async () => {
    await saveFeedFixtures();

    const res = await client.query({ query: QUERY });

    expect(res.data).toMatchSnapshot();
  });

  it('should return a list of article types disabled based on user preference', async () => {
    loggedUser = '1';

    await saveFeedFixtures();
    const repo = con.getRepository(FeedArticleType);
    await repo.save(repo.create({ feedId: '1', articleTypeId: 'tm' }));
    const res = await client.query({ query: QUERY });

    expect(res.data).toMatchSnapshot();
  });
});

describe('query tagsCategories', () => {
  it('should return a list of categories with a property of a string array as tags', async () => {
    const QUERY = `{
      tagsCategories {
        categories {
          id
          title
          tags
          emoji
        }
      }
    }`;

    await saveFeedFixtures();

    const res = await client.query({ query: QUERY });

    expect(res.data).toMatchSnapshot();
  });
});

describe('mutation addFiltersToFeed', () => {
  const MUTATION = `
  mutation AddFiltersToFeed($filters: FiltersInput!) {
    addFiltersToFeed(filters: $filters) {
      id
      userId
      includeTags
      blockedTags
      excludeSources {
        id
        name
        image
        public
      }
    }
  }`;

  it('should not authorize when not logged-in', () =>
    testMutationErrorCode(
      client,
      {
        mutation: MUTATION,
        variables: { filters: { excludeSources: ['a'] } },
      },
      'UNAUTHENTICATED',
    ));

  it('should add the new feed settings', async () => {
    loggedUser = '1';
    await redisClient.set(`${getPersonalizedFeedKey('2', '1')}:time`, '1');
    await redisClient.set(`${getPersonalizedFeedKey('2', '2')}:time`, '2');
    const res = await client.mutate({
      mutation: MUTATION,
      variables: {
        filters: {
          includeTags: ['webdev', 'javascript'],
          excludeSources: ['a', 'b'],
          blockedTags: ['golang'],
        },
      },
    });
    expect(res.data).toMatchSnapshot();
    expect(
      await redisClient.get(`${getPersonalizedFeedKey('2', '1')}:time`),
    ).toBeFalsy();
    expect(
      await redisClient.get(`${getPersonalizedFeedKey('2', '2')}:time`),
    ).toEqual('2');
  });

  it('should ignore duplicates', async () => {
    loggedUser = '1';
    await saveFeedFixtures();
    const res = await client.mutate({
      mutation: MUTATION,
      variables: {
        filters: {
          includeTags: ['webdev', 'javascript'],
          excludeSources: ['a', 'b'],
          blockedTags: ['golang'],
        },
      },
    });
    expect(res.data).toMatchSnapshot();
  });

  it('should ignore non existing sources', async () => {
    loggedUser = '1';
    const res = await client.mutate({
      mutation: MUTATION,
      variables: {
        filters: {
          includeTags: ['webdev', 'javascript'],
          excludeSources: ['a', 'b', 'deleted'],
        },
      },
    });
    expect(res.data).toMatchSnapshot();
  });
});

describe('mutation removeFiltersFromFeed', () => {
  const MUTATION = `
  mutation RemoveFiltersFromFeed($filters: FiltersInput!) {
    removeFiltersFromFeed(filters: $filters) {
      id
      userId
      includeTags
      blockedTags
      excludeSources {
        id
        name
        image
        public
      }
    }
  }`;

  it('should not authorize when not logged-in', () =>
    testMutationErrorCode(
      client,
      {
        mutation: MUTATION,
        variables: { filters: { excludeSources: ['a'] } },
      },
      'UNAUTHENTICATED',
    ));

  it('should remove existing filters', async () => {
    loggedUser = '1';
    await redisClient.set(`${getPersonalizedFeedKey('2', '1')}:time`, '1');
    await redisClient.set(`${getPersonalizedFeedKey('2', '2')}:time`, '2');
    await saveFeedFixtures();
    const res = await client.mutate({
      mutation: MUTATION,
      variables: {
        filters: {
          includeTags: ['webdev', 'javascript'],
          excludeSources: ['a', 'b'],
          blockedTags: ['golang'],
        },
      },
    });
    expect(res.data).toMatchSnapshot();
    expect(
      await redisClient.get(`${getPersonalizedFeedKey('2', '1')}:time`),
    ).toBeFalsy();
    expect(
      await redisClient.get(`${getPersonalizedFeedKey('2', '2')}:time`),
    ).toEqual('2');
  });
});

describe('compatibility routes', () => {
  describe('GET /posts/latest', () => {
    it('should return anonymous feed with no filters ordered by popularity', async () => {
      const res = await request(app.server)
        .get('/v1/posts/latest')
        .query({ latest: new Date(), pageSize: 2, page: 0 })
        .send()
        .expect(200);
      expect(res.body.map((x) => _.pick(x, ['id']))).toMatchSnapshot();
    });

    it('should return anonymous feed filtered by sources', async () => {
      const res = await request(app.server)
        .get('/v1/posts/latest')
        .query({ latest: new Date(), sources: ['a', 'b'] })
        .send()
        .expect(200);
      expect(res.body.map((x) => _.pick(x, ['id']))).toMatchSnapshot();
    });

    it('should return anonymous feed filtered by tags', async () => {
      const res = await request(app.server)
        .get('/v1/posts/latest')
        .query({ latest: new Date(), tags: ['html', 'webdev'] })
        .send()
        .expect(200);
      expect(res.body.map((x) => _.pick(x, ['id']))).toMatchSnapshot();
    });

    it('should return anonymous feed filtered by tags and sources', async () => {
      const res = await request(app.server)
        .get('/v1/posts/latest')
        .query({
          latest: new Date(),
          tags: ['javascript'],
          sources: ['a', 'b'],
        })
        .send()
        .expect(200);
      expect(res.body.map((x) => _.pick(x, ['id']))).toMatchSnapshot();
    });

    it('should return preconfigured feed when logged-in', async () => {
      await saveFeedFixtures();
      const res = await authorizeRequest(
        request(app.server)
          .get('/v1/posts/latest')
          .query({ latest: new Date() }),
      )
        .send()
        .expect(200);
      expect(res.body.map((x) => _.pick(x, ['id']))).toMatchSnapshot();
    });
  });

  describe('GET /posts/publication', () => {
    it('should return single source feed', async () => {
      const res = await request(app.server)
        .get('/v1/posts/publication')
        .query({ latest: new Date(), pub: 'b' })
        .send()
        .expect(200);
      expect(res.body.map((x) => _.pick(x, ['id']))).toMatchSnapshot();
    });
  });

  describe('GET /posts/tag', () => {
    it('should return single tag feed', async () => {
      const res = await request(app.server)
        .get('/v1/posts/tag')
        .query({ latest: new Date(), tag: 'javascript' })
        .send()
        .expect(200);
      expect(res.body.map((x) => _.pick(x, ['id']))).toMatchSnapshot();
    });
  });

  describe('GET /feeds/publications', () => {
    it('should return feed publications filters', async () => {
      await saveFeedFixtures();
      const res = await authorizeRequest(
        request(app.server).get('/v1/feeds/publications'),
      ).expect(200);
      expect(res.body).toMatchSnapshot();
    });
  });

  describe('POST /feeds/publications', () => {
    it('should add new feed publications filters', async () => {
      const res = await authorizeRequest(
        request(app.server).post('/v1/feeds/publications'),
      )
        .send([
          { publicationId: 'a', enabled: false },
          { publicationId: 'b', enabled: false },
        ])
        .expect(200);
      expect(res.body).toMatchSnapshot();
    });

    it('should remove existing feed publications filters', async () => {
      await saveFeedFixtures();
      const res = await authorizeRequest(
        request(app.server).post('/v1/feeds/publications'),
      )
        .send([{ publicationId: 'b', enabled: true }])
        .expect(200);
      expect(res.body).toMatchSnapshot();
    });
  });

  describe('GET /feeds/tags', () => {
    it('should return feed tags filters', async () => {
      await saveFeedFixtures();
      const res = await authorizeRequest(
        request(app.server).get('/v1/feeds/tags'),
      ).expect(200);
      expect(res.body).toMatchSnapshot();
    });
  });

  describe('POST /feeds/tags', () => {
    it('should add new feed tags filters', async () => {
      const res = await authorizeRequest(
        request(app.server).post('/v1/feeds/tags'),
      )
        .send([{ tag: 'html' }, { tag: 'javascript' }])
        .expect(200);
      expect(res.body).toMatchSnapshot();
    });
  });
  describe('DELETE /feeds/tags', () => {
    it('should remove existing feed tags filters', async () => {
      await saveFeedFixtures();
      const res = await authorizeRequest(
        request(app.server).delete('/v1/feeds/tags'),
      )
        .send({ tag: 'javascript' })
        .expect(200);
      expect(res.body).toMatchSnapshot();
    });
  });
});

describe('mutation enableArticleTypeFromFeed', () => {
  const MUTATION = `
    mutation EnableArticleTypeFromFeed($articleTypeId: String!, $feedId: String!) {
      enableArticleTypeFromFeed(articleTypeId: $articleTypeId, feedId: $feedId) {
        articleTypeId,
        feedId
      }
    }
  `;

  it('should not authorize when not logged-in', () =>
    testMutationErrorCode(
      client,
      {
        mutation: MUTATION,
        variables: { articleTypeId: 'tm', feedId: '1' },
      },
      'UNAUTHENTICATED',
    ));

  it('should add the unwanted article type for filtering', async () => {
    loggedUser = '1';

    await saveFeedFixtures();

    const res = await client.mutate({
      mutation: MUTATION,
      variables: { articleTypeId: 'tm', feedId: '1' },
    });
    expect(res.data).toMatchSnapshot();
  });

  it('should return an error for enabling already enabled article type', async () => {
    loggedUser = '1';

    await saveFeedFixtures();

    testMutationErrorCode(
      client,
      {
        mutation: MUTATION,
        variables: { articleTypeId: 'tm', feedId: '1' },
      },
      'BAD_USER_INPUT',
    );
  });
});

describe('mutation disableArticleTypeFromFeed', () => {
  const MUTATION = `
    mutation DisabledArticleTypeFromFeed($articleTypeId: String!, $feedId: String!) {
      disableArticleTypeFromFeed(articleTypeId: $articleTypeId, feedId: $feedId) {
        articleTypeId,
        feedId
      }
    }
  `;

  it('should not authorize when not logged-in', () =>
    testMutationErrorCode(
      client,
      {
        mutation: MUTATION,
        variables: { articleTypeId: 'tm', feedId: '1' },
      },
      'UNAUTHENTICATED',
    ));

  it('should remove the unwanted article type for filtering', async () => {
    loggedUser = '1';

    await saveFeedFixtures();

    const res = await client.mutate({
      mutation: MUTATION,
      variables: { articleTypeId: 'tm', feedId: '1' },
    });
    expect(res.data).toMatchSnapshot();
  });

  it('should return an error for disabling already disabled article type', async () => {
    loggedUser = '1';

    await saveFeedFixtures();

    const disabledArticleType = { articleTypeId: 'tm', feedId: '1' };
    const repo = con.getRepository(FeedArticleType);

    await repo.save(repo.create(disabledArticleType));

    testMutationErrorCode(
      client,
      {
        mutation: MUTATION,
        variables: { articleTypeId: 'tm', feedId: '1' },
      },
      'BAD_USER_INPUT',
    );
  });
});<|MERGE_RESOLUTION|>--- conflicted
+++ resolved
@@ -1,10 +1,7 @@
-<<<<<<< HEAD
+
 import { FeedArticleType } from './../src/entity/FeedArticleType';
 import { ArticleType } from './../src/entity/ArticleType';
-import { Category } from './../src/entity/Category';
-=======
 import { Category } from '../src/entity/Category';
->>>>>>> 00a06719
 import { FastifyInstance } from 'fastify';
 import { Connection, getConnection, In } from 'typeorm';
 import { ApolloServer } from 'apollo-server-fastify';
