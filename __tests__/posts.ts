import {
  disposeGraphQLTesting,
  GraphQLTestClient,
  GraphQLTestingState,
  initializeGraphQLTesting,
  MockContext,
  saveFixtures,
  testMutationError,
  testMutationErrorCode,
  testQueryErrorCode,
} from './helpers';
import {
  ArticlePost,
  Bookmark,
  BookmarkList,
  Comment,
  FreeformPost,
  HiddenPost,
  Post,
  PostMention,
  PostReport,
  PostTag,
  PostType,
  SharePost,
  Source,
  SourceMember,
  SourceType,
  SquadSource,
  UNKNOWN_SOURCE,
  Upvote,
  User,
  View,
  WelcomePost,
  Downvote,
  PostQuestion,
} from '../src/entity';
import { SourceMemberRoles, sourceRoleRank } from '../src/roles';
import { sourcesFixture } from './fixture/source';
import { postsFixture, postTagsFixture } from './fixture/post';
import { Roles } from '../src/roles';
import { DataSource, DeepPartial, In } from 'typeorm';
import createOrGetConnection from '../src/db';
import {
  postScraperOrigin,
  notifyContentRequested,
  notifyView,
  DEFAULT_POST_TITLE,
  pickImageUrl,
  createSquadWelcomePost,
  updateFlagsStatement,
} from '../src/common';
import { randomUUID } from 'crypto';
import nock from 'nock';
import { deleteKeysByPattern } from '../src/redis';
import { checkHasMention } from '../src/common/markdown';
<<<<<<< HEAD
import { Downvote } from '../src/entity/Downvote';
import {
  UserPost,
  userPostDefaultData,
  UserPostVote,
} from '../src/entity/UserPost';
=======
>>>>>>> fbb7c4db

jest.mock('../src/common/pubsub', () => ({
  ...(jest.requireActual('../src/common/pubsub') as Record<string, unknown>),
  notifyView: jest.fn(),
  notifyContentRequested: jest.fn(),
}));

let con: DataSource;
let state: GraphQLTestingState;
let client: GraphQLTestClient;
let loggedUser: string = null;
let premiumUser = false;
let roles: Roles[] = [];

beforeAll(async () => {
  con = await createOrGetConnection();
  state = await initializeGraphQLTesting(
    () => new MockContext(con, loggedUser, premiumUser, roles),
  );
  client = state.client;
});

beforeEach(async () => {
  loggedUser = null;
  premiumUser = false;
  roles = [];
  jest.clearAllMocks();

  await saveFixtures(con, Source, sourcesFixture);
  await saveFixtures(con, ArticlePost, postsFixture);
  await saveFixtures(con, PostTag, postTagsFixture);
  await con
    .getRepository(User)
    .save({ id: '1', name: 'Ido', image: 'https://daily.dev/ido.jpg' });
  await con.getRepository(User).save({
    id: '2',
    name: 'Lee',
    image: 'https://daily.dev/lee.jpg',
  });
});

const saveSquadFixtures = async () => {
  await con
    .getRepository(Source)
    .update({ id: 'a' }, { type: SourceType.Squad });
  await con
    .getRepository(Post)
    .update(
      { id: 'p1' },
      { type: PostType.Welcome, title: 'Welcome post', authorId: '1' },
    );
  await con.getRepository(SourceMember).save([
    {
      userId: '1',
      sourceId: 'a',
      role: SourceMemberRoles.Member,
      referralToken: randomUUID(),
    },
    {
      userId: '2',
      sourceId: 'a',
      role: SourceMemberRoles.Member,
      referralToken: randomUUID(),
    },
  ]);
};

afterAll(() => disposeGraphQLTesting(state));

describe('image fields', () => {
  const QUERY = `{
    post(id: "image") {
      image
      placeholder
      ratio
    }
  }`;

  it('should return default image when no image exists', async () => {
    const repo = con.getRepository(ArticlePost);
    await repo.save({
      id: 'image',
      shortId: 'image',
      title: 'No image',
      url: 'http://noimage.com',
      score: 0,
      sourceId: 'a',
      createdAt: new Date(2020, 4, 4, 19, 35),
    });
    const res = await client.query(QUERY);
    expect(res.data).toMatchSnapshot();
  });

  it('should return post image when exists', async () => {
    const repo = con.getRepository(ArticlePost);
    await repo.save({
      id: 'image',
      shortId: 'image',
      title: 'Image',
      url: 'http://post.com',
      score: 0,
      sourceId: 'a',
      createdAt: new Date(2020, 4, 4, 19, 35),
      image: 'http://image.com',
      placeholder: 'data:image/jpeg;base64,placeholder',
      ratio: 0.5,
    });
    const res = await client.query(QUERY);
    expect(res.data).toMatchSnapshot();
  });
});

describe('source field', () => {
  const QUERY = `{
    post(id: "p1") {
      source {
        id
        name
        image
        public
      }
    }
  }`;

  it('should return the public representation', async () => {
    const res = await client.query(QUERY);
    expect(res.data).toMatchSnapshot();
  });

  // it('should return the private representation', async () => {
  //   loggedUser = '1';
  //   const repo = con.getRepository(SourceDisplay);
  //   await repo.delete({ sourceId: 'a' });
  //   await repo.save({
  //     sourceId: 'a',
  //     name: 'Private A',
  //     image: 'https://private.com/a',
  //     userId: loggedUser,
  //   });
  //   const res = await client.query(QUERY);
  //   expect(res.data).toMatchSnapshot();
  // });
});

describe('read field', () => {
  const QUERY = `{
    post(id: "p1") {
      read
    }
  }`;

  it('should return null when user is not logged in', async () => {
    const res = await client.query(QUERY);
    expect(res.data.post.read).toEqual(null);
  });

  it('should return false when user did not read the post', async () => {
    loggedUser = '1';
    const res = await client.query(QUERY);
    expect(res.data.post.read).toEqual(false);
  });

  it('should return true when user did read the post', async () => {
    loggedUser = '1';
    const repo = con.getRepository(View);
    await repo.save(
      repo.create({
        postId: 'p1',
        userId: loggedUser,
      }),
    );
    const res = await client.query(QUERY);
    expect(res.data.post.read).toEqual(true);
  });
});

describe('bookmarked field', () => {
  const QUERY = `{
    post(id: "p1") {
      bookmarked
    }
  }`;

  it('should return null when user is not logged in', async () => {
    const res = await client.query(QUERY);
    expect(res.data.post.bookmarked).toEqual(null);
  });

  it('should return false when user did not bookmark the post', async () => {
    loggedUser = '1';
    const res = await client.query(QUERY);
    expect(res.data.post.bookmarked).toEqual(false);
  });

  it('should return true when user did bookmark the post', async () => {
    loggedUser = '1';
    const repo = con.getRepository(Bookmark);
    await repo.save(
      repo.create({
        postId: 'p1',
        userId: loggedUser,
      }),
    );
    const res = await client.query(QUERY);
    expect(res.data.post.bookmarked).toEqual(true);
  });
});

describe('bookmarkList field', () => {
  const QUERY = `{
    post(id: "p1") {
      bookmarkList {
        id
        name
      }
    }
  }`;

  let list;

  beforeEach(async () => {
    list = await con
      .getRepository(BookmarkList)
      .save({ name: 'my list', userId: '1' });
  });

  it('should return null when user is not logged in', async () => {
    const res = await client.query(QUERY);
    expect(res.data.post.bookmarkList).toEqual(null);
  });

  it('should return null when user is not premium', async () => {
    loggedUser = '1';
    await con.getRepository(Bookmark).save({
      postId: 'p1',
      userId: loggedUser,
      listId: list.id,
    });
    const res = await client.query(QUERY);
    expect(res.data.post.bookmarkList).toEqual(null);
  });

  it('should return null when bookmark does not belong to a list', async () => {
    loggedUser = '1';
    premiumUser = true;
    await con.getRepository(Bookmark).save({
      postId: 'p1',
      userId: loggedUser,
    });
    const res = await client.query(QUERY);
    expect(res.data.post.bookmarkList).toEqual(null);
  });

  it('should return the bookmark list', async () => {
    loggedUser = '1';
    premiumUser = true;
    await con.getRepository(Bookmark).save({
      postId: 'p1',
      userId: loggedUser,
      listId: list.id,
    });
    const res = await client.query(QUERY);
    expect(res.data.post.bookmarkList).toEqual({
      id: list.id,
      name: list.name,
    });
  });
});

describe('permalink field', () => {
  const QUERY = `{
    post(id: "p1") {
      permalink
    }
  }`;

  it('should return permalink of the post', async () => {
    const res = await client.query(QUERY);
    expect(res.data.post.permalink).toEqual('http://localhost:4000/r/sp1');
  });
});

describe('commentsPermalink field', () => {
  const QUERY = `{
    post(id: "p1") {
      commentsPermalink
    }
  }`;

  it('should return permalink of the post', async () => {
    const res = await client.query(QUERY);
    expect(res.data.post.commentsPermalink).toEqual(
      'http://localhost:5002/posts/p1',
    );
  });
});

describe('upvoted field', () => {
  const QUERY = `{
    post(id: "p1") {
      upvoted
    }
  }`;

  it('should return null when user is not logged in', async () => {
    const res = await client.query(QUERY);
    expect(res.data.post.upvoted).toEqual(null);
  });

  it('should return false when user did not upvoted the post', async () => {
    loggedUser = '1';
    const res = await client.query(QUERY);
    expect(res.data.post.upvoted).toEqual(false);
  });

  it('should return true when user did upvoted the post', async () => {
    loggedUser = '1';
    const repo = con.getRepository(Upvote);
    await repo.save(
      repo.create({
        postId: 'p1',
        userId: loggedUser,
      }),
    );
    const res = await client.query(QUERY);
    expect(res.data.post.upvoted).toEqual(true);
  });
});

describe('commented field', () => {
  const QUERY = `{
    post(id: "p1") {
      commented
    }
  }`;

  it('should return null when user is not logged in', async () => {
    const res = await client.query(QUERY);
    expect(res.data.post.commented).toEqual(null);
  });

  it('should return false when user did not commented the post', async () => {
    loggedUser = '1';
    const res = await client.query(QUERY);
    expect(res.data.post.commented).toEqual(false);
  });

  it('should return true when user did commented the post', async () => {
    loggedUser = '1';
    const repo = con.getRepository(Comment);
    await repo.save(
      repo.create({
        id: 'c1',
        postId: 'p1',
        userId: loggedUser,
        content: 'My comment',
      }),
    );
    const res = await client.query(QUERY);
    expect(res.data.post.commented).toEqual(true);
  });
});

describe('featuredComments field', () => {
  const QUERY = `{
    post(id: "p1") {
      featuredComments { content, permalink, author { name, image } }
    }
  }`;

  it('should return empty array when no featured comments', async () => {
    const res = await client.query(QUERY);
    const repo = con.getRepository(Comment);
    await repo.save({
      id: 'c1',
      postId: 'p1',
      userId: '1',
      content: 'My comment',
    });
    expect(res.data.post.featuredComments).toEqual([]);
  });

  it('should return array with the featured comments', async () => {
    const repo = con.getRepository(Comment);
    await repo.save({
      id: 'c1',
      postId: 'p1',
      userId: '1',
      content: 'My comment',
      featured: true,
    });
    const res = await client.query(QUERY);
    expect(res.data.post.featuredComments).toMatchSnapshot();
  });
});

describe('author field', () => {
  const QUERY = `{
    post(id: "p1") {
      author {
        id
        name
      }
    }
  }`;

  it('should return null when author is not set', async () => {
    const res = await client.query(QUERY);
    expect(res.data).toMatchSnapshot();
  });

  it('should return the author when set', async () => {
    await con
      .getRepository(User)
      .save([{ id: '1', name: 'Ido', image: 'https://daily.dev/ido.jpg' }]);
    await con.getRepository(Post).update('p1', { authorId: '1' });
    const res = await client.query(QUERY);
    expect(res.data).toMatchSnapshot();
  });
});

describe('scout field', () => {
  const QUERY = `{
    post(id: "p1") {
      scout {
        id
        name
      }
      author {
        id
        name
      }
    }
  }`;

  it('should return null when scout is not set', async () => {
    const res = await client.query(QUERY);
    expect(res.data).toMatchSnapshot();
  });

  it('should return the scout when set', async () => {
    await con
      .getRepository(User)
      .save([{ id: '1', name: 'Ido', image: 'https://daily.dev/ido.jpg' }]);
    await con.getRepository(Post).update('p1', { scoutId: '1' });
    const res = await client.query(QUERY);
    expect(res.data).toMatchSnapshot();
  });

  it('should return the scout and author correctly', async () => {
    await con.getRepository(User).save([
      { id: '1', name: 'Ido', image: 'https://daily.dev/ido.jpg' },
      { id: '2', name: 'Lee', image: 'https://daily.dev/lee.jpg' },
    ]);
    await con.getRepository(Post).update('p1', { scoutId: '1', authorId: '2' });
    const res = await client.query(QUERY);
    expect(res.data).toMatchSnapshot();
  });
});

describe('views field', () => {
  const QUERY = `{
    post(id: "p1") {
      views
    }
  }`;

  it('should return null when the user is not the author', async () => {
    const res = await client.query(QUERY);
    expect(res.errors).toBeFalsy();
    expect(res.data.post.views).toEqual(null);
  });

  it('should return views when the user is the author', async () => {
    loggedUser = '1';
    await con
      .getRepository(User)
      .save([{ id: '1', name: 'Ido', image: 'https://daily.dev/ido.jpg' }]);
    await con.getRepository(Post).update('p1', { authorId: '1', views: 200 });
    const res = await client.query(QUERY);
    expect(res.errors).toBeFalsy();
    expect(res.data.post.views).toEqual(200);
  });
});

describe('toc field', () => {
  const QUERY = `{
    post(id: "p1") {
      toc { text, id, children { text, id } }
    }
  }`;

  it('should return null when toc is not set', async () => {
    const res = await client.query(QUERY);
    expect(res.errors).toBeFalsy();
    expect(res.data).toMatchSnapshot();
  });

  it('should return the toc when set', async () => {
    await con.getRepository(Post).update('p1', {
      toc: [
        {
          text: 'Title 1',
          id: 'title-1',
          children: [{ text: 'Sub 1', id: 'sub-1' }],
        },
        { text: 'Title 2', id: 'title-2' },
      ],
    } as DeepPartial<ArticlePost>);
    const res = await client.query(QUERY);
    expect(res.errors).toBeFalsy();
    expect(res.data).toMatchSnapshot();
  });
});

describe('sharedPost field', () => {
  const QUERY = `{
    post(id: "ps") {
      sharedPost {
        id
        title
        createdAt
      }
    }
  }`;

  it('should return the share post properties', async () => {
    await con.getRepository(SharePost).save({
      id: 'ps',
      shortId: 'ps',
      sourceId: 'a',
      title: 'Shared post',
      sharedPostId: 'p1',
    });
    const res = await client.query(QUERY);
    expect(res.data).toEqual({
      post: {
        sharedPost: {
          id: 'p1',
          title: 'P1',
          createdAt: expect.any(String),
        },
      },
    });
  });
});

describe('type field', () => {
  const QUERY = `{
    post(id: "p1") {
      type
    }
  }`;

  it('should return the share post properties', async () => {
    const res = await client.query(QUERY);
    expect(res.data).toEqual({
      post: { type: PostType.Article },
    });
  });
});

describe('freeformPost type', () => {
  const QUERY = `{
    post(id: "ff") {
      type
      content
      contentHtml
    }
  }`;

  it('should return the freeform post properties', async () => {
    await con.getRepository(FreeformPost).save({
      id: 'ff',
      shortId: 'ff',
      sourceId: 'a',
      title: 'Freeform post',
      content: '#Test',
      contentHtml: '<h1>Test</h1>',
    });
    const res = await client.query(QUERY);
    expect(res.data).toEqual({
      post: {
        type: PostType.Freeform,
        content: '#Test',
        contentHtml: '<h1>Test</h1>',
      },
    });
  });
});

describe('welcomePost type', () => {
  const QUERY = `{
    post(id: "wp") {
      type
      content
      contentHtml
    }
  }`;

  it('should return the welcome post properties', async () => {
    await con.getRepository(WelcomePost).save({
      id: 'wp',
      shortId: 'wp',
      sourceId: 'a',
      title: 'Welcome post',
      content: '#Test',
      contentHtml: '<h1>Test</h1>',
    });
    const res = await client.query(QUERY);
    expect(res.data).toEqual({
      post: {
        type: PostType.Welcome,
        content: '#Test',
        contentHtml: '<h1>Test</h1>',
      },
    });
  });

  it('should add welcome post with showOnFeed as false by default', async () => {
    const source = await con.getRepository(Source).findOneBy({ id: 'a' });
    const post = await createSquadWelcomePost(con, source, '1');
    expect(post.showOnFeed).toEqual(false);
    expect(post.flags.showOnFeed).toEqual(false);
  });
});

describe('query post', () => {
  const QUERY = (id: string): string => `{
    post(id: "${id}") {
      id
      url
      title
      readTime
      tags
      source {
        id
        name
        image
        public
      }
    }
  }`;

  it('should throw not found when cannot find post', () =>
    testQueryErrorCode(client, { query: QUERY('notfound') }, 'NOT_FOUND'));

  it('should throw not found when post was soft deleted', async () => {
    await saveFixtures(con, ArticlePost, [
      {
        id: 'pdeleted',
        shortId: 'spdeleted',
        title: 'PDeleted',
        url: 'http://p8.com',
        score: 0,
        sourceId: 'a',
        createdAt: new Date('2021-09-22T07:15:51.247Z'),
        tagsStr: 'javascript,webdev',
        deleted: true,
      },
    ]);

    return testQueryErrorCode(
      client,
      { query: QUERY('pdeleted') },
      'NOT_FOUND',
    );
  });

  it('should throw error when user cannot access the post', async () => {
    loggedUser = '1';
    await con.getRepository(Source).update({ id: 'a' }, { private: true });
    await con.getRepository(Post).update({ id: 'p1' }, { private: true });
    return testQueryErrorCode(
      client,
      {
        query: QUERY('p1'),
      },
      'FORBIDDEN',
    );
  });

  it('should throw error when annonymous user tries to access post from source with members', async () => {
    await con.getRepository(Source).update({ id: 'a' }, { private: true });
    await con.getRepository(Post).update({ id: 'p1' }, { private: true });
    await con.getRepository(SourceMember).save({
      sourceId: 'a',
      userId: '1',
      referralToken: 'rt2',
      role: SourceMemberRoles.Admin,
    });
    return testQueryErrorCode(
      client,
      {
        query: QUERY('p1'),
      },
      'FORBIDDEN',
    );
  });

  it('should throw error when non member tries to access post from source with members', async () => {
    loggedUser = '2';
    await con.getRepository(Source).update({ id: 'a' }, { private: true });
    await con.getRepository(Post).update({ id: 'p1' }, { private: true });
    await con.getRepository(SourceMember).save({
      sourceId: 'a',
      userId: '1',
      referralToken: 'rt2',
      role: SourceMemberRoles.Admin,
    });
    return testQueryErrorCode(
      client,
      {
        query: QUERY('p1'),
      },
      'FORBIDDEN',
    );
  });

  it('should return post by id', async () => {
    const res = await client.query(QUERY('p1'));
    expect(res.data).toMatchSnapshot();
  });

  it('should disallow access to post from public source for blocked members', async () => {
    loggedUser = '1';
    await con
      .getRepository(Source)
      .update({ id: 'a' }, { type: SourceType.Squad, private: false });
    await con
      .getRepository(Post)
      .update({ id: 'p1' }, { private: false, sourceId: 'a' });
    await con.getRepository(SourceMember).save({
      sourceId: 'a',
      userId: '1',
      referralToken: 'rt2',
      role: SourceMemberRoles.Blocked,
    });

    return testQueryErrorCode(
      client,
      {
        query: QUERY('p1'),
      },
      'FORBIDDEN',
    );
  });
});

describe('query postByUrl', () => {
  const QUERY = (url: string): string => `{
    postByUrl(url: "${url}") {
      id
      url
      title
    }
  }`;

  it('should throw not found when cannot find post', () =>
    testQueryErrorCode(client, { query: QUERY('notfound') }, 'NOT_FOUND'));

  it('should throw not found when post was soft deleted', async () => {
    await saveFixtures(con, ArticlePost, [
      {
        id: 'pdeleted',
        shortId: 'spdeleted',
        title: 'PDeleted',
        url: 'http://p8.com',
        canonicalUrl: 'http://p8.com',
        score: 0,
        sourceId: 'a',
        createdAt: new Date('2021-09-22T07:15:51.247Z'),
        tagsStr: 'javascript,webdev',
        deleted: true,
      },
    ]);

    return testQueryErrorCode(
      client,
      { query: QUERY('http://p8.com') },
      'NOT_FOUND',
    );
  });

  it('should throw error when source is private', async () => {
    await con.getRepository(Source).update({ id: 'a' }, { private: true });
    await con.getRepository(Post).update({ id: 'p1' }, { private: true });
    return testQueryErrorCode(
      client,
      { query: QUERY('http://p1.com') },
      'FORBIDDEN',
    );
  });

  it('should return post by canonical', async () => {
    const res = await client.query(QUERY('http://p1c.com'));
    expect(res.data).toMatchSnapshot();
  });

  it('should return post by url', async () => {
    const res = await client.query(QUERY('http://p1.com'));
    expect(res.data).toMatchSnapshot();
  });

  it('should return post if query params attached', async () => {
    const res = await client.query(QUERY('http://p1.com?query=param'));
    expect(res.data).toMatchSnapshot();
  });

  it('should return post if query params on youtube link', async () => {
    await saveFixtures(con, ArticlePost, [
      {
        id: 'yt1',
        shortId: 'yt1',
        title: 'Youtube video',
        url: 'https://youtube.com/watch?v=123',
        score: 0,
        sourceId: 'a',
        createdAt: new Date('2021-09-22T07:15:51.247Z'),
        tagsStr: 'javascript,webdev',
        deleted: false,
      },
    ]);
    const res = await client.query(QUERY('https://youtube.com/watch?v=123'));
    expect(res.data).toMatchSnapshot();
  });
});

describe('query postUpvotes', () => {
  const QUERY = `
  query postUpvotes($id: String!) {
    postUpvotes(id: $id) {
      edges {
        node {
          createdAt
          user {
            name
            username
            bio
            image
          }
        }
      }
    }
  }
  `;

  it('should throw error when user cannot access the post', async () => {
    loggedUser = '1';
    await con.getRepository(Source).update({ id: 'a' }, { private: true });
    return testQueryErrorCode(
      client,
      {
        query: QUERY,
        variables: { id: 'p1' },
      },
      'FORBIDDEN',
    );
  });

  it('should return users that upvoted the post by id in descending order', async () => {
    const userRepo = con.getRepository(User);
    const upvoteRepo = con.getRepository(Upvote);
    const createdAtOld = new Date('2020-09-22T07:15:51.247Z');
    const createdAtNew = new Date('2021-09-22T07:15:51.247Z');
    await userRepo.save({
      id: '2',
      name: 'Lee',
      image: 'https://daily.dev/lee.jpg',
    });
    await upvoteRepo.save({
      userId: '1',
      postId: 'p1',
      createdAt: createdAtOld,
    });
    await upvoteRepo.save({
      userId: '2',
      postId: 'p1',
      createdAt: createdAtNew,
    });

    const res = await client.query(QUERY, { variables: { id: 'p1' } });

    const [secondUpvote, firstUpvote] = res.data.postUpvotes.edges;
    expect(res.errors).toBeFalsy();
    expect(res.data).toMatchSnapshot();
    expect(new Date(secondUpvote.node.createdAt).getTime()).toBeGreaterThan(
      new Date(firstUpvote.node.createdAt).getTime(),
    );
  });
});

describe('query searchQuestionRecommendations', () => {
  const QUERY = `
    query SearchQuestionRecommendations {
      searchQuestionRecommendations {
        id
        question
        post {
          id
        }
      }
    }
  `;

  it('should throw error when user is not logged in', async () =>
    testQueryErrorCode(client, { query: QUERY }, 'UNAUTHENTICATED'));

  it('should return questions related to upvoted posts of user', async () => {
    loggedUser = '1';

    await con.getRepository(PostQuestion).save([
      { postId: postsFixture[0].id, question: 'Question 1' },
      { postId: postsFixture[1].id, question: 'Question 2' },
      { postId: postsFixture[2].id, question: 'Question 3' },
      { postId: postsFixture[3].id, question: 'Question 4' },
      { postId: postsFixture[4].id, question: 'Question 5' },
      { postId: postsFixture[5].id, question: 'Question 6' },
      { postId: postsFixture[6].id, question: 'Question 7' },
    ]);

    const otherUserUpvotes = [postsFixture[5].id, postsFixture[6].id];
    await con.getRepository(Upvote).save([
      { userId: '1', postId: postsFixture[0].id },
      { userId: '1', postId: postsFixture[1].id },
      { userId: '1', postId: postsFixture[2].id },
      { userId: '1', postId: postsFixture[3].id },
      { userId: '1', postId: postsFixture[4].id },
      { userId: '2', postId: otherUserUpvotes[0] },
      { userId: '2', postId: otherUserUpvotes[1] },
    ]);

    const res = await client.query(QUERY);

    expect(res.errors).toBeFalsy();
    const loggedUserOnly = res.data.searchQuestionRecommendations.every(
      ({ post }) => !otherUserUpvotes.includes(post.id),
    );
    expect(loggedUserOnly).toBeTruthy();

    const postIds = res.data.searchQuestionRecommendations.map(
      ({ post }) => post.id,
    );
    const loggedUserUpvotes = await con
      .getRepository(Upvote)
      .findBy({ postId: In(postIds), userId: loggedUser }); // verify every item is for the logged user
    expect(loggedUserUpvotes).toHaveLength(3);
  });
});

describe('mutation hidePost', () => {
  const MUTATION = `
  mutation HidePost($id: ID!) {
  hidePost(id: $id) {
    _
  }
}`;

  it('should not authorize when not logged in', () =>
    testMutationErrorCode(
      client,
      {
        mutation: MUTATION,
        variables: { id: 'p1' },
      },
      'UNAUTHENTICATED',
    ));

  it('should throw not found when cannot find post', () => {
    loggedUser = '1';
    return testMutationErrorCode(
      client,
      {
        mutation: MUTATION,
        variables: { id: 'invalid' },
      },
      'NOT_FOUND',
    );
  });

  it('should hide the post', async () => {
    loggedUser = '1';
    const res = await client.mutate(MUTATION, { variables: { id: 'p1' } });
    expect(res.errors).toBeFalsy();
    const actual = await con.getRepository(HiddenPost).find({
      where: { userId: loggedUser, postId: 'p1' },
      select: ['postId', 'userId'],
    });
    const actualUserPost = await con
      .getRepository(UserPost)
      .findOneBy({ userId: loggedUser });
    expect(actual).toMatchSnapshot();
    expect(actualUserPost).toMatchObject({
      postId: 'p1',
      userId: loggedUser,
      hidden: true,
    });
  });

  it('should ignore conflicts', async () => {
    loggedUser = '1';
    const repo = con.getRepository(HiddenPost);
    await repo.save(repo.create({ postId: 'p1', userId: loggedUser }));
    await con.getRepository(UserPost).save({
      postId: 'p1',
      userId: loggedUser,
      hidden: true,
    });
    const res = await client.mutate(MUTATION, { variables: { id: 'p1' } });
    expect(res.errors).toBeFalsy();
    const actual = await repo.find({
      where: { userId: loggedUser, postId: 'p1' },
      select: ['postId', 'userId'],
    });
    const actualUserPost = await con
      .getRepository(UserPost)
      .findOneBy({ userId: loggedUser, postId: 'p1' });
    expect(actual).toMatchSnapshot();
    expect(actualUserPost).toMatchObject({
      postId: 'p1',
      userId: loggedUser,
      hidden: true,
    });
  });
});

describe('mutation unhidePost', () => {
  const MUTATION = `
    mutation UnhidePost($id: ID!) {
      unhidePost(id: $id) {
        _
      }
    }
  `;

  it('should not authorize when not logged in', () =>
    testMutationErrorCode(
      client,
      { mutation: MUTATION, variables: { id: 'p1' } },
      'UNAUTHENTICATED',
    ));

  it('should unhide post', async () => {
    loggedUser = '1';
    const repo = con.getRepository(HiddenPost);
    await repo.save(repo.create({ postId: 'p1', userId: loggedUser }));
    await con.getRepository(UserPost).save({
      postId: 'p1',
      userId: loggedUser,
      hidden: true,
    });
    const initial = await repo.findBy({ userId: loggedUser, postId: 'p1' });
    const initialUserPost = await con
      .getRepository(UserPost)
      .findOneBy({ userId: loggedUser, postId: 'p1' });
    expect(initial.length).toBeGreaterThan(0);
    expect(initialUserPost?.hidden).toBe(true);
    const res = await client.mutate(MUTATION, { variables: { id: 'p1' } });
    expect(res.errors).toBeFalsy();
    const actual = await repo.findBy({ userId: loggedUser, postId: 'p1' });
    const actualUserPost = await con
      .getRepository(UserPost)
      .findOneBy({ userId: loggedUser, postId: 'p1' });
    expect(actual.length).toEqual(0);
    expect(actualUserPost?.hidden).toEqual(false);
  });
});

describe('mutation deletePost', () => {
  const MUTATION = `
    mutation DeletePost($id: ID!) {
      deletePost(id: $id) {
        _
      }
    }
  `;

  it('should not authorize when not logged in', () =>
    testMutationErrorCode(
      client,
      {
        mutation: MUTATION,
        variables: { id: 'p1' },
      },
      'UNAUTHENTICATED',
    ));

  it('should delete the post', async () => {
    loggedUser = '1';
    roles = [Roles.Moderator];
    await verifyPostDeleted('p1');
  });

  it('should do nothing if post is already deleted', async () => {
    loggedUser = '1';
    roles = [Roles.Moderator];
    await con.getRepository(Post).delete({ id: 'p1' });
    const res = await client.mutate(MUTATION, { variables: { id: 'p1' } });
    expect(res.errors).toBeFalsy();
  });

  const createSharedPost = async (
    id = 'sp1',
    member: Partial<SourceMember> = {},
    authorId = '2',
  ) => {
    const post = await con.getRepository(Post).findOneBy({ id: 'p1' });
    await con.getRepository(SourceMember).save([
      {
        userId: '1',
        sourceId: 'a',
        role: SourceMemberRoles.Member,
        referralToken: randomUUID(),
      },
      {
        userId: '2',
        sourceId: 'a',
        role: SourceMemberRoles.Member,
        referralToken: randomUUID(),
        ...member,
      },
    ]);
    await con.getRepository(SharePost).save({
      ...post,
      id,
      shortId: `short-${id}`,
      sharedPostId: 'p1',
      authorId,
    });
  };

  it('should not authorize when not logged in', () =>
    testMutationErrorCode(
      client,
      {
        mutation: MUTATION,
        variables: { id: 'p1' },
      },
      'UNAUTHENTICATED',
    ));

  it('should restrict when not a member of the squad', async () => {
    loggedUser = '1';
    await createSharedPost();

    return testMutationErrorCode(
      client,
      { mutation: MUTATION, variables: { id: 'sp1' } },
      'FORBIDDEN',
    );
  });

  it('should restrict member deleting a post from a moderator', async () => {
    loggedUser = '1';
    const id = 'sp1';
    await createSharedPost(id, { role: SourceMemberRoles.Moderator });

    return testMutationErrorCode(
      client,
      { mutation: MUTATION, variables: { id: 'sp1' } },
      'FORBIDDEN',
    );
  });

  it('should restrict member deleting a post from the admin', async () => {
    loggedUser = '1';
    const id = 'sp1';
    await createSharedPost(id, { role: SourceMemberRoles.Admin });

    return testMutationErrorCode(
      client,
      { mutation: MUTATION, variables: { id } },
      'FORBIDDEN',
    );
  });

  it('should restrict member deleting a post from other members', async () => {
    loggedUser = '1';
    const id = 'sp1';
    await createSharedPost(id);

    return testMutationErrorCode(
      client,
      { mutation: MUTATION, variables: { id } },
      'FORBIDDEN',
    );
  });

  it('should allow member to delete their own shared post', async () => {
    loggedUser = '2';
    const id = 'sp1';
    await createSharedPost(id);
    await verifyPostDeleted(id);
  });

  const verifyPostDeleted = async (id: string) => {
    const res = await client.mutate(MUTATION, { variables: { id } });
    expect(res.errors).toBeFalsy();
    const actual = await con.getRepository(Post).findOneBy({ id });
    expect(actual.deleted).toBeTruthy();
  };

  it('should allow member to delete their own freeform post', async () => {
    loggedUser = '2';
    const source = await con.getRepository(Source).findOneBy({ id: 'a' });
    const post = await createSquadWelcomePost(con, source, '2');
    await con
      .getRepository(Post)
      .update({ id: post.id }, { type: PostType.Freeform });
    await verifyPostDeleted(post.id);
  });

  it('should delete the welcome post by a moderator or an admin', async () => {
    loggedUser = '2';
    await con.getRepository(SourceMember).save({
      userId: '1',
      sourceId: 'a',
      role: SourceMemberRoles.Moderator,
      referralToken: randomUUID(),
    });
    const source = await con.getRepository(Source).findOneBy({ id: 'a' });
    const post = await createSquadWelcomePost(con, source, '2');
    await verifyPostDeleted(post.id);
    await con
      .getRepository(SourceMember)
      .update(
        { userId: '1', sourceId: 'a' },
        { role: SourceMemberRoles.Admin },
      );
    const welcome = await createSquadWelcomePost(con, source, '2');
    await con
      .getRepository(Post)
      .update({ id: welcome.id }, { type: PostType.Freeform });
    await verifyPostDeleted(welcome.id);
  });

  it('should delete the shared post from a member as a moderator', async () => {
    loggedUser = '2';
    const id = 'sp1';
    await createSharedPost(id, { role: SourceMemberRoles.Moderator }, '1');
    await verifyPostDeleted(id);
  });

  it('should allow moderator deleting a post from other moderators', async () => {
    loggedUser = '1';
    const id = 'sp1';
    await createSharedPost(id, { role: SourceMemberRoles.Moderator });
    await con
      .getRepository(SourceMember)
      .update({ userId: '1' }, { role: SourceMemberRoles.Moderator });

    await verifyPostDeleted(id);
  });

  it('should allow moderator deleting a post from the admin', async () => {
    loggedUser = '1';
    const id = 'sp1';
    await createSharedPost(id, { role: SourceMemberRoles.Admin });
    await con
      .getRepository(SourceMember)
      .update({ userId: '1' }, { role: SourceMemberRoles.Moderator });

    await verifyPostDeleted(id);
  });

  it('should delete the shared post as an admin of the squad', async () => {
    loggedUser = '2';
    const id = 'sp1';
    await createSharedPost(id, { role: SourceMemberRoles.Admin }, '1');
    await verifyPostDeleted(id);
  });
});

describe('mutation banPost', () => {
  const MUTATION = `
  mutation BanPost($id: ID!) {
  banPost(id: $id) {
    _
  }
}`;

  it('should not authorize when not logged in', () =>
    testMutationErrorCode(
      client,
      {
        mutation: MUTATION,
        variables: { id: 'p1' },
      },
      'UNAUTHENTICATED',
    ));

  it('should not authorize when not moderator', () => {
    loggedUser = '1';
    roles = [];
    return testMutationErrorCode(
      client,
      {
        mutation: MUTATION,
        variables: { id: 'p1' },
      },
      'FORBIDDEN',
    );
  });

  it('should ban the post', async () => {
    loggedUser = '1';
    roles = [Roles.Moderator];
    const res = await client.mutate(MUTATION, { variables: { id: 'p1' } });
    expect(res.errors).toBeFalsy();
    const post = await con.getRepository(Post).findOneBy({ id: 'p1' });
    expect(post.banned).toEqual(true);
    expect(post.flags.banned).toEqual(true);
  });

  it('should do nothing if post is already banned', async () => {
    loggedUser = '1';
    roles = [Roles.Moderator];
    await con.getRepository(Post).update({ id: 'p1' }, { banned: true });
    const res = await client.mutate(MUTATION, { variables: { id: 'p1' } });
    expect(res.errors).toBeFalsy();
  });
});

describe('mutation reportPost', () => {
  const MUTATION = `
  mutation ReportPost($id: ID!, $reason: ReportReason, $comment: String, $tags: [String]) {
  reportPost(id: $id, reason: $reason, comment: $comment, tags: $tags) {
    _
  }
}`;

  it('should not authorize when not logged in', () =>
    testMutationErrorCode(
      client,
      {
        mutation: MUTATION,
        variables: { id: 'p1', reason: 'BROKEN', comment: 'Test comment' },
      },
      'UNAUTHENTICATED',
    ));

  it('should throw not found when cannot find post', () => {
    loggedUser = '1';
    return testMutationErrorCode(
      client,
      {
        mutation: MUTATION,
        variables: { id: 'invalid', reason: 'BROKEN', comment: 'Test comment' },
      },
      'NOT_FOUND',
    );
  });

  it('should throw error when user cannot access the post', async () => {
    loggedUser = '1';
    await con.getRepository(Source).update({ id: 'a' }, { private: true });
    return testMutationErrorCode(
      client,
      {
        mutation: MUTATION,
        variables: { id: 'p1', reason: 'BROKEN', comment: 'Test comment' },
      },
      'FORBIDDEN',
    );
  });

  it('should report post with comment', async () => {
    loggedUser = '1';
    const res = await client.mutate(MUTATION, {
      variables: { id: 'p1', reason: 'BROKEN', comment: 'Test comment' },
    });
    expect(res.errors).toBeFalsy();
    const actual = await con.getRepository(HiddenPost).find({
      where: { userId: loggedUser, postId: 'p1' },
      select: ['postId', 'userId'],
    });
    const actualUserPost = await con.getRepository(UserPost).findOneBy({
      userId: loggedUser,
      postId: 'p1',
    });
    expect(actual).toMatchSnapshot();
    expect(actualUserPost).toMatchObject({
      userId: loggedUser,
      postId: 'p1',
      hidden: true,
    });
    expect(
      await con
        .getRepository(PostReport)
        .findOneBy({ userId: loggedUser, postId: 'p1' }),
    ).toEqual({
      postId: 'p1',
      userId: '1',
      createdAt: expect.anything(),
      reason: 'BROKEN',
      tags: null,
      comment: 'Test comment',
    });
  });

  it('should report post without comment', async () => {
    loggedUser = '1';
    const res = await client.mutate(MUTATION, {
      variables: { id: 'p1', reason: 'BROKEN' },
    });
    expect(res.errors).toBeFalsy();
    const actual = await con
      .getRepository(HiddenPost)
      .find({ where: { userId: loggedUser }, select: ['postId', 'userId'] });
    const actualUserPost = await con.getRepository(UserPost).findOneBy({
      userId: loggedUser,
      postId: 'p1',
    });
    expect(actual).toMatchSnapshot();
    expect(actualUserPost).toMatchObject({
      userId: loggedUser,
      postId: 'p1',
      hidden: true,
    });
    expect(
      await con
        .getRepository(PostReport)
        .findOneBy({ userId: loggedUser, postId: 'p1' }),
    ).toEqual({
      postId: 'p1',
      userId: '1',
      createdAt: expect.anything(),
      reason: 'BROKEN',
      tags: null,
      comment: null,
    });
  });

  it('should ignore conflicts', async () => {
    loggedUser = '1';
    const repo = con.getRepository(HiddenPost);
    await repo.save(repo.create({ postId: 'p1', userId: loggedUser }));
    await con.getRepository(UserPost).save({
      userId: loggedUser,
      postId: 'p1',
      hidden: true,
    });
    const res = await client.mutate(MUTATION, {
      variables: { id: 'p1', reason: 'BROKEN', comment: 'Test comment' },
    });
    expect(res.errors).toBeFalsy();
    const actual = await repo.find({
      where: { userId: loggedUser, postId: 'p1' },
      select: ['postId', 'userId'],
    });
    const actualUserPost = await con.getRepository(UserPost).findOneBy({
      userId: loggedUser,
      postId: 'p1',
    });
    expect(actual).toMatchSnapshot();
    expect(actualUserPost).toMatchObject({
      userId: loggedUser,
      postId: 'p1',
      hidden: true,
    });
  });

  it('should save all the irrelevant tags', async () => {
    loggedUser = '1';
    const tags = ['js', 'react'];
    const res = await client.mutate(MUTATION, {
      variables: { id: 'p1', tags, reason: 'IRRELEVANT' },
    });
    expect(res.errors).toBeFalsy();
    const actual = await con.getRepository(HiddenPost).find({
      where: { userId: loggedUser, postId: 'p1' },
      select: ['postId', 'userId'],
    });
    const actualUserPost = await con.getRepository(UserPost).findOneBy({
      userId: loggedUser,
      postId: 'p1',
    });
    expect(actual.length).toEqual(1);
    expect(actualUserPost).toMatchObject({
      userId: loggedUser,
      postId: 'p1',
      hidden: true,
    });
    expect(
      await con
        .getRepository(PostReport)
        .findOneBy({ userId: loggedUser, postId: 'p1' }),
    ).toEqual({
      postId: 'p1',
      userId: '1',
      createdAt: expect.anything(),
      reason: 'IRRELEVANT',
      tags,
      comment: null,
    });
  });

  it('should throw an error if there is no irrelevant tags when the reason is IRRELEVANT', async () => {
    loggedUser = '1';

    await testMutationErrorCode(
      client,
      {
        mutation: MUTATION,
        variables: { id: 'p1', tags: [], reason: 'IRRELEVANT' },
      },
      'GRAPHQL_VALIDATION_FAILED',
    );

    return testMutationErrorCode(
      client,
      { mutation: MUTATION, variables: { id: 'p1', reason: 'IRRELEVANT' } },
      'GRAPHQL_VALIDATION_FAILED',
    );
  });

  it('should save report if post is hidden already', async () => {
    loggedUser = '1';
    await con
      .getRepository(HiddenPost)
      .save(
        con
          .getRepository(HiddenPost)
          .create({ postId: 'p1', userId: loggedUser }),
      );
    await con.getRepository(UserPost).save({
      userId: loggedUser,
      postId: 'p1',
      hidden: true,
    });
    const res = await client.mutate(MUTATION, {
      variables: { id: 'p1', reason: 'BROKEN', comment: 'Test comment' },
    });
    expect(res.errors).toBeFalsy();
    const actual = await con.getRepository(PostReport).findOne({
      where: { userId: loggedUser },
      select: ['postId', 'userId'],
    });
    expect(actual).toEqual({
      postId: 'p1',
      userId: '1',
    });
  });
});

describe('mutation upvote', () => {
  const MUTATION = `
  mutation Upvote($id: ID!) {
  upvote(id: $id) {
    _
  }
}`;

  it('should not authorize when not logged in', () =>
    testMutationErrorCode(
      client,
      {
        mutation: MUTATION,
        variables: { id: 'p1' },
      },
      'UNAUTHENTICATED',
    ));

  it('should throw not found when cannot find post', () => {
    loggedUser = '1';
    return testMutationErrorCode(
      client,
      {
        mutation: MUTATION,
        variables: { id: 'invalid' },
      },
      'NOT_FOUND',
    );
  });

  it('should throw not found when cannot find user', () => {
    loggedUser = '3';
    return testMutationErrorCode(
      client,
      {
        mutation: MUTATION,
        variables: { id: 'p1' },
      },
      'NOT_FOUND',
    );
  });

  it('should throw error when user cannot access the post', async () => {
    loggedUser = '1';
    await con.getRepository(Source).update({ id: 'a' }, { private: true });
    return testMutationErrorCode(
      client,
      {
        mutation: MUTATION,
        variables: { id: 'p1' },
      },
      'FORBIDDEN',
    );
  });

  it('should upvote post', async () => {
    loggedUser = '1';
    const res = await client.mutate(MUTATION, { variables: { id: 'p1' } });
    expect(res.errors).toBeFalsy();
    const actual = await con
      .getRepository(Upvote)
      .find({ select: ['postId', 'userId'] });
    expect(actual).toMatchSnapshot();
    const userPost = await con.getRepository(UserPost).findOneBy({
      userId: loggedUser,
      postId: 'p1',
    });
    expect(userPost).toMatchObject({
      userId: loggedUser,
      postId: 'p1',
      vote: UserPostVote.Up,
    });
    const post = await con.getRepository(Post).findOneBy({ id: 'p1' });
    expect(post.upvotes).toEqual(1);
  });

  it('should ignore conflicts', async () => {
    loggedUser = '1';
    const repo = con.getRepository(Upvote);
    await repo.save({ postId: 'p1', userId: loggedUser });
    await con.getRepository(UserPost).save({
      userId: loggedUser,
      postId: 'p1',
      vote: UserPostVote.Up,
    });
    const res = await client.mutate(MUTATION, { variables: { id: 'p1' } });
    expect(res.errors).toBeFalsy();
    const actual = await repo.find({
      select: ['postId', 'userId'],
    });
    expect(actual).toMatchSnapshot();
    const userPost = await con.getRepository(UserPost).findOneBy({
      userId: loggedUser,
      postId: 'p1',
    });
    expect(userPost).toMatchObject({
      userId: loggedUser,
      postId: 'p1',
      vote: UserPostVote.Up,
    });
    const post = await con.getRepository(Post).findOneBy({ id: 'p1' });
    expect(post.upvotes).toEqual(1);
  });

  it('should remove downvote and hidden when upvoting', async () => {
    loggedUser = '1';
    await con
      .getRepository(Downvote)
      .save({ postId: 'p1', userId: loggedUser });
    await con
      .getRepository(HiddenPost)
      .save({ postId: 'p1', userId: loggedUser });
    await con.getRepository(UserPost).save({
      userId: loggedUser,
      postId: 'p1',
      vote: UserPostVote.Down,
      hidden: true,
    });

    const res = await client.mutate(MUTATION, { variables: { id: 'p1' } });
    expect(res.errors).toBeFalsy();

    const upvote = await con
      .getRepository(Downvote)
      .findOneBy({ postId: 'p1', userId: loggedUser });
    expect(upvote).toBeNull();
    const hiddenPost = await con
      .getRepository(HiddenPost)
      .findOneBy({ postId: 'p1', userId: loggedUser });
    const userPost = await con
      .getRepository(UserPost)
      .findOneBy({ postId: 'p1', userId: loggedUser });
    expect(hiddenPost).toBeNull();
    expect(userPost).toMatchObject({
      userId: loggedUser,
      postId: 'p1',
      vote: UserPostVote.Up,
      hidden: false,
    });
  });
});

describe('mutation cancelUpvote', () => {
  const MUTATION = `
  mutation CancelUpvote($id: ID!) {
  cancelUpvote(id: $id) {
    _
  }
}`;

  it('should not authorize when not logged in', () =>
    testMutationErrorCode(
      client,
      {
        mutation: MUTATION,
        variables: { id: 'p1' },
      },
      'UNAUTHENTICATED',
    ));

  it('should cancel post upvote', async () => {
    loggedUser = '1';
    const repo = con.getRepository(Upvote);
    await repo.save({ postId: 'p1', userId: loggedUser });
    await con.getRepository(UserPost).save({
      postId: 'p1',
      userId: loggedUser,
      vote: UserPostVote.Up,
    });
    const res = await client.mutate(MUTATION, { variables: { id: 'p1' } });
    expect(res.errors).toBeFalsy();
    const actual = await con.getRepository(Upvote).find();
    expect(actual).toEqual([]);
    const userPost = await con.getRepository(UserPost).findOneBy({
      userId: loggedUser,
      postId: 'p1',
    });
    expect(userPost).toMatchObject({
      userId: loggedUser,
      postId: 'p1',
      vote: UserPostVote.None,
    });
    const post = await con.getRepository(Post).findOneBy({ id: 'p1' });
    expect(post.upvotes).toEqual(0);
  });

  it('should ignore if no upvotes', async () => {
    loggedUser = '1';
    const res = await client.mutate(MUTATION, { variables: { id: 'p1' } });
    expect(res.errors).toBeFalsy();
    const actual = await con.getRepository(Upvote).find();
    expect(actual).toEqual([]);
    const post = await con.getRepository(Post).findOneBy({ id: 'p1' });
    expect(post.upvotes).toEqual(0);
  });
});

describe('mutation sharePost', () => {
  const MUTATION = `
  mutation SharePost($sourceId: ID!, $id: ID!, $commentary: String) {
  sharePost(sourceId: $sourceId, id: $id, commentary: $commentary) {
    id
    titleHtml
  }
}`;

  const variables = {
    sourceId: 's1',
    id: 'p1',
    commentary: 'My comment',
  };

  beforeEach(async () => {
    await con.getRepository(SquadSource).save({
      id: 's1',
      handle: 's1',
      name: 'Squad',
      private: false,
      memberPostingRank: 0,
    });
    await con.getRepository(SourceMember).save({
      sourceId: 's1',
      userId: '1',
      referralToken: 'rt',
      role: SourceMemberRoles.Member,
    });
  });

  it('should not authorize when not logged in', () =>
    testMutationErrorCode(
      client,
      {
        mutation: MUTATION,
        variables,
      },
      'UNAUTHENTICATED',
    ));

  it('should share to squad', async () => {
    loggedUser = '1';
    const res = await client.mutate(MUTATION, { variables });
    expect(res.errors).toBeFalsy();
    const newId = res.data.sharePost.id;
    const post = await con.getRepository(SharePost).findOneBy({ id: newId });
    expect(post.authorId).toEqual('1');
    expect(post.sharedPostId).toEqual('p1');
    expect(post.title).toEqual('My comment');
  });

  it('should share to squad and trim the commentary', async () => {
    loggedUser = '1';
    const res = await client.mutate(MUTATION, {
      variables: { ...variables, commentary: '  My comment  ' },
    });
    expect(res.errors).toBeFalsy();
    const newId = res.data.sharePost.id;
    const post = await con.getRepository(SharePost).findOneBy({ id: newId });
    expect(post.authorId).toEqual('1');
    expect(post.sharedPostId).toEqual('p1');
    expect(post.title).toEqual('My comment');
  });

  it('should share to squad without commentary', async () => {
    loggedUser = '1';
    const res = await client.mutate(MUTATION, {
      variables: { ...variables, commentary: null },
    });
    expect(res.errors).toBeFalsy();
    const newId = res.data.sharePost.id;
    const post = await con.getRepository(SharePost).findOneBy({ id: newId });
    expect(post.authorId).toEqual('1');
    expect(post.sharedPostId).toEqual('p1');
    expect(post.title).toBeNull();
  });

  it('should share to squad with mentioned users', async () => {
    loggedUser = '1';
    await con.getRepository(User).update({ id: '2' }, { username: 'lee' });
    const params = { ...variables };
    params.commentary = 'Test @lee @non-existent';
    const res = await client.mutate(MUTATION, { variables: params });
    expect(res.errors).toBeFalsy();
    const post = await con
      .getRepository(SharePost)
      .findOneBy({ id: res.data.sharePost.id });
    expect(post.authorId).toEqual('1');
    expect(post.sharedPostId).toEqual('p1');
    expect(post.titleHtml).toMatchSnapshot();
    const mentions = await con
      .getRepository(PostMention)
      .findOneBy({ mentionedUserId: '2', mentionedByUserId: '1' });
    expect(mentions).toBeTruthy();
  });

  it('should escape html content on the title', async () => {
    loggedUser = '1';
    await con.getRepository(User).update({ id: '2' }, { username: 'lee' });
    const params = { ...variables };
    params.commentary = `<style>html { color: red !important; }</style>`;
    const res = await client.mutate(MUTATION, { variables: params });
    expect(res.errors).toBeFalsy();
    const post = await con
      .getRepository(SharePost)
      .findOneBy({ id: res.data.sharePost.id });
    expect(post.authorId).toEqual('1');
    expect(post.sharedPostId).toEqual('p1');
    expect(post.titleHtml).toMatchSnapshot();
  });

  it('should throw error when sharing to non-squad', async () => {
    loggedUser = '1';
    return testMutationErrorCode(
      client,
      { mutation: MUTATION, variables: { ...variables, sourceId: 'a' } },
      'FORBIDDEN',
    );
  });

  it('should throw error when non-member share to squad', async () => {
    loggedUser = '2';
    return testMutationErrorCode(
      client,
      { mutation: MUTATION, variables: { ...variables, sourceId: 'a' } },
      'FORBIDDEN',
    );
  });

  it('should throw error when post does not exist', async () => {
    loggedUser = '1';
    return testMutationErrorCode(
      client,
      { mutation: MUTATION, variables: { ...variables, id: 'nope' } },
      'NOT_FOUND',
    );
  });

  it('should throw error for members if posting to squad is not allowed', async () => {
    loggedUser = '1';
    await con.getRepository(SquadSource).update('s1', {
      memberPostingRank: sourceRoleRank[SourceMemberRoles.Moderator],
    });

    await testMutationError(
      client,
      { mutation: MUTATION, variables: { ...variables, sourceId: 's1' } },
      (errors) => {
        expect(errors.length).toEqual(1);
        expect(errors[0].extensions?.code).toEqual('FORBIDDEN');
        expect(errors[0]?.message).toEqual('Posting not allowed!');
      },
    );
  });

  it('should allow moderators to post when posting to squad is not allowed', async () => {
    loggedUser = '1';
    await con.getRepository(SquadSource).update('s1', {
      memberPostingRank: sourceRoleRank[SourceMemberRoles.Moderator],
    });
    await con.getRepository(SourceMember).update(
      { sourceId: 's1', userId: '1' },
      {
        role: SourceMemberRoles.Moderator,
      },
    );

    const res = await client.mutate(MUTATION, { variables });
    expect(res.errors).toBeFalsy();
    const newId = res.data.sharePost.id;
    const post = await con.getRepository(SharePost).findOneBy({ id: newId });
    expect(post.authorId).toEqual('1');
    expect(post.sharedPostId).toEqual('p1');
    expect(post.title).toEqual('My comment');
  });

  it('should allow admins to post when posting to squad is not allowed', async () => {
    loggedUser = '1';
    await con.getRepository(SquadSource).update('s1', {
      memberPostingRank: sourceRoleRank[SourceMemberRoles.Moderator],
    });
    await con.getRepository(SourceMember).update(
      { sourceId: 's1', userId: '1' },
      {
        role: SourceMemberRoles.Admin,
      },
    );

    const res = await client.mutate(MUTATION, { variables });
    expect(res.errors).toBeFalsy();
    const newId = res.data.sharePost.id;
    const post = await con.getRepository(SharePost).findOneBy({ id: newId });
    expect(post.authorId).toEqual('1');
    expect(post.sharedPostId).toEqual('p1');
    expect(post.title).toEqual('My comment');
  });
});

describe('mutation viewPost', () => {
  const MUTATION = `
  mutation ViewPost($id: ID!) {
  viewPost(id: $id) {
    _
  }
}`;

  const variables = {
    id: 'p1',
  };

  beforeEach(async () => {
    await con.getRepository(SquadSource).save({
      id: 's1',
      handle: 's1',
      name: 'Squad',
      private: true,
    });
    await con.getRepository(SourceMember).save({
      sourceId: 's1',
      userId: '1',
      referralToken: 'rt',
      role: SourceMemberRoles.Member,
    });
    await con.getRepository(Post).update({ id: 'p1' }, { sourceId: 's1' });
  });

  it('should not authorize when not logged in', () =>
    testMutationErrorCode(
      client,
      {
        mutation: MUTATION,
        variables,
      },
      'UNAUTHENTICATED',
    ));

  it('should throw not found when post does not exist', () => {
    loggedUser = '1';
    return testMutationErrorCode(
      client,
      {
        mutation: MUTATION,
        variables: { id: 'nope' },
      },
      'NOT_FOUND',
    );
  });

  it('should throw error when user cannot access the post', async () => {
    loggedUser = '2';
    await con
      .getRepository(Post)
      .update({ id: 'p1' }, { type: PostType.Share });
    return testMutationErrorCode(
      client,
      {
        mutation: MUTATION,
        variables,
      },
      'FORBIDDEN',
    );
  });

  it('should submit view event', async () => {
    loggedUser = '1';
    await con
      .getRepository(Post)
      .update({ id: 'p1' }, { type: PostType.Share });
    const res = await client.mutate(MUTATION, { variables });
    expect(res.errors).toBeFalsy();
    expect(notifyView).toBeCalledTimes(1);
  });

  it('should should not submit view event for articles', async () => {
    loggedUser = '1';
    const res = await client.mutate(MUTATION, { variables });
    expect(res.errors).toBeFalsy();
    expect(notifyView).toBeCalledTimes(0);
  });
});

describe('mutation submitExternalLink', () => {
  const MUTATION = `
  mutation SubmitExternalLink($sourceId: ID!, $url: String!, $commentary: String, $title: String, $image: String) {
  submitExternalLink(sourceId: $sourceId, url: $url, commentary: $commentary, title: $title, image: $image) {
    _
  }
}`;

  const variables: Record<string, string> = {
    sourceId: 's1',
    url: 'https://daily.dev',
    commentary: 'My comment',
  };

  beforeEach(async () => {
    await con.getRepository(SquadSource).save({
      id: 's1',
      handle: 's1',
      name: 'Squad',
      private: false,
      memberPostingRank: 0,
    });
    await con.getRepository(SourceMember).save({
      sourceId: 's1',
      userId: '1',
      referralToken: 'rt',
      role: SourceMemberRoles.Member,
    });
  });

  it('should not authorize when not logged in', () =>
    testMutationErrorCode(
      client,
      {
        mutation: MUTATION,
        variables,
      },
      'UNAUTHENTICATED',
    ));

  const checkSharedPostExpectation = async (visible: boolean) => {
    const res = await client.mutate(MUTATION, { variables });
    expect(res.errors).toBeFalsy();
    const articlePost = await con
      .getRepository(ArticlePost)
      .findOneBy({ url: variables.url });
    expect(articlePost.url).toEqual('https://daily.dev');
    expect(articlePost.visible).toEqual(visible);

    expect(notifyContentRequested).toBeCalledTimes(1);
    expect(jest.mocked(notifyContentRequested).mock.calls[0].slice(1)).toEqual([
      { id: articlePost.id, url: variables.url, origin: articlePost.origin },
    ]);

    const sharedPost = await con
      .getRepository(SharePost)
      .findOneBy({ sharedPostId: articlePost.id });
    expect(sharedPost.authorId).toEqual('1');
    expect(sharedPost.title).toEqual('My comment');
    expect(sharedPost.visible).toEqual(visible);
  };

  it('should share to squad without title to support backwards compatibility', async () => {
    await con.getRepository(Source).insert({
      id: UNKNOWN_SOURCE,
      handle: UNKNOWN_SOURCE,
      name: UNKNOWN_SOURCE,
    });
    loggedUser = '1';
    await checkSharedPostExpectation(false);
  });

  it('should share to squad and be visible automatically when title is available', async () => {
    await con.getRepository(Source).insert({
      id: UNKNOWN_SOURCE,
      handle: UNKNOWN_SOURCE,
      name: UNKNOWN_SOURCE,
    });
    loggedUser = '1';
    variables.title = 'Sample external link title';
    await checkSharedPostExpectation(true);
  });

  it('should share existing post to squad', async () => {
    loggedUser = '1';
    const res = await client.mutate(MUTATION, {
      variables: { ...variables, url: 'http://p6.com' },
    });
    expect(res.errors).toBeFalsy();
    const articlePost = await con
      .getRepository(ArticlePost)
      .findOneBy({ url: 'http://p6.com' });
    expect(articlePost.url).toEqual('http://p6.com');
    expect(articlePost.visible).toEqual(true);
    expect(articlePost.id).toEqual('p6');

    expect(notifyContentRequested).toBeCalledTimes(0);

    const sharedPost = await con
      .getRepository(SharePost)
      .findOneBy({ sharedPostId: articlePost.id });
    expect(sharedPost.authorId).toEqual('1');
    expect(sharedPost.title).toEqual('My comment');
    expect(sharedPost.visible).toEqual(true);
  });

  it('should share existing post to squad without commentary', async () => {
    loggedUser = '1';
    const res = await client.mutate(MUTATION, {
      variables: { ...variables, url: 'http://p6.com', commentary: null },
    });
    expect(res.errors).toBeFalsy();
    const articlePost = await con
      .getRepository(ArticlePost)
      .findOneBy({ url: 'http://p6.com' });
    expect(articlePost.url).toEqual('http://p6.com');
    expect(articlePost.visible).toEqual(true);
    expect(articlePost.id).toEqual('p6');

    expect(notifyContentRequested).toBeCalledTimes(0);

    const sharedPost = await con
      .getRepository(SharePost)
      .findOneBy({ sharedPostId: articlePost.id });
    expect(sharedPost.authorId).toEqual('1');
    expect(sharedPost.title).toBeNull();
    expect(sharedPost.visible).toEqual(true);
  });

  it('should throw error when sharing to non-squad', async () => {
    loggedUser = '1';
    return testMutationErrorCode(
      client,
      { mutation: MUTATION, variables: { ...variables, sourceId: 'a' } },
      'FORBIDDEN',
    );
  });

  it('should throw error when URL is not valid', async () => {
    loggedUser = '1';
    return testMutationErrorCode(
      client,
      { mutation: MUTATION, variables: { ...variables, url: 'a' } },
      'GRAPHQL_VALIDATION_FAILED',
    );
  });

  it('should throw error when post is existing but deleted', async () => {
    loggedUser = '1';
    await con.getRepository(Post).update('p6', { deleted: true });
    return testMutationErrorCode(
      client,
      { mutation: MUTATION, variables: { ...variables, url: 'http://p6.com' } },
      'GRAPHQL_VALIDATION_FAILED',
    );
  });

  it('should throw error when non-member share to squad', async () => {
    loggedUser = '2';
    return testMutationErrorCode(
      client,
      { mutation: MUTATION, variables: { ...variables, sourceId: 'a' } },
      'FORBIDDEN',
    );
  });

  it('should throw error for members if posting to squad is not allowed', async () => {
    loggedUser = '1';
    await con.getRepository(SquadSource).update('s1', {
      memberPostingRank: sourceRoleRank[SourceMemberRoles.Moderator],
    });

    await testMutationError(
      client,
      { mutation: MUTATION, variables: { ...variables, sourceId: 's1' } },
      (errors) => {
        expect(errors.length).toEqual(1);
        expect(errors[0].extensions?.code).toEqual('FORBIDDEN');
        expect(errors[0]?.message).toEqual('Posting not allowed!');
      },
    );
  });

  it('should allow moderators to share when posting to squad is not allowed', async () => {
    loggedUser = '1';
    await con.getRepository(SquadSource).update('s1', {
      memberPostingRank: sourceRoleRank[SourceMemberRoles.Moderator],
    });
    await con.getRepository(SourceMember).update(
      { sourceId: 's1', userId: '1' },
      {
        role: SourceMemberRoles.Moderator,
      },
    );

    const res = await client.mutate(MUTATION, {
      variables: { ...variables, url: 'http://p6.com' },
    });
    expect(res.errors).toBeFalsy();
    const articlePost = await con
      .getRepository(ArticlePost)
      .findOneBy({ url: 'http://p6.com' });
    expect(articlePost.url).toEqual('http://p6.com');
    expect(articlePost.visible).toEqual(true);
    expect(articlePost.id).toEqual('p6');

    expect(notifyContentRequested).toBeCalledTimes(0);

    const sharedPost = await con
      .getRepository(SharePost)
      .findOneBy({ sharedPostId: articlePost.id });
    expect(sharedPost.authorId).toEqual('1');
    expect(sharedPost.title).toEqual('My comment');
    expect(sharedPost.visible).toEqual(true);
  });

  it('should allow admins to share when posting to squad is not allowed', async () => {
    loggedUser = '1';
    await con.getRepository(SquadSource).update('s1', {
      memberPostingRank: sourceRoleRank[SourceMemberRoles.Moderator],
    });
    await con.getRepository(SourceMember).update(
      { sourceId: 's1', userId: '1' },
      {
        role: SourceMemberRoles.Admin,
      },
    );

    const res = await client.mutate(MUTATION, {
      variables: { ...variables, url: 'http://p6.com' },
    });
    expect(res.errors).toBeFalsy();
    const articlePost = await con
      .getRepository(ArticlePost)
      .findOneBy({ url: 'http://p6.com' });
    expect(articlePost.url).toEqual('http://p6.com');
    expect(articlePost.visible).toEqual(true);
    expect(articlePost.id).toEqual('p6');

    expect(notifyContentRequested).toBeCalledTimes(0);

    const sharedPost = await con
      .getRepository(SharePost)
      .findOneBy({ sharedPostId: articlePost.id });
    expect(sharedPost.authorId).toEqual('1');
    expect(sharedPost.title).toEqual('My comment');
    expect(sharedPost.visible).toEqual(true);
  });

  it('should not make squad post visible if shared post is not yet ready and visible', async () => {
    loggedUser = '1';
    const res = await client.mutate(MUTATION, {
      variables: {
        ...variables,
        url: 'http://p7.com',
        commentary: 'Share 1',
      },
    });
    expect(res.errors).toBeFalsy();
    const articlePost = await con
      .getRepository(ArticlePost)
      .findOneBy({ url: 'http://p7.com' });
    expect(articlePost?.url).toEqual('http://p7.com');
    expect(articlePost?.visible).toEqual(false);
    const sharedPost = await con
      .getRepository(SharePost)
      .findOneBy({ sharedPostId: articlePost?.id, title: 'Share 1' });
    expect(sharedPost?.visible).toEqual(false);

    const res2 = await client.mutate(MUTATION, {
      variables: {
        ...variables,
        url: 'http://p7.com',
        commentary: 'Share 2',
      },
    });
    expect(res2.errors).toBeFalsy();
    const sharedPost2 = await con
      .getRepository(SharePost)
      .findOneBy({ sharedPostId: articlePost?.id, title: 'Share 2' });
    expect(sharedPost2?.visible).toEqual(false);
  });
});

describe('mutation checkLinkPreview', () => {
  const MUTATION = `
    mutation CheckLinkPreview($url: String!) {
      checkLinkPreview(url: $url) {
        id
        title
        image
      }
    }
  `;

  beforeEach(async () => {
    await deleteKeysByPattern('rateLimit:*');
  });

  const variables: Record<string, string> = { url: 'https://daily.dev' };

  it('should not authorize when not logged in', () =>
    testMutationErrorCode(
      client,
      {
        mutation: MUTATION,
        variables,
      },
      'UNAUTHENTICATED',
    ));

  it('should return link preview if url not found', async () => {
    loggedUser = '1';

    const sampleResponse = {
      title: 'We updated our RSA SSH host key',
      image:
        'https://github.blog/wp-content/uploads/2021/12/github-security_orange-banner.png',
    };

    nock(postScraperOrigin)
      .post('/preview', { url: variables.url })
      .reply(200, sampleResponse);

    const res = await client.mutate(MUTATION, { variables });

    expect(res.errors).toBeFalsy();
    expect(res.data.checkLinkPreview.title).toEqual(sampleResponse.title);
    expect(res.data.checkLinkPreview.image).toEqual(sampleResponse.image);
    expect(res.data.checkLinkPreview.id).toBeFalsy();
  });

  it('should rate limit getting link preview by 5', async () => {
    loggedUser = '1';

    const sampleResponse = {
      title: 'We updated our RSA SSH host key',
      image:
        'https://github.blog/wp-content/uploads/2021/12/github-security_orange-banner.png',
    };

    const mockRequest = () =>
      nock(postScraperOrigin)
        .post('/preview', { url: variables.url })
        .reply(200, sampleResponse);

    const limit = 20;
    for (let i = 0; i < Array(limit).length; i++) {
      mockRequest();
      const res = await client.mutate(MUTATION, { variables });
      expect(res.errors).toBeFalsy();
    }

    return testMutationErrorCode(
      client,
      { mutation: MUTATION, variables },
      'RATE_LIMITED',
    );
  });

  it('should return link preview and image being the placeholder when empty', async () => {
    loggedUser = '1';

    const sampleResponse = { title: 'We updated our RSA SSH host key' };

    nock(postScraperOrigin)
      .post('/preview', { url: variables.url })
      .reply(200, sampleResponse);

    const res = await client.mutate(MUTATION, { variables });

    expect(res.errors).toBeFalsy();
    expect(res.data.checkLinkPreview.title).toEqual(sampleResponse.title);
    expect(res.data.checkLinkPreview.image).toEqual(
      pickImageUrl({ createdAt: new Date() }),
    );
    expect(res.data.checkLinkPreview.id).toBeFalsy();
  });

  it('should return link preview image and default title when null', async () => {
    loggedUser = '1';

    const sampleResponse = { title: null };

    nock(postScraperOrigin)
      .post('/preview', { url: variables.url })
      .reply(200, sampleResponse);

    const res = await client.mutate(MUTATION, { variables });

    expect(res.errors).toBeFalsy();
    expect(res.data.checkLinkPreview.title).toEqual(DEFAULT_POST_TITLE);
    expect(res.data.checkLinkPreview.image).toEqual(
      pickImageUrl({ createdAt: new Date() }),
    );
    expect(res.data.checkLinkPreview.id).toBeFalsy();
  });

  it('should return link preview image and default title when empty', async () => {
    loggedUser = '1';

    const sampleResponse = { title: '' };

    nock(postScraperOrigin)
      .post('/preview', { url: variables.url })
      .reply(200, sampleResponse);

    const res = await client.mutate(MUTATION, { variables });

    expect(res.errors).toBeFalsy();
    expect(res.data.checkLinkPreview.title).toEqual(DEFAULT_POST_TITLE);
    expect(res.data.checkLinkPreview.image).toEqual(
      pickImageUrl({ createdAt: new Date() }),
    );
    expect(res.data.checkLinkPreview.id).toBeFalsy();
  });

  it('should return post by canonical', async () => {
    loggedUser = '1';
    const url = 'http://p1c.com';
    const foundPost = await con
      .getRepository(ArticlePost)
      .findOneBy({ canonicalUrl: url });
    const res = await client.mutate(MUTATION, { variables: { url } });
    expect(res.data.checkLinkPreview).toBeTruthy();
    expect(res.data.checkLinkPreview.id).toEqual(foundPost.id);
  });

  it('should return post by url', async () => {
    loggedUser = '1';
    const url = 'http://p1.com';
    const foundPost = await con.getRepository(ArticlePost).findOneBy({ url });
    const res = await client.mutate(MUTATION, { variables: { url } });
    expect(res.data.checkLinkPreview).toBeTruthy();
    expect(res.data.checkLinkPreview.id).toEqual(foundPost.id);
  });
});

describe('mutation createFreeformPost', () => {
  const MUTATION = `
    mutation CreateFreeformPost($sourceId: ID!, $title: String!, $content: String!, $image: Upload) {
      createFreeformPost(sourceId: $sourceId, title: $title, content: $content, image: $image) {
        id
        author {
          id
        }
        source {
          id
        }
        title
        content
        contentHtml
        type
        private
      }
    }
  `;

  const params = {
    sourceId: 'a',
    title: 'This is a welcome post',
    content: 'Sample content',
  };

  beforeEach(async () => {
    await saveSquadFixtures();
  });

  it('should not authorize when not logged in', () =>
    testMutationErrorCode(
      client,
      { mutation: MUTATION, variables: params },
      'UNAUTHENTICATED',
    ));

  it('should return an error if title is an empty space', async () => {
    loggedUser = '1';

    return testMutationErrorCode(
      client,
      { mutation: MUTATION, variables: { ...params, title: ' ' } },
      'GRAPHQL_VALIDATION_FAILED',
    );
  });

  it('should return an error if title exceeds 80 characters', async () => {
    loggedUser = '1';

    return testMutationErrorCode(
      client,
      {
        mutation: MUTATION,
        variables: {
          ...params,
          title:
            'Hello World! Start your squad journey here - Hello World! Start your squad journey here',
        },
      },
      'GRAPHQL_VALIDATION_FAILED',
    );
  });

  it('should return an error if content exceeds 4000 characters', async () => {
    loggedUser = '1';

    const content = 'Hello World! Start your squad journey here';
    const sample = new Array(100).fill(content);

    return testMutationErrorCode(
      client,
      {
        mutation: MUTATION,
        variables: {
          ...params,
          content: sample.join(' - '),
        },
      },
      'GRAPHQL_VALIDATION_FAILED',
    );
  });

  it('should return error if user is not part of the squad', async () => {
    loggedUser = '1';
    await con
      .getRepository(Source)
      .update({ id: 'b' }, { type: SourceType.Squad });

    return testMutationErrorCode(
      client,
      { mutation: MUTATION, variables: { ...params, sourceId: 'b' } },
      'FORBIDDEN',
    );
  });

  it('should create a freeform post if all parameters have passed', async () => {
    loggedUser = '1';

    const content = '# Updated content';
    const res = await client.mutate(MUTATION, {
      variables: { ...params, content },
    });
    expect(res.errors).toBeFalsy();
    expect(res.data.createFreeformPost.type).toEqual(PostType.Freeform);
    expect(res.data.createFreeformPost.author.id).toEqual('1');
    expect(res.data.createFreeformPost.source.id).toEqual('a');
    expect(res.data.createFreeformPost.title).toEqual(params.title);
    expect(res.data.createFreeformPost.content).toEqual(content);
    expect(res.data.createFreeformPost.contentHtml).toMatchSnapshot();
  });

  it('should set the post to be private if source is private', async () => {
    await con.getRepository(Source).update({ id: 'a' }, { private: true });
    loggedUser = '1';

    const content = '# Updated content';
    const res = await client.mutate(MUTATION, {
      variables: { ...params, content },
    });
    expect(res.errors).toBeFalsy();
    expect(res.data.createFreeformPost.type).toEqual(PostType.Freeform);
    expect(res.data.createFreeformPost.private).toEqual(true);
  });

  it('should set the post to be public if source is public', async () => {
    await con.getRepository(Source).update({ id: 'a' }, { private: false });
    loggedUser = '1';

    const content = '# Updated content';
    const res = await client.mutate(MUTATION, {
      variables: { ...params, content },
    });
    expect(res.errors).toBeFalsy();
    expect(res.data.createFreeformPost.type).toEqual(PostType.Freeform);
    expect(res.data.createFreeformPost.private).toEqual(false);
  });

  it('should handle markdown injections', async () => {
    loggedUser = '1';

    const content =
      '```\n```<style>body{background-color: blue!important}a,h1,h2{color: red!important}</style>\n```';
    const res = await client.mutate(MUTATION, {
      variables: { ...params, content },
    });
    expect(res.errors).toBeFalsy();
    expect(res.data.createFreeformPost.contentHtml).toEqual(
      '<pre><code>```<span class="hljs-tag">&lt;<span class="hljs-name">style</span>&gt;</span><span class="language-css"><span class="hljs-selector-tag">body</span>{<span class="hljs-attribute">background-color</span>: blue<span class="hljs-meta">!important</span>}<span class="hljs-selector-tag">a</span>,<span class="hljs-selector-tag">h1</span>,<span class="hljs-selector-tag">h2</span>{<span class="hljs-attribute">color</span>: red<span class="hljs-meta">!important</span>}</span><span class="hljs-tag">&lt;/<span class="hljs-name">style</span>&gt;</span>\n' +
        '</code></pre>\n',
    );
  });

  const args = {
    mentionedUserId: '2',
    mentionedByUserId: '1',
  };
  const setupMention = async (mutationParams: {
    title?: string;
    content?: string;
  }): Promise<FreeformPost> => {
    const before = await con.getRepository(PostMention).findOneBy(args);
    expect(before).toBeFalsy();
    await con.getRepository(User).update({ id: '2' }, { username: 'lee' });
    const res = await client.mutate(MUTATION, {
      variables: { ...params, ...mutationParams },
    });
    expect(res.errors).toBeFalsy();
    return res.data.createFreeformPost;
  };

  it('should allow mention as part of the content', async () => {
    loggedUser = '1';
    const content = 'Test @lee';
    const post = await setupMention({ content });
    const mention = await con
      .getRepository(PostMention)
      .findOneBy({ ...args, postId: post.id });
    expect(mention).toBeTruthy();
    expect(post.contentHtml).toMatchSnapshot();
  });

  it('should not allow mention outside of squad as part of the content being a freeform post', async () => {
    loggedUser = '1';
    const content = 'Test @sample';
    await con.getRepository(User).update({ id: '5' }, { username: 'sample' });
    const post = await setupMention({ content });
    const mention = await con
      .getRepository(PostMention)
      .findOneBy({ ...args, postId: post.id });
    expect(mention).toBeFalsy();
    expect(post.contentHtml).toMatchSnapshot();
  });

  // I was way too ahead of myself and forgot the mention comes in at v7 - so no need to test for now
  // it('should not allow mention as part of the title being a freeform post', async () => {
  //   loggedUser = '1';
  //   const title = 'Test @lee';
  //   const post = await setupMention({ title });
  //   const mention = await con
  //     .getRepository(PostMention)
  //     .findOneBy({ ...args, postId: post.id });
  //   expect(mention).toBeFalsy();
  //   expect(post.titleHtml).toMatchSnapshot();
  // });
});

describe('mutation editPost', () => {
  const MUTATION = `
    mutation EditPost($id: ID!, $title: String, $content: String, $image: Upload) {
      editPost(id: $id, title: $title, content: $content, image: $image) {
        id
        title
        content
        contentHtml
        type
      }
    }
  `;

  const params = {
    id: 'p1',
    title: 'This is a welcome post',
  };

  beforeEach(async () => {
    await saveSquadFixtures();
  });

  it('should not authorize when not logged in', () =>
    testMutationErrorCode(
      client,
      { mutation: MUTATION, variables: params },
      'UNAUTHENTICATED',
    ));

  it('should return an error if post type is not allowed to be editable', async () => {
    loggedUser = '1';
    await con
      .getRepository(Post)
      .update({ id: 'p1' }, { type: PostType.Share });

    await testMutationErrorCode(
      client,
      { mutation: MUTATION, variables: params },
      'FORBIDDEN',
    );

    await con
      .getRepository(Post)
      .update({ id: 'p1' }, { type: PostType.Article });

    return testMutationErrorCode(
      client,
      { mutation: MUTATION, variables: params },
      'FORBIDDEN',
    );
  });

  it('should return an error if title exceeds 80 characters', async () => {
    loggedUser = '1';

    return testMutationErrorCode(
      client,
      {
        mutation: MUTATION,
        variables: {
          ...params,
          title:
            'Hello World! Start your squad journey here - Hello World! Start your squad journey here',
        },
      },
      'GRAPHQL_VALIDATION_FAILED',
    );
  });

  it('should return an error if content exceeds 4000 characters', async () => {
    loggedUser = '1';

    const content = 'Hello World! Start your squad journey here';
    const sample = new Array(100).fill(content);

    return testMutationErrorCode(
      client,
      {
        mutation: MUTATION,
        variables: {
          ...params,
          content: sample.join(' - '),
        },
      },
      'GRAPHQL_VALIDATION_FAILED',
    );
  });

  it('should restrict member when user is not the author of the post', async () => {
    loggedUser = '2';

    return testMutationErrorCode(
      client,
      { mutation: MUTATION, variables: { id: 'p1', title: 'Test' } },
      'FORBIDDEN',
    );
  });

  it('should update title of the post if it is either freeform or welcome post', async () => {
    loggedUser = '1';
    await con
      .getRepository(Post)
      .update({ id: 'p1' }, { type: PostType.Freeform });
    const title = 'Updated title';
    const res1 = await client.mutate(MUTATION, {
      variables: { id: 'p1', title },
    });
    expect(res1.errors).toBeFalsy();
    expect(res1.data.editPost.title).toEqual(title);

    await con
      .getRepository(Post)
      .update({ id: 'p1' }, { type: PostType.Welcome, title: 'Test' });

    const res2 = await client.mutate(MUTATION, {
      variables: { id: 'p1', title },
    });
    expect(res2.errors).toBeFalsy();
    expect(res2.data.editPost.title).toEqual(title);
  });

  it('should not allow moderator or admin to do update posts of other people', async () => {
    loggedUser = '1';
    await con
      .getRepository(Post)
      .update({ id: 'p1' }, { type: PostType.Freeform, authorId: '2' });
    await con
      .getRepository(SourceMember)
      .update(
        { userId: '1', sourceId: 'a' },
        { role: SourceMemberRoles.Moderator },
      );
    const title = 'Updated title';
    await testMutationErrorCode(
      client,
      {
        mutation: MUTATION,
        variables: { ...params, title },
      },
      'FORBIDDEN',
    );

    await con
      .getRepository(SourceMember)
      .update(
        { userId: '1', sourceId: 'a' },
        { role: SourceMemberRoles.Admin },
      );

    return await testMutationErrorCode(
      client,
      {
        mutation: MUTATION,
        variables: { ...params, title },
      },
      'FORBIDDEN',
    );
  });

  it('should allow moderator to do update of welcome posts', async () => {
    loggedUser = '2';

    await con
      .getRepository(SourceMember)
      .update(
        { userId: '2', sourceId: 'a' },
        { role: SourceMemberRoles.Moderator },
      );

    const content = 'Updated content';
    const res = await client.mutate(MUTATION, {
      variables: { id: 'p1', content: content },
    });
    expect(res.errors).toBeFalsy();
    expect(res.data.editPost.content).toEqual(content);
  });

  it('should allow admin to do update of welcome post', async () => {
    loggedUser = '2';

    await con
      .getRepository(SourceMember)
      .update(
        { userId: '2', sourceId: 'a' },
        { role: SourceMemberRoles.Admin },
      );

    const content = 'Updated content';
    const res = await client.mutate(MUTATION, {
      variables: { id: 'p1', content: content },
    });
    expect(res.errors).toBeFalsy();
    expect(res.data.editPost.content).toEqual(content);
  });

  it('should allow author to update their freeform post', async () => {
    loggedUser = '1';

    const content = '# Updated content';
    const res = await client.mutate(MUTATION, {
      variables: { id: 'p1', content: content },
    });
    expect(res.errors).toBeFalsy();
    expect(res.data.editPost.contentHtml).toMatchSnapshot();
  });

  it('should allow mention as part of the content', async () => {
    loggedUser = '1';
    const params = {
      mentionedUserId: '2',
      mentionedByUserId: '1',
      postId: 'p1',
    };
    const before = await con.getRepository(PostMention).findOneBy(params);
    expect(before).toBeFalsy();
    await con.getRepository(User).update({ id: '2' }, { username: 'lee' });
    const content = 'Test @lee';
    const res = await client.mutate(MUTATION, {
      variables: { id: 'p1', content: content },
    });
    expect(res.errors).toBeFalsy();
    const mention = await con.getRepository(PostMention).findOneBy(params);
    expect(mention).toBeTruthy();
    expect(res.data.editPost.contentHtml).toMatchSnapshot();
  });

  it('should not throw if no changes are made to post during edit mutation', async () => {
    loggedUser = '2';

    await con.getRepository(WelcomePost).save({
      id: 'wp',
      shortId: 'wp',
      sourceId: 'a',
      title: 'Welcome post',
      content: '#Test',
      contentHtml: '<h1>Test</h1>',
    });
    await con
      .getRepository(SourceMember)
      .update(
        { userId: '2', sourceId: 'a' },
        { role: SourceMemberRoles.Admin },
      );

    const res = await client.mutate(MUTATION, {
      variables: {
        id: 'wp',
        content: '#Test',
      },
    });
    expect(res.errors).toBeFalsy();
  });
});

describe('mutation promoteToPublic', () => {
  const MUTATION = `
    mutation PromoteToPublic($id: ID!) {
      promoteToPublic(id: $id) {
        _
      }
    }
  `;

  const params = { id: 'p1' };

  it('should not authorize when not logged in', () =>
    testMutationErrorCode(
      client,
      { mutation: MUTATION, variables: params },
      'UNAUTHENTICATED',
    ));

  it('should return an error if user is not a system moderator', async () => {
    loggedUser = '1';

    return testMutationErrorCode(
      client,
      { mutation: MUTATION, variables: params },
      'FORBIDDEN',
    );
  });

  it('should promote post to public', async () => {
    loggedUser = '1';
    roles = [Roles.Moderator];

    await client.mutate(MUTATION, {
      variables: params,
    });

    const post = await con.getRepository(Post).findOneBy({ id: 'p1' });
    const sixDays = new Date();
    sixDays.setDate(sixDays.getDate() + 6);
    const timeToSeconds = Math.floor(sixDays.valueOf() / 1000);
    expect(`${post.flags.promoteToPublic}`.length).toEqual(10);
    expect(post.flags.promoteToPublic).toBeGreaterThan(timeToSeconds);
  });
});

describe('mutation demoteFromPublic', () => {
  const MUTATION = `
    mutation DemoteFromPublic($id: ID!) {
      demoteFromPublic(id: $id) {
        _
      }
    }
  `;

  const params = { id: 'p1' };

  it('should not authorize when not logged in', () =>
    testMutationErrorCode(
      client,
      { mutation: MUTATION, variables: params },
      'UNAUTHENTICATED',
    ));

  it('should return an error if user is not a system moderator', async () => {
    loggedUser = '1';

    return testMutationErrorCode(
      client,
      { mutation: MUTATION, variables: params },
      'FORBIDDEN',
    );
  });

  it('should demote post from public', async () => {
    loggedUser = '1';
    roles = [Roles.Moderator];

    await con.getRepository(Post).update(
      { id: 'p1' },
      {
        flags: updateFlagsStatement<Post>({
          promoteToPublic: 1690552747,
        }),
      },
    );

    await client.mutate(MUTATION, {
      variables: params,
    });

    const post = await con.getRepository(Post).findOneBy({ id: 'p1' });
    expect(post.flags.promoteToPublic).toEqual(null);
  });
});

describe('mutation updatePinPost', () => {
  const MUTATION = `
    mutation UpdatePinPost($id: ID!, $pinned: Boolean!) {
      updatePinPost(id: $id, pinned: $pinned) {
        _
      }
    }
  `;

  const params = { id: 'p1', pinned: false };

  beforeEach(async () => {
    await saveSquadFixtures();
  });

  it('should not authorize when not logged in', () =>
    testMutationErrorCode(
      client,
      { mutation: MUTATION, variables: params },
      'UNAUTHENTICATED',
    ));

  it('should return an error if user is not a moderator or an admin', async () => {
    loggedUser = '1';

    return testMutationErrorCode(
      client,
      { mutation: MUTATION, variables: params },
      'FORBIDDEN',
    );
  });

  it('should update pinnedAt property based on the parameter if user is admin or moderator', async () => {
    loggedUser = '1';

    await con
      .getRepository(SourceMember)
      .update({ userId: '1' }, { role: SourceMemberRoles.Admin });

    const getPost = () => con.getRepository(Post).findOneBy({ id: 'p1' });

    const unpinned = await getPost();
    expect(unpinned.pinnedAt).toBeNull();

    await client.mutate(MUTATION, {
      variables: { id: 'p1', pinned: true },
    });

    const pinned = await getPost();
    expect(pinned.pinnedAt).not.toBeNull();

    await client.mutate(MUTATION, {
      variables: { id: 'p1', pinned: false },
    });

    const unpinnedAgain = await getPost();
    expect(unpinnedAgain.pinnedAt).toBeNull();

    await con
      .getRepository(SourceMember)
      .update({ userId: '1' }, { role: SourceMemberRoles.Moderator });

    await client.mutate(MUTATION, {
      variables: { id: 'p1', pinned: true },
    });

    const pinnedAgain = await getPost();
    expect(pinnedAgain.pinnedAt).not.toBeNull();
  });
});

describe('util checkHasMention', () => {
  it('should return true if mention was found', () => {
    expect(checkHasMention('sample title @lee abc', 'lee')).toBeTruthy();
  });

  it('should return false if mention was not found', () => {
    expect(checkHasMention('sample title lee abc', 'lee')).toBeFalsy();
  });
});

describe('downvoted field', () => {
  const QUERY = `{
    post(id: "p1") {
      downvoted
    }
  }`;

  it('should return null when user is not logged in', async () => {
    const res = await client.query(QUERY);
    expect(res.data.post.downvoted).toEqual(null);
  });

  it('should return false when user did not downvoted the post', async () => {
    loggedUser = '1';
    const res = await client.query(QUERY);
    expect(res.data.post.downvoted).toEqual(false);
  });

  it('should return true when user did downvoted the post', async () => {
    loggedUser = '1';
    const repo = con.getRepository(Downvote);
    await repo.save(
      repo.create({
        postId: 'p1',
        userId: loggedUser,
      }),
    );
    const res = await client.query(QUERY);
    expect(res.data.post.downvoted).toEqual(true);
  });
});

describe('mutation downvote', () => {
  const MUTATION = `
  mutation Downvote($id: ID!) {
  downvote(id: $id) {
    _
  }
}`;

  it('should not authorize when not logged in', () =>
    testMutationErrorCode(
      client,
      {
        mutation: MUTATION,
        variables: { id: 'p1' },
      },
      'UNAUTHENTICATED',
    ));

  it('should throw not found when cannot find post', () => {
    loggedUser = '1';
    return testMutationErrorCode(
      client,
      {
        mutation: MUTATION,
        variables: { id: 'invalid' },
      },
      'NOT_FOUND',
    );
  });

  it('should throw not found when cannot find user', () => {
    loggedUser = '3';
    return testMutationErrorCode(
      client,
      {
        mutation: MUTATION,
        variables: { id: 'p1' },
      },
      'NOT_FOUND',
    );
  });

  it('should throw error when user cannot access the post', async () => {
    loggedUser = '1';
    await con.getRepository(Source).update({ id: 'a' }, { private: true });
    return testMutationErrorCode(
      client,
      {
        mutation: MUTATION,
        variables: { id: 'p1' },
      },
      'FORBIDDEN',
    );
  });

  it('should downvote post', async () => {
    loggedUser = '1';
    const res = await client.mutate(MUTATION, { variables: { id: 'p1' } });
    expect(res.errors).toBeFalsy();
    const actual = await con
      .getRepository(Downvote)
      .findOneBy({ postId: 'p1', userId: loggedUser });
    expect(actual).toMatchObject({
      postId: 'p1',
      userId: loggedUser,
    });
    const post = await con.getRepository(Post).findOneBy({ id: 'p1' });
    expect(post?.downvotes).toEqual(1);
    const hiddenPost = await con.getRepository(HiddenPost).findOneBy({
      postId: 'p1',
      userId: loggedUser,
    });
    expect(hiddenPost).toMatchObject({
      postId: 'p1',
      userId: loggedUser,
    });
    const userPost = await con.getRepository(UserPost).findOneBy({
      postId: 'p1',
      userId: loggedUser,
    });
    expect(userPost).toMatchObject({
      postId: 'p1',
      userId: loggedUser,
      vote: UserPostVote.Down,
    });
  });

  it('should ignore conflicts', async () => {
    loggedUser = '1';
    const repo = con.getRepository(Downvote);
    await repo.save({ postId: 'p1', userId: loggedUser });
    await con.getRepository(UserPost).save({
      postId: 'p1',
      userId: loggedUser,
      vote: UserPostVote.Down,
    });
    const res = await client.mutate(MUTATION, { variables: { id: 'p1' } });
    expect(res.errors).toBeFalsy();
    const actual = await repo.findOneBy({ postId: 'p1', userId: loggedUser });
    expect(actual).toMatchObject({
      postId: 'p1',
      userId: loggedUser,
    });
    const userPost = await con.getRepository(UserPost).findOneBy({
      postId: 'p1',
      userId: loggedUser,
    });
    expect(userPost).toMatchObject({
      postId: 'p1',
      userId: loggedUser,
      vote: UserPostVote.Down,
    });
    const post = await con.getRepository(Post).findOneBy({ id: 'p1' });
    expect(post?.downvotes).toEqual(1);
  });

  it('should remove upvote when downvoting', async () => {
    loggedUser = '1';
    await con.getRepository(Upvote).save({ postId: 'p1', userId: loggedUser });
    await con.getRepository(UserPost).save({
      postId: 'p1',
      userId: loggedUser,
      vote: UserPostVote.Up,
    });

    const res = await client.mutate(MUTATION, { variables: { id: 'p1' } });
    expect(res.errors).toBeFalsy();

    const upvote = await con
      .getRepository(Upvote)
      .findOneBy({ postId: 'p1', userId: loggedUser });
    const userPost = await con.getRepository(UserPost).findOneBy({
      postId: 'p1',
      userId: loggedUser,
    });
    expect(upvote).toBeNull();
    expect(userPost).toMatchObject({
      postId: 'p1',
      userId: loggedUser,
      vote: UserPostVote.Down,
    });
  });
});

describe('mutation cancelDownvote', () => {
  const MUTATION = `
  mutation CancelDownvote($id: ID!) {
  cancelDownvote(id: $id) {
    _
  }
}`;

  it('should not authorize when not logged in', () =>
    testMutationErrorCode(
      client,
      {
        mutation: MUTATION,
        variables: { id: 'p1' },
      },
      'UNAUTHENTICATED',
    ));

  it('should cancel post downvote', async () => {
    loggedUser = '1';
    const repo = con.getRepository(Downvote);
    await repo.save({ postId: 'p1', userId: loggedUser });
    await con.getRepository(UserPost).save({
      postId: 'p1',
      userId: loggedUser,
      vote: UserPostVote.Down,
      hidden: true,
    });
    const res = await client.mutate(MUTATION, { variables: { id: 'p1' } });
    expect(res.errors).toBeFalsy();
    const actual = await con.getRepository(Downvote).find();
    expect(actual).toEqual([]);
    const post = await con.getRepository(Post).findOneBy({ id: 'p1' });
    expect(post?.downvotes).toEqual(0);
    const hiddenPost = await con.getRepository(HiddenPost).findOneBy({
      postId: 'p1',
      userId: loggedUser,
    });
    expect(hiddenPost).toBeNull();
    const userPost = await con.getRepository(UserPost).findOneBy({
      postId: 'p1',
      userId: loggedUser,
    });
    expect(userPost).toMatchObject({
      postId: 'p1',
      userId: loggedUser,
      hidden: false,
      vote: UserPostVote.None,
    });
  });

  it('should ignore if no downvote', async () => {
    loggedUser = '1';
    const res = await client.mutate(MUTATION, { variables: { id: 'p1' } });
    expect(res.errors).toBeFalsy();
    const actual = await con.getRepository(Downvote).find();
    expect(actual).toEqual([]);
    const post = await con.getRepository(Post).findOneBy({ id: 'p1' });
    expect(post?.downvotes).toEqual(0);
  });
});

describe('flags field', () => {
  const QUERY = `{
    post(id: "p1") {
      flags {
        private
        promoteToPublic
      }
    }
  }`;

  it('should return all the public flags for anonymous user', async () => {
    await con.getRepository(Post).update(
      { id: 'p1' },
      {
        flags: updateFlagsStatement({ private: true, promoteToPublic: 123 }),
      },
    );
    const res = await client.query(QUERY);
    expect(res.errors).toBeFalsy();
    expect(res.data.post.flags).toEqual({
      private: true,
      promoteToPublic: null,
    });
  });

  it('should return all flags to logged user', async () => {
    loggedUser = '1';
    await con.getRepository(Post).update(
      { id: 'p1' },
      {
        flags: updateFlagsStatement({ private: true, promoteToPublic: 123 }),
      },
    );
    const res = await client.query(QUERY);
    expect(res.errors).toBeFalsy();
    expect(res.data.post.flags).toEqual({
      private: true,
      promoteToPublic: null,
    });
  });

  it('should return all flags to system moderator', async () => {
    roles = [Roles.Moderator];
    loggedUser = '1';
    await con.getRepository(Post).update(
      { id: 'p1' },
      {
        flags: updateFlagsStatement({ private: true, promoteToPublic: 123 }),
      },
    );
    const res = await client.query(QUERY);
    expect(res.errors).toBeFalsy();
    expect(res.data.post.flags).toEqual({
      private: true,
      promoteToPublic: 123,
    });
  });

  it('should return null values for unset flags', async () => {
    const res = await client.query(QUERY);
    expect(res.data.post.flags).toEqual({
      private: null,
      promoteToPublic: null,
    });
  });

  it('should contain all default values in db query', async () => {
    const post = await con.getRepository(Post).findOneBy({ id: 'p1' });
    expect(post?.flags).toEqual({
      sentAnalyticsReport: true,
      visible: true,
      showOnFeed: true,
    });
  });
});

describe('userState field', () => {
  const QUERY = `{
    post(id: "p1") {
      userState {
        vote
        hidden
        flags {
          feedbackDismiss
        }
      }
    }
  }`;

  it('should return null if anonymous user', async () => {
    const res = await client.query(QUERY);
    expect(res.data.post.userState).toBeNull();
  });

  it('should return default state if state does not exist', async () => {
    loggedUser = '1';
    const res = await client.query(QUERY);
    expect(res.data.post.userState).toMatchObject(userPostDefaultData);
  });

  it('should return user state', async () => {
    loggedUser = '1';
    await con.getRepository(UserPost).save({
      postId: 'p1',
      userId: loggedUser,
      vote: UserPostVote.Up,
      hidden: true,
      flags: { feedbackDismiss: false },
    });
    const res = await client.query(QUERY);
    expect(res.data.post.userState).toMatchObject({
      vote: UserPostVote.Up,
      hidden: true,
      flags: { feedbackDismiss: false },
    });
  });
});

describe('mutation votePost', () => {
  const MUTATION = `
    mutation VotePost($id: ID!, $vote: Int!) {
      votePost(id: $id, vote: $vote) {
        _
      }
    }`;

  it('should not authorize when not logged in', () =>
    testMutationErrorCode(
      client,
      {
        mutation: MUTATION,
        variables: { id: 'p1', vote: UserPostVote.Up },
      },
      'UNAUTHENTICATED',
    ));

  it('should throw not found when cannot find post', () => {
    loggedUser = '1';
    return testMutationErrorCode(
      client,
      {
        mutation: MUTATION,
        variables: { id: 'invalid', vote: UserPostVote.Up },
      },
      'NOT_FOUND',
    );
  });

  it('should throw not found when cannot find user', () => {
    loggedUser = '3';
    return testMutationErrorCode(
      client,
      {
        mutation: MUTATION,
        variables: { id: 'p1', vote: UserPostVote.Up },
      },
      'NOT_FOUND',
    );
  });

  it('should throw error when user cannot access the post', async () => {
    loggedUser = '1';
    await con.getRepository(Source).update({ id: 'a' }, { private: true });
    return testMutationErrorCode(
      client,
      {
        mutation: MUTATION,
        variables: { id: 'p1', vote: UserPostVote.Up },
      },
      'FORBIDDEN',
    );
  });

  it('should throw when invalid vote option', () => {
    loggedUser = '1';
    return testMutationErrorCode(
      client,
      {
        mutation: MUTATION,
        variables: { id: 'p1', vote: 3 },
      },
      'GRAPHQL_VALIDATION_FAILED',
    );
  });

  it('should upvote', async () => {
    loggedUser = '1';
    const res = await client.mutate(MUTATION, {
      variables: { id: 'p1', vote: UserPostVote.Up },
    });
    expect(res.errors).toBeFalsy();
    const userPost = await con.getRepository(UserPost).findOneBy({
      userId: loggedUser,
      postId: 'p1',
    });
    expect(userPost).toMatchObject({
      userId: loggedUser,
      postId: 'p1',
      vote: UserPostVote.Up,
      hidden: false,
    });
  });

  it('should downvote', async () => {
    loggedUser = '1';
    const res = await client.mutate(MUTATION, {
      variables: { id: 'p1', vote: UserPostVote.Down },
    });
    expect(res.errors).toBeFalsy();
    const userPost = await con.getRepository(UserPost).findOneBy({
      postId: 'p1',
      userId: loggedUser,
    });
    expect(userPost).toMatchObject({
      postId: 'p1',
      userId: loggedUser,
      vote: UserPostVote.Down,
      hidden: true,
    });
  });

  it('should cancel vote', async () => {
    loggedUser = '1';
    const repo = con.getRepository(Upvote);
    await repo.save({ postId: 'p1', userId: loggedUser });
    const res = await client.mutate(MUTATION, {
      variables: { id: 'p1', vote: UserPostVote.None },
    });
    const userPost = await con.getRepository(UserPost).findOneBy({
      postId: 'p1',
      userId: loggedUser,
    });
    expect(res.errors).toBeFalsy();
    expect(userPost).toMatchObject({
      userId: loggedUser,
      postId: 'p1',
      vote: UserPostVote.None,
      hidden: false,
    });
  });
});

describe('mutation dismissPostFeedback', () => {
  const MUTATION = `
    mutation DismissPostFeedback($id: ID!) {
      dismissPostFeedback(id: $id) {
        _
      }
    }`;

  it('should not authorize when not logged in', () =>
    testMutationErrorCode(
      client,
      {
        mutation: MUTATION,
        variables: { id: 'p1' },
      },
      'UNAUTHENTICATED',
    ));

  it('should throw not found when cannot find post', () => {
    loggedUser = '1';
    return testMutationErrorCode(
      client,
      {
        mutation: MUTATION,
        variables: { id: 'invalid' },
      },
      'NOT_FOUND',
    );
  });

  it('should throw not found when cannot find user', () => {
    loggedUser = '3';
    return testMutationErrorCode(
      client,
      {
        mutation: MUTATION,
        variables: { id: 'p1' },
      },
      'NOT_FOUND',
    );
  });

  it('should throw error when user cannot access the post', async () => {
    loggedUser = '1';
    await con.getRepository(Source).update({ id: 'a' }, { private: true });
    return testMutationErrorCode(
      client,
      {
        mutation: MUTATION,
        variables: { id: 'p1' },
      },
      'FORBIDDEN',
    );
  });

  it('should dismiss feedback', async () => {
    loggedUser = '1';
    const res = await client.mutate(MUTATION, {
      variables: { id: 'p1' },
    });
    expect(res.errors).toBeFalsy();
    const userPost = await con.getRepository(UserPost).findOneBy({
      userId: loggedUser,
      postId: 'p1',
    });
    expect(userPost).toMatchObject({
      userId: loggedUser,
      postId: 'p1',
      flags: { feedbackDismiss: true },
    });
  });

  it('should dismiss feedback when user state exists', async () => {
    loggedUser = '1';
    await con.getRepository(UserPost).save({
      userId: loggedUser,
      postId: 'p1',
      flags: { feedbackDismiss: false },
    });
    const res = await client.mutate(MUTATION, {
      variables: { id: 'p1' },
    });
    expect(res.errors).toBeFalsy();
    const userPost = await con.getRepository(UserPost).findOneBy({
      userId: loggedUser,
      postId: 'p1',
    });
    expect(userPost).toMatchObject({
      userId: loggedUser,
      postId: 'p1',
      flags: { feedbackDismiss: true },
    });
  });
});<|MERGE_RESOLUTION|>--- conflicted
+++ resolved
@@ -53,15 +53,11 @@
 import nock from 'nock';
 import { deleteKeysByPattern } from '../src/redis';
 import { checkHasMention } from '../src/common/markdown';
-<<<<<<< HEAD
-import { Downvote } from '../src/entity/Downvote';
 import {
   UserPost,
   userPostDefaultData,
   UserPostVote,
 } from '../src/entity/UserPost';
-=======
->>>>>>> fbb7c4db
 
 jest.mock('../src/common/pubsub', () => ({
   ...(jest.requireActual('../src/common/pubsub') as Record<string, unknown>),
