import {
  disposeGraphQLTesting,
  GraphQLTestClient,
  GraphQLTestingState,
  initializeGraphQLTesting,
  MockContext,
  saveFixtures,
  testMutationError,
  testMutationErrorCode,
  testQueryError,
  testQueryErrorCode,
} from './helpers';
import {
  ArticlePost,
  Bookmark,
  BookmarkList,
  Comment,
  FreeformPost,
  Post,
  PostMention,
  PostQuestion,
  PostRelation,
  PostRelationType,
  PostReport,
  PostTag,
  PostType,
  SharePost,
  Source,
  SourceMember,
  SourceType,
  SquadSource,
  UNKNOWN_SOURCE,
  User,
  UserPost,
  View,
  WelcomePost,
  YouTubePost,
} from '../src/entity';
import { Roles, SourceMemberRoles, sourceRoleRank } from '../src/roles';
import { sourcesFixture } from './fixture/source';
import {
  createPostCodeSnippetsFixture,
  postsFixture,
  postTagsFixture,
  relatedPostsFixture,
  videoPostsFixture,
} from './fixture/post';
import { DataSource, DeepPartial, IsNull, Not } from 'typeorm';
import createOrGetConnection from '../src/db';
import {
  createSquadWelcomePost,
  DEFAULT_POST_TITLE,
  notifyContentRequested,
  notifyView,
  pickImageUrl,
  postScraperOrigin,
  updateFlagsStatement,
  WATERCOOLER_ID,
} from '../src/common';
import { randomUUID } from 'crypto';
import nock from 'nock';
import {
  deleteKeysByPattern,
  getRedisObject,
  getRedisObjectExpiry,
  ioRedisPool,
  setRedisObject,
} from '../src/redis';
import { checkHasMention, markdown } from '../src/common/markdown';
import { generateStorageKey, StorageTopic } from '../src/config';
import { UserVote, UserVoteEntity } from '../src/types';
import {
  highRateLimiterName,
  rateLimiterName,
} from '../src/directive/rateLimit';
import { badUsersFixture } from './fixture/user';
import { PostCodeSnippet } from '../src/entity/posts/PostCodeSnippet';
import {
  SourcePostModeration,
  SourcePostModerationStatus,
} from '../src/entity/SourcePostModeration';
import { generateUUID } from '../src/ids';
import { GQLResponse } from 'mercurius-integration-testing';

jest.mock('../src/common/pubsub', () => ({
  ...(jest.requireActual('../src/common/pubsub') as Record<string, unknown>),
  notifyView: jest.fn(),
  notifyContentRequested: jest.fn(),
}));

let con: DataSource;
let state: GraphQLTestingState;
let client: GraphQLTestClient;
let loggedUser: string = null;
let premiumUser = false;
let roles: Roles[] = [];

beforeAll(async () => {
  con = await createOrGetConnection();
  state = await initializeGraphQLTesting(
    (req) => new MockContext(con, loggedUser, premiumUser, roles, req),
  );
  client = state.client;
});

beforeEach(async () => {
  loggedUser = null;
  premiumUser = false;
  roles = [];
  jest.clearAllMocks();
  await ioRedisPool.execute((client) => client.flushall());

  await saveFixtures(con, Source, sourcesFixture);
  await saveFixtures(con, ArticlePost, postsFixture);
  await saveFixtures(con, YouTubePost, videoPostsFixture);
  await saveFixtures(con, PostTag, postTagsFixture);
  await saveFixtures(con, User, badUsersFixture);
  await con
    .getRepository(User)
    .save({ id: '1', name: 'Ido', image: 'https://daily.dev/ido.jpg' });
  await con.getRepository(User).save({
    id: '2',
    name: 'Lee',
    image: 'https://daily.dev/lee.jpg',
  });
  await con.getRepository(User).save([
    {
      id: '2',
      name: 'Lee',
      image: 'https://daily.dev/lee.jpg',
    },
    {
      id: '3',
      name: 'Amar',
    },
    {
      id: '4',
      name: 'John Doe',
    },
    {
      id: '5',
      name: 'Joanna Deer',
    },
  ]);
  await con.getRepository(SquadSource).save({
    id: 'm',
    name: 'Moderated Squad',
    image: 'http//image.com/m',
    handle: 'moderatedSquad',
    type: SourceType.Squad,
    active: true,
    private: false,
    moderationRequired: true,
    memberPostingRank: sourceRoleRank[SourceMemberRoles.Member],
    memberInviteRank: sourceRoleRank[SourceMemberRoles.Member],
  });
  await con.getRepository(SourceMember).save([
    {
      userId: '3',
      sourceId: 'm',
      role: SourceMemberRoles.Moderator,
      referralToken: randomUUID(),
    },
    {
      userId: '4',
      sourceId: 'm',
      role: SourceMemberRoles.Member,
      referralToken: randomUUID(),
    },
    {
      userId: '5',
      sourceId: 'm',
      role: SourceMemberRoles.Member,
      referralToken: randomUUID(),
    },
  ]);
  await deleteKeysByPattern(`${rateLimiterName}:*`);
  await deleteKeysByPattern(`${highRateLimiterName}:*`);
});

const saveSquadFixtures = async () => {
  await con
    .getRepository(Source)
    .update({ id: 'a' }, { type: SourceType.Squad });
  await con
    .getRepository(Post)
    .update(
      { id: 'p1' },
      { type: PostType.Welcome, title: 'Welcome post', authorId: '1' },
    );
  await con.getRepository(SourceMember).save([
    {
      userId: '1',
      sourceId: 'a',
      role: SourceMemberRoles.Member,
      referralToken: randomUUID(),
    },
    {
      userId: '2',
      sourceId: 'a',
      role: SourceMemberRoles.Member,
      referralToken: randomUUID(),
    },
  ]);
  await con.getRepository(SourceMember).save(
    badUsersFixture.map((user) => ({
      userId: user.id,
      sourceId: 'a',
      role: SourceMemberRoles.Member,
      referralToken: randomUUID(),
    })),
  );
};

afterAll(() => disposeGraphQLTesting(state));

describe('slug field', () => {
  const QUERY = `{
    post(id: "p1") {
      slug
    }
  }`;

  it('should return the post slug', async () => {
    const res = await client.query(QUERY);
    expect(res.data.post.slug).toBe('p1-p1');
  });

  it('should return the post slug as id if title is empty', async () => {
    const repo = con.getRepository(ArticlePost);
    await repo.update({ id: 'p1' }, { title: '' });
    const res = await client.query(QUERY);
    expect(res.data.post.slug).toBe('p1');
  });

  it('should return the post slug cleaned if special characters are used', async () => {
    const repo = con.getRepository(ArticlePost);
    await repo.update(
      { id: 'p1' },
      { title: 'gemüse🦙✨杂货/薄荷نعناع!@#$%^&*()_+}{[],./;:""' },
    );
    const res = await client.query(QUERY);
    expect(res.data.post.slug).toBe('gem-se--p1');
  });

  it('should return the post slug truncated if title is too long', async () => {
    const repo = con.getRepository(ArticlePost);
    await repo.update(
      { id: 'p1' },
      {
        title:
          'Donec vulputate neque a est convallis, at interdum ligula fermentum. Pellentesque euismod semper urna, ac eleifend felis viverra nec. Phasellus sit am',
      },
    );
    const res = await client.query(QUERY);
    expect(res.data.post.slug).toBe(
      'donec-vulputate-neque-a-est-convallis-at-interdum-ligula-fermentum-pellentesque-euismod-semper-urn-p1',
    );
  });

  it('should return the post slug when searching for slug', async () => {
    const SUB_QUERY = `{
    post(id: "p1-p1") {
      slug
    }
  }`;
    const res = await client.query(SUB_QUERY);
    expect(res.data.post.slug).toBe('p1-p1');
  });
});

describe('image fields', () => {
  const QUERY = `{
    post(id: "image") {
      image
      placeholder
      ratio
    }
  }`;

  it('should return default image when no image exists', async () => {
    const repo = con.getRepository(ArticlePost);
    await repo.save({
      id: 'image',
      shortId: 'image',
      title: 'No image',
      url: 'http://noimage.com',
      score: 0,
      sourceId: 'a',
      createdAt: new Date(2020, 4, 4, 19, 35),
    });
    const res = await client.query(QUERY);
    expect(res.data).toMatchSnapshot();
  });

  it('should return post image when exists', async () => {
    const repo = con.getRepository(ArticlePost);
    await repo.save({
      id: 'image',
      shortId: 'image',
      title: 'Image',
      url: 'http://post.com',
      score: 0,
      sourceId: 'a',
      createdAt: new Date(2020, 4, 4, 19, 35),
      image: 'http://image.com',
      placeholder: 'data:image/jpeg;base64,placeholder',
      ratio: 0.5,
    });
    const res = await client.query(QUERY);
    expect(res.data).toMatchSnapshot();
  });

  it('should use image proxy', async () => {
    const repo = con.getRepository(ArticlePost);
    await repo.save({
      id: 'image',
      shortId: 'image',
      title: 'Image',
      url: 'http://post.com',
      score: 0,
      sourceId: 'a',
      createdAt: new Date(2020, 4, 4, 19, 35),
      image:
        'https://daily-now-res.cloudinary.com/image/upload/f_auto,q_auto/v1680721516/e0a51d08219c9267b010b136f9fe29f5',
    });
    const res = await client.query(QUERY);
    expect(res.data.post.image).toEqual(
      'https://media.daily.dev/image/upload/f_auto,q_auto/v1680721516/e0a51d08219c9267b010b136f9fe29f5',
    );
  });

  it('should use image proxy for second variation', async () => {
    const repo = con.getRepository(ArticlePost);
    await repo.save({
      id: 'image',
      shortId: 'image',
      title: 'Image',
      url: 'http://post.com',
      score: 0,
      sourceId: 'a',
      createdAt: new Date(2020, 4, 4, 19, 35),
      image:
        'https://res.cloudinary.com/daily-now/image/upload/f_auto,q_auto/v1680721516/e0a51d08219c9267b010b136f9fe29f5',
    });
    const res = await client.query(QUERY);
    expect(res.data.post.image).toEqual(
      'https://media.daily.dev/image/upload/f_auto,q_auto/v1680721516/e0a51d08219c9267b010b136f9fe29f5',
    );
  });
});

describe('source field', () => {
  const QUERY = `{
    post(id: "p1") {
      source {
        id
        name
        image
        public
      }
    }
  }`;

  it('should return the public representation', async () => {
    const res = await client.query(QUERY);
    expect(res.data).toMatchSnapshot();
  });

  // it('should return the private representation', async () => {
  //   loggedUser = '1';
  //   const repo = con.getRepository(SourceDisplay);
  //   await repo.delete({ sourceId: 'a' });
  //   await repo.save({
  //     sourceId: 'a',
  //     name: 'Private A',
  //     image: 'https://private.com/a',
  //     userId: loggedUser,
  //   });
  //   const res = await client.query(QUERY);
  //   expect(res.data).toMatchSnapshot();
  // });
});

describe('read field', () => {
  const QUERY = `{
    post(id: "p1") {
      read
    }
  }`;

  it('should return null when user is not logged in', async () => {
    const res = await client.query(QUERY);
    expect(res.data.post.read).toEqual(null);
  });

  it('should return false when user did not read the post', async () => {
    loggedUser = '1';
    const res = await client.query(QUERY);
    expect(res.data.post.read).toEqual(false);
  });

  it('should return true when user did read the post', async () => {
    loggedUser = '1';
    const repo = con.getRepository(View);
    await repo.save(
      repo.create({
        postId: 'p1',
        userId: loggedUser,
      }),
    );
    const res = await client.query(QUERY);
    expect(res.data.post.read).toEqual(true);
  });
});

describe('bookmarked field', () => {
  const QUERY = `{
    post(id: "p1") {
      bookmarked
    }
  }`;

  it('should return null when user is not logged in', async () => {
    const res = await client.query(QUERY);
    expect(res.data.post.bookmarked).toEqual(null);
  });

  it('should return false when user did not bookmark the post', async () => {
    loggedUser = '1';
    const res = await client.query(QUERY);
    expect(res.data.post.bookmarked).toEqual(false);
  });

  it('should return true when user did bookmark the post', async () => {
    loggedUser = '1';
    const repo = con.getRepository(Bookmark);
    await repo.save(
      repo.create({
        postId: 'p1',
        userId: loggedUser,
      }),
    );
    const res = await client.query(QUERY);
    expect(res.data.post.bookmarked).toEqual(true);
  });
});

describe('bookmark field', () => {
  const QUERY = `{
    post(id: "p1") {
      bookmark {
        createdAt
        remindAt
      }
    }
  }`;

  it('should return null when user is not logged in', async () => {
    const res = await client.query(QUERY);
    expect(res.data.post.bookmark).toEqual(null);
  });

  it('should return null when user did not bookmark the post', async () => {
    loggedUser = '1';
    const res = await client.query(QUERY);
    expect(res.data.post.bookmark).toEqual(null);
  });

  it('should return bookmark object when user did bookmark the post', async () => {
    loggedUser = '1';
    const repo = con.getRepository(Bookmark);
    await repo.save({
      postId: 'p1',
      userId: loggedUser,
      remindAt: new Date(),
    });
    const res = await client.query(QUERY);
    expect(res.data.post.bookmark.createdAt).toBeTruthy();
    expect(res.data.post.bookmark.remindAt).toBeTruthy();
  });
});

describe('bookmarkList field', () => {
  const QUERY = `{
    post(id: "p1") {
      bookmarkList {
        id
        name
      }
    }
  }`;

  let list;

  beforeEach(async () => {
    list = await con
      .getRepository(BookmarkList)
      .save({ name: 'my list', userId: '1' });
  });

  it('should return null when user is not logged in', async () => {
    const res = await client.query(QUERY);
    expect(res.data.post.bookmarkList).toEqual(null);
  });

  it('should return null when user is not premium', async () => {
    loggedUser = '1';
    await con.getRepository(Bookmark).save({
      postId: 'p1',
      userId: loggedUser,
      listId: list.id,
    });
    const res = await client.query(QUERY);
    expect(res.data.post.bookmarkList).toEqual(null);
  });

  it('should return null when bookmark does not belong to a list', async () => {
    loggedUser = '1';
    premiumUser = true;
    await con.getRepository(Bookmark).save({
      postId: 'p1',
      userId: loggedUser,
    });
    const res = await client.query(QUERY);
    expect(res.data.post.bookmarkList).toEqual(null);
  });

  it('should return the bookmark list', async () => {
    loggedUser = '1';
    premiumUser = true;
    await con.getRepository(Bookmark).save({
      postId: 'p1',
      userId: loggedUser,
      listId: list.id,
    });
    const res = await client.query(QUERY);
    expect(res.data.post.bookmarkList).toEqual({
      id: list.id,
      name: list.name,
    });
  });
});

describe('permalink field', () => {
  const QUERY = `{
    post(id: "p1") {
      permalink
    }
  }`;

  it('should return permalink of the post', async () => {
    const res = await client.query(QUERY);
    expect(res.data.post.permalink).toEqual('http://localhost:4000/r/sp1');
  });
});

describe('commentsPermalink field', () => {
  const QUERY = `{
    post(id: "p1") {
      commentsPermalink
    }
  }`;

  it('should return permalink of the post', async () => {
    const res = await client.query(QUERY);
    expect(res.data.post.commentsPermalink).toEqual(
      'http://localhost:5002/posts/p1-p1',
    );
  });
});

describe('domain field', () => {
  const QUERY = `{
    post(id: "p1") {
      domain
    }
  }`;

  it('should return domain of the post', async () => {
    await con
      .getRepository(ArticlePost)
      .update('p1', { url: 'http://www.p1.com' });
    const res = await client.query(QUERY);
    expect(res.data.post.domain).toEqual('p1.com');
  });

  it('should return domain plus subdomain of the post', async () => {
    await con
      .getRepository(ArticlePost)
      .update('p1', { url: 'http://api.p1.com' });
    const res = await client.query(QUERY);
    expect(res.data.post.domain).toEqual('api.p1.com');
  });
});

describe('upvoted field', () => {
  const QUERY = `{
    post(id: "p1") {
      upvoted
    }
  }`;

  it('should return null when user is not logged in', async () => {
    const res = await client.query(QUERY);
    expect(res.data.post.upvoted).toEqual(null);
  });

  it('should return false when user did not upvoted the post', async () => {
    loggedUser = '1';
    const res = await client.query(QUERY);
    expect(res.data.post.upvoted).toEqual(false);
  });

  it('should return true when user did upvoted the post', async () => {
    loggedUser = '1';
    const repo = con.getRepository(UserPost);
    await repo.save(
      repo.create({
        postId: 'p1',
        userId: loggedUser,
        vote: UserVote.Up,
      }),
    );
    const res = await client.query(QUERY);
    expect(res.data.post.upvoted).toEqual(true);
  });
});

describe('commented field', () => {
  const QUERY = `{
    post(id: "p1") {
      commented
    }
  }`;

  it('should return null when user is not logged in', async () => {
    const res = await client.query(QUERY);
    expect(res.data.post.commented).toEqual(null);
  });

  it('should return false when user did not commented the post', async () => {
    loggedUser = '1';
    const res = await client.query(QUERY);
    expect(res.data.post.commented).toEqual(false);
  });

  it('should return true when user did commented the post', async () => {
    loggedUser = '1';
    const repo = con.getRepository(Comment);
    await repo.save(
      repo.create({
        id: 'c1',
        postId: 'p1',
        userId: loggedUser,
        content: 'My comment',
      }),
    );
    const res = await client.query(QUERY);
    expect(res.data.post.commented).toEqual(true);
  });
});

describe('author field', () => {
  const QUERY = `{
    post(id: "p1") {
      author {
        id
        name
      }
    }
  }`;

  it('should return null when author is not set', async () => {
    const res = await client.query(QUERY);
    expect(res.data).toMatchSnapshot();
  });

  it('should return the author when set', async () => {
    await con
      .getRepository(User)
      .save([{ id: '1', name: 'Ido', image: 'https://daily.dev/ido.jpg' }]);
    await con.getRepository(Post).update('p1', { authorId: '1' });
    const res = await client.query(QUERY);
    expect(res.data).toMatchSnapshot();
  });
});

describe('scout field', () => {
  const QUERY = `{
    post(id: "p1") {
      scout {
        id
        name
      }
      author {
        id
        name
      }
    }
  }`;

  it('should return null when scout is not set', async () => {
    const res = await client.query(QUERY);
    expect(res.data).toMatchSnapshot();
  });

  it('should return the scout when set', async () => {
    await con
      .getRepository(User)
      .save([{ id: '1', name: 'Ido', image: 'https://daily.dev/ido.jpg' }]);
    await con.getRepository(Post).update('p1', { scoutId: '1' });
    const res = await client.query(QUERY);
    expect(res.data).toMatchSnapshot();
  });

  it('should return the scout and author correctly', async () => {
    await con.getRepository(User).save([
      { id: '1', name: 'Ido', image: 'https://daily.dev/ido.jpg' },
      { id: '2', name: 'Lee', image: 'https://daily.dev/lee.jpg' },
    ]);
    await con.getRepository(Post).update('p1', { scoutId: '1', authorId: '2' });
    const res = await client.query(QUERY);
    expect(res.data).toMatchSnapshot();
  });
});

describe('views field', () => {
  const QUERY = `{
    post(id: "p1") {
      views
    }
  }`;

  it('should return null when the user is not the author', async () => {
    const res = await client.query(QUERY);
    expect(res.errors).toBeFalsy();
    expect(res.data.post.views).toEqual(null);
  });

  it('should return views when the user is the author', async () => {
    loggedUser = '1';
    await con
      .getRepository(User)
      .save([{ id: '1', name: 'Ido', image: 'https://daily.dev/ido.jpg' }]);
    await con.getRepository(Post).update('p1', { authorId: '1', views: 200 });
    const res = await client.query(QUERY);
    expect(res.errors).toBeFalsy();
    expect(res.data.post.views).toEqual(200);
  });
});

describe('toc field', () => {
  const QUERY = `{
    post(id: "p1") {
      toc { text, id, children { text, id } }
    }
  }`;

  it('should return null when toc is not set', async () => {
    const res = await client.query(QUERY);
    expect(res.errors).toBeFalsy();
    expect(res.data).toMatchSnapshot();
  });

  it('should return the toc when set', async () => {
    await con.getRepository(Post).update('p1', {
      toc: [
        {
          text: 'Title 1',
          id: 'title-1',
          children: [{ text: 'Sub 1', id: 'sub-1' }],
        },
        { text: 'Title 2', id: 'title-2' },
      ],
    } as DeepPartial<ArticlePost>);
    const res = await client.query(QUERY);
    expect(res.errors).toBeFalsy();
    expect(res.data).toMatchSnapshot();
  });
});

describe('sharedPost field', () => {
  const QUERY = `{
    post(id: "ps") {
      sharedPost {
        id
        title
        createdAt
      }
    }
  }`;

  it('should return the share post properties', async () => {
    await con.getRepository(SharePost).save({
      id: 'ps',
      shortId: 'ps',
      sourceId: 'a',
      title: 'Shared post',
      sharedPostId: 'p1',
    });
    const res = await client.query(QUERY);
    expect(res.data).toEqual({
      post: {
        sharedPost: {
          id: 'p1',
          title: 'P1',
          createdAt: expect.any(String),
        },
      },
    });
  });
});

describe('type field', () => {
  const QUERY = `{
    post(id: "p1") {
      type
    }
  }`;

  it('should return the share post properties', async () => {
    const res = await client.query(QUERY);
    expect(res.data).toEqual({
      post: { type: PostType.Article },
    });
  });
});

describe('freeformPost type', () => {
  const QUERY = `{
    post(id: "ff") {
      type
      content
      contentHtml
    }
  }`;

  it('should return the freeform post properties', async () => {
    await con.getRepository(FreeformPost).save({
      id: 'ff',
      shortId: 'ff',
      sourceId: 'a',
      title: 'Freeform post',
      content: '#Test',
      contentHtml: '<h1>Test</h1>',
    });
    const res = await client.query(QUERY);
    expect(res.data).toEqual({
      post: {
        type: PostType.Freeform,
        content: '#Test',
        contentHtml: '<h1>Test</h1>',
      },
    });
  });
});

describe('welcomePost type', () => {
  const QUERY = `{
    post(id: "wp") {
      type
      content
      contentHtml
    }
  }`;

  it('should return the welcome post properties', async () => {
    await con.getRepository(WelcomePost).save({
      id: 'wp',
      shortId: 'wp',
      sourceId: 'a',
      title: 'Welcome post',
      content: '#Test',
      contentHtml: '<h1>Test</h1>',
    });
    const res = await client.query(QUERY);
    expect(res.data).toEqual({
      post: {
        type: PostType.Welcome,
        content: '#Test',
        contentHtml: '<h1>Test</h1>',
      },
    });
  });

  it('should add welcome post with showOnFeed as false by default', async () => {
    const source = await con.getRepository(Source).findOneBy({ id: 'a' });
    const post = await createSquadWelcomePost(con, source, '1');
    expect(post.showOnFeed).toEqual(false);
    expect(post.flags.showOnFeed).toEqual(false);
  });

  it('should add welcome post and increment squad total posts', async () => {
    const repo = con.getRepository(Source);
    const sourceToCount = await repo.findOneBy({ id: 'a' });
    expect(sourceToCount.flags.totalPosts).toEqual(3);
    const posts = await con.getRepository(Post).countBy({ sourceId: 'a' });
    expect(posts).toEqual(3);
    await repo.update({ id: 'a' }, { type: SourceType.Squad });
    const source = await repo.findOneBy({ id: 'a' });
    const post = await createSquadWelcomePost(con, source, '1');
    expect(post.showOnFeed).toEqual(false);
    expect(post.flags.showOnFeed).toEqual(false);

    const updatedSource = await repo.findOneBy({ id: 'a' });
    expect(updatedSource.flags.totalPosts).toEqual(posts + 1);
  });

  it('should add a post and increment source total posts', async () => {
    const repo = con.getRepository(Source);
    const posts = await con.getRepository(Post).countBy({ sourceId: 'a' });
    expect(posts).toEqual(3);
    const source = await repo.findOneBy({ id: 'a' });
    const post = await createSquadWelcomePost(con, source, '1');
    expect(post.showOnFeed).toEqual(false);
    expect(post.flags.showOnFeed).toEqual(false);

    const updatedSource = await repo.findOneBy({ id: 'a' });
    expect(updatedSource.flags.totalPosts).toEqual(posts + 1);
  });
});

describe('query post', () => {
  const QUERY = (id: string): string => `{
    post(id: "${id}") {
      id
      url
      title
      readTime
      tags
      source {
        id
        name
        image
        public
      }
    }
  }`;

  it('should throw not found when cannot find post', () =>
    testQueryErrorCode(client, { query: QUERY('notfound') }, 'NOT_FOUND'));

  it('should throw not found when post was soft deleted #1', async () => {
    await saveFixtures(con, ArticlePost, [
      {
        id: 'pdeleted',
        shortId: 'spdeleted',
        title: 'PDeleted',
        url: 'http://p8.com',
        score: 0,
        sourceId: 'a',
        createdAt: new Date('2021-09-22T07:15:51.247Z'),
        tagsStr: 'javascript,webdev',
        deleted: true,
      },
    ]);

    return testQueryErrorCode(
      client,
      { query: QUERY('pdeleted') },
      'NOT_FOUND',
    );
  });

  it('should throw not found when post is not visible', async () => {
    await saveFixtures(con, ArticlePost, [
      {
        id: 'pnotvisible',
        shortId: 'pnotvisible',
        title: 'pnotvisible',
        url: 'http://p8.com',
        score: 0,
        sourceId: 'a',
        createdAt: new Date('2021-09-22T07:15:51.247Z'),
        tagsStr: 'javascript,webdev',
        deleted: false,
        visible: false,
      },
    ]);

    return testQueryErrorCode(
      client,
      { query: QUERY('pnotvisible') },
      'NOT_FOUND',
    );
  });

  it('should throw error when user cannot access the post', async () => {
    loggedUser = '1';
    await con.getRepository(Source).update({ id: 'a' }, { private: true });
    await con.getRepository(Post).update({ id: 'p1' }, { private: true });
    return testQueryError(
      client,
      {
        query: QUERY('p1'),
      },
      (errors) => {
        expect(errors.length).toEqual(1);
        expect(errors[0].extensions?.code).toEqual('FORBIDDEN');
        expect(errors[0].extensions?.postId).toEqual('p1');
      },
    );
  });

  it('should throw error when annonymous user tries to access post from source with members', async () => {
    await con.getRepository(Source).update({ id: 'a' }, { private: true });
    await con.getRepository(Post).update({ id: 'p1' }, { private: true });
    await con.getRepository(SourceMember).save({
      sourceId: 'a',
      userId: '1',
      referralToken: 'rt2',
      role: SourceMemberRoles.Admin,
    });
    return testQueryErrorCode(
      client,
      {
        query: QUERY('p1'),
      },
      'FORBIDDEN',
    );
  });

  it('should throw error when non member tries to access post from source with members', async () => {
    loggedUser = '2';
    await con.getRepository(Source).update({ id: 'a' }, { private: true });
    await con.getRepository(Post).update({ id: 'p1' }, { private: true });
    await con.getRepository(SourceMember).save({
      sourceId: 'a',
      userId: '1',
      referralToken: 'rt2',
      role: SourceMemberRoles.Admin,
    });
    return testQueryErrorCode(
      client,
      {
        query: QUERY('p1'),
      },
      'FORBIDDEN',
    );
  });

  it('should return post by id', async () => {
    const res = await client.query(QUERY('p1'));
    expect(res.data).toMatchSnapshot();
  });

  it('should disallow access to post from public source for blocked members', async () => {
    loggedUser = '1';
    await con
      .getRepository(Source)
      .update({ id: 'a' }, { type: SourceType.Squad, private: false });
    await con
      .getRepository(Post)
      .update({ id: 'p1' }, { private: false, sourceId: 'a' });
    await con.getRepository(SourceMember).save({
      sourceId: 'a',
      userId: '1',
      referralToken: 'rt2',
      role: SourceMemberRoles.Blocked,
    });

    return testQueryErrorCode(
      client,
      {
        query: QUERY('p1'),
      },
      'FORBIDDEN',
    );
  });
});

describe('query postByUrl', () => {
  const QUERY = (url: string): string => `{
    postByUrl(url: "${url}") {
      id
      url
      title
    }
  }`;

  it('should throw not found when cannot find post', () =>
    testQueryErrorCode(client, { query: QUERY('notfound') }, 'NOT_FOUND'));

  it('should throw not found when post was soft deleted #2', async () => {
    await saveFixtures(con, ArticlePost, [
      {
        id: 'pdeleted',
        shortId: 'spdeleted',
        title: 'PDeleted',
        url: 'http://p8.com',
        canonicalUrl: 'http://p8.com',
        score: 0,
        sourceId: 'a',
        createdAt: new Date('2021-09-22T07:15:51.247Z'),
        tagsStr: 'javascript,webdev',
        deleted: true,
      },
    ]);

    return testQueryErrorCode(
      client,
      { query: QUERY('http://p8.com') },
      'NOT_FOUND',
    );
  });

  it('should throw not found when post is not visible', async () => {
    await saveFixtures(con, ArticlePost, [
      {
        id: 'pnotvisible',
        shortId: 'pnotvisible',
        title: 'pnotvisible',
        url: 'http://p8.com',
        canonicalUrl: 'http://p8.com',
        score: 0,
        sourceId: 'a',
        createdAt: new Date('2021-09-22T07:15:51.247Z'),
        tagsStr: 'javascript,webdev',
        deleted: false,
        visible: false,
      },
    ]);

    return testQueryErrorCode(
      client,
      { query: QUERY('http://p8.com') },
      'NOT_FOUND',
    );
  });

  it('should throw error when source is private', async () => {
    await con.getRepository(Source).update({ id: 'a' }, { private: true });
    await con.getRepository(Post).update({ id: 'p1' }, { private: true });
    return testQueryErrorCode(
      client,
      { query: QUERY('http://p1.com') },
      'FORBIDDEN',
    );
  });

  it('should return post by canonical', async () => {
    const res = await client.query(QUERY('http://p1c.com'));
    expect(res.data).toMatchSnapshot();
  });

  it('should return post by url', async () => {
    const res = await client.query(QUERY('http://p1.com'));
    expect(res.data).toMatchSnapshot();
  });

  it('should return post if query params attached', async () => {
    const res = await client.query(QUERY('http://p1.com?query=param'));
    expect(res.data).toMatchSnapshot();
  });

  it('should return post if query params on youtube link', async () => {
    await saveFixtures(con, ArticlePost, [
      {
        id: 'yt0',
        shortId: 'yt0',
        title: 'Youtube video',
        url: 'https://youtube.com/watch?v=123',
        score: 0,
        sourceId: 'a',
        createdAt: new Date('2021-09-22T07:15:51.247Z'),
        tagsStr: 'javascript,webdev',
        deleted: false,
      },
    ]);
    const res = await client.query(QUERY('https://youtube.com/watch?v=123'));
    expect(res.data).toMatchSnapshot();
  });
});

describe('query postUpvotes', () => {
  const QUERY = `
  query postUpvotes($id: String!) {
    postUpvotes(id: $id) {
      edges {
        node {
          votedAt
          user {
            name
            username
            bio
            image
          }
        }
      }
    }
  }
  `;

  it('should throw error when user cannot access the post', async () => {
    loggedUser = '1';
    await con.getRepository(Source).update({ id: 'a' }, { private: true });
    return testQueryErrorCode(
      client,
      {
        query: QUERY,
        variables: { id: 'p1' },
      },
      'FORBIDDEN',
    );
  });

  it('should return users that upvoted the post by id in descending order', async () => {
    const userRepo = con.getRepository(User);
    const userPostRepo = con.getRepository(UserPost);
    const createdAtOld = new Date('2020-09-22T07:15:51.247Z');
    const createdAtNew = new Date('2021-09-22T07:15:51.247Z');
    await userRepo.save({
      id: '2',
      name: 'Lee',
      image: 'https://daily.dev/lee.jpg',
    });
    await userPostRepo.save({
      userId: '1',
      postId: 'p1',
      vote: UserVote.Up,
    });
    await userPostRepo.save({
      userId: '1',
      postId: 'p1',
      votedAt: createdAtOld,
      vote: UserVote.Up,
    });
    await userPostRepo.save({
      userId: '2',
      postId: 'p1',
      vote: UserVote.Up,
    });
    await userPostRepo.save({
      userId: '2',
      postId: 'p1',
      votedAt: createdAtNew,
      vote: UserVote.Up,
    });

    const res = await client.query(QUERY, { variables: { id: 'p1' } });

    const [secondUpvote, firstUpvote] = res.data.postUpvotes.edges;
    expect(res.errors).toBeFalsy();
    expect(res.data).toMatchSnapshot();
    expect(new Date(secondUpvote.node.votedAt).getTime()).toBeGreaterThan(
      new Date(firstUpvote.node.votedAt).getTime(),
    );
  });
});

describe('query searchQuestionRecommendations', () => {
  const QUERY = `
    query SearchQuestionRecommendations {
      searchQuestionRecommendations {
        id
        question
      }
    }
  `;

  it('should throw error when user is not logged in', async () =>
    testQueryErrorCode(client, { query: QUERY }, 'UNAUTHENTICATED'));

  it('should return questions related to views of user', async () => {
    loggedUser = '1';

    await con.getRepository(PostQuestion).save([
      { postId: postsFixture[0].id, question: 'Question 1' },
      { postId: postsFixture[1].id, question: 'Question 2' },
      { postId: postsFixture[2].id, question: 'Question 3' },
      { postId: postsFixture[3].id, question: 'Question 4' },
      { postId: postsFixture[4].id, question: 'Question 5' },
      { postId: postsFixture[5].id, question: 'Question 6' },
      { postId: postsFixture[6].id, question: 'Question 7' },
    ]);

    const otherUserUpvotes = [postsFixture[5].id, postsFixture[6].id];
    await con.getRepository(View).save([
      { userId: '1', postId: postsFixture[0].id },
      { userId: '1', postId: postsFixture[1].id },
      { userId: '1', postId: postsFixture[2].id },
      { userId: '1', postId: postsFixture[3].id },
      { userId: '1', postId: postsFixture[4].id },
      { userId: '2', postId: otherUserUpvotes[0] },
      { userId: '2', postId: otherUserUpvotes[1] },
    ]);

    const res = await client.query(QUERY);

    expect(res.errors).toBeFalsy();
    expect(res.data.searchQuestionRecommendations.length).toEqual(3);
  });

  it('should serve cached data if available', async () => {
    loggedUser = '1';
    const key = generateStorageKey(StorageTopic.Search, 'rec', loggedUser);
    await setRedisObject(
      key,
      JSON.stringify([{ id: 'c1', question: 'cached' }]),
    );
    const res = await client.query(QUERY);
    expect(res.errors).toBeFalsy();
    expect(res.data.searchQuestionRecommendations).toEqual([
      { id: 'c1', question: 'cached' },
    ]);
  });
});

describe('mutation hidePost', () => {
  const MUTATION = `
  mutation HidePost($id: ID!) {
  hidePost(id: $id) {
    _
  }
}`;

  it('should not authorize when not logged in', () =>
    testMutationErrorCode(
      client,
      {
        mutation: MUTATION,
        variables: { id: 'p1' },
      },
      'UNAUTHENTICATED',
    ));

  it('should throw not found when cannot find post', () => {
    loggedUser = '1';
    return testMutationErrorCode(
      client,
      {
        mutation: MUTATION,
        variables: { id: 'invalid' },
      },
      'NOT_FOUND',
    );
  });

  it('should hide the post', async () => {
    loggedUser = '1';
    const res = await client.mutate(MUTATION, { variables: { id: 'p1' } });
    expect(res.errors).toBeFalsy();
    const actualUserPost = await con
      .getRepository(UserPost)
      .findOneBy({ userId: loggedUser });
    expect(actualUserPost).toMatchObject({
      postId: 'p1',
      userId: loggedUser,
      hidden: true,
    });
  });

  it('should ignore conflicts', async () => {
    loggedUser = '1';
    await con.getRepository(UserPost).save({
      postId: 'p1',
      userId: loggedUser,
      hidden: true,
    });
    const res = await client.mutate(MUTATION, { variables: { id: 'p1' } });
    expect(res.errors).toBeFalsy();
    const actualUserPost = await con
      .getRepository(UserPost)
      .findOneBy({ userId: loggedUser, postId: 'p1' });
    expect(actualUserPost).toMatchObject({
      postId: 'p1',
      userId: loggedUser,
      hidden: true,
    });
  });
});

describe('mutation unhidePost', () => {
  const MUTATION = `
    mutation UnhidePost($id: ID!) {
      unhidePost(id: $id) {
        _
      }
    }
  `;

  it('should not authorize when not logged in', () =>
    testMutationErrorCode(
      client,
      { mutation: MUTATION, variables: { id: 'p1' } },
      'UNAUTHENTICATED',
    ));

  it('should unhide post', async () => {
    loggedUser = '1';
    await con.getRepository(UserPost).save({
      postId: 'p1',
      userId: loggedUser,
      hidden: true,
    });
    const initialUserPost = await con
      .getRepository(UserPost)
      .findOneBy({ userId: loggedUser, postId: 'p1' });
    expect(initialUserPost?.hidden).toBe(true);
    const res = await client.mutate(MUTATION, { variables: { id: 'p1' } });
    expect(res.errors).toBeFalsy();
    const actualUserPost = await con
      .getRepository(UserPost)
      .findOneBy({ userId: loggedUser, postId: 'p1' });
    expect(actualUserPost?.hidden).toEqual(false);
  });
});

describe('mutation deletePost', () => {
  const MUTATION = `
    mutation DeletePost($id: ID!) {
      deletePost(id: $id) {
        _
      }
    }
  `;

  it('should not authorize when not logged in', () =>
    testMutationErrorCode(
      client,
      {
        mutation: MUTATION,
        variables: { id: 'p1' },
      },
      'UNAUTHENTICATED',
    ));

  it('should delete the post', async () => {
    loggedUser = '1';
    roles = [Roles.Moderator];
    await verifyPostDeleted('p1', loggedUser);
  });

  it('should do nothing if post is already deleted', async () => {
    loggedUser = '1';
    roles = [Roles.Moderator];
    await con.getRepository(Post).delete({ id: 'p1' });
    const res = await client.mutate(MUTATION, { variables: { id: 'p1' } });
    expect(res.errors).toBeFalsy();
  });

  const createSharedPost = async (
    id = 'sp1',
    member: Partial<SourceMember> = {},
    authorId = '2',
  ) => {
    const post = await con.getRepository(Post).findOneBy({ id: 'p1' });
    await con.getRepository(SourceMember).save([
      {
        userId: '1',
        sourceId: 'a',
        role: SourceMemberRoles.Member,
        referralToken: randomUUID(),
      },
      {
        userId: '2',
        sourceId: 'a',
        role: SourceMemberRoles.Member,
        referralToken: randomUUID(),
        ...member,
      },
    ]);
    await con.getRepository(SharePost).save({
      ...post,
      id,
      shortId: `short-${id}`,
      sharedPostId: 'p1',
      authorId,
    });
    await con
      .getRepository(Source)
      .update({ id: 'a' }, { flags: { totalPosts: 1 } });
  };

  it('should not authorize when not logged in', () =>
    testMutationErrorCode(
      client,
      {
        mutation: MUTATION,
        variables: { id: 'p1' },
      },
      'UNAUTHENTICATED',
    ));

  it('should restrict when not a member of the squad', async () => {
    loggedUser = '1';
    await createSharedPost();

    return testMutationErrorCode(
      client,
      { mutation: MUTATION, variables: { id: 'sp1' } },
      'FORBIDDEN',
    );
  });

  it('should restrict member deleting a post from a moderator', async () => {
    loggedUser = '1';
    const id = 'sp1';
    await createSharedPost(id, { role: SourceMemberRoles.Moderator });

    return testMutationErrorCode(
      client,
      { mutation: MUTATION, variables: { id: 'sp1' } },
      'FORBIDDEN',
    );
  });

  it('should restrict member deleting a post from the admin', async () => {
    loggedUser = '1';
    const id = 'sp1';
    await createSharedPost(id, { role: SourceMemberRoles.Admin });

    return testMutationErrorCode(
      client,
      { mutation: MUTATION, variables: { id } },
      'FORBIDDEN',
    );
  });

  it('should restrict member deleting a post from other members', async () => {
    loggedUser = '1';
    const id = 'sp1';
    await createSharedPost(id);

    return testMutationErrorCode(
      client,
      { mutation: MUTATION, variables: { id } },
      'FORBIDDEN',
    );
  });

  it('should allow member to delete their own shared post', async () => {
    loggedUser = '2';
    const id = 'sp1';
    await createSharedPost(id);
    await verifyPostDeleted(id, loggedUser);
  });

  const verifyPostDeleted = async (id: string, user: string) => {
    const res = await client.mutate(MUTATION, { variables: { id } });
    expect(res.errors).toBeFalsy();
    const actual = await con.getRepository(Post).findOneBy({ id });
    expect(actual.deleted).toBeTruthy();
    expect(actual.flags.deleted).toBeTruthy();
    expect(actual.flags.deletedBy).toBe(user);
  };

  it('should allow member to delete their own freeform post', async () => {
    loggedUser = '2';
    const source = await con.getRepository(Source).findOneBy({ id: 'a' });
    const post = await createSquadWelcomePost(con, source, '2');
    await con
      .getRepository(Post)
      .update({ id: post.id }, { type: PostType.Freeform });
    await verifyPostDeleted(post.id, loggedUser);
  });

  it('should delete the welcome post by a moderator or an admin', async () => {
    loggedUser = '2';
    await con.getRepository(SourceMember).save({
      userId: '1',
      sourceId: 'a',
      role: SourceMemberRoles.Moderator,
      referralToken: randomUUID(),
    });
    const source = await con.getRepository(Source).findOneBy({ id: 'a' });
    const post = await createSquadWelcomePost(con, source, '2');
    await verifyPostDeleted(post.id, loggedUser);
    await con
      .getRepository(SourceMember)
      .update(
        { userId: '1', sourceId: 'a' },
        { role: SourceMemberRoles.Admin },
      );
    const welcome = await createSquadWelcomePost(con, source, '2');
    await con
      .getRepository(Post)
      .update({ id: welcome.id }, { type: PostType.Freeform });
    await verifyPostDeleted(welcome.id, loggedUser);
  });

  it('should delete the shared post from a member as a moderator', async () => {
    loggedUser = '2';
    const id = 'sp1';
    await createSharedPost(id, { role: SourceMemberRoles.Moderator }, '1');
    await verifyPostDeleted(id, loggedUser);
  });

  it('should allow moderator deleting a post from other moderators', async () => {
    loggedUser = '1';
    const id = 'sp1';
    await createSharedPost(id, { role: SourceMemberRoles.Moderator });
    await con
      .getRepository(SourceMember)
      .update({ userId: '1' }, { role: SourceMemberRoles.Moderator });

    await verifyPostDeleted(id, loggedUser);
  });

  it('should allow moderator deleting a post from the admin', async () => {
    loggedUser = '1';
    const id = 'sp1';
    await createSharedPost(id, { role: SourceMemberRoles.Admin });
    await con
      .getRepository(SourceMember)
      .update({ userId: '1' }, { role: SourceMemberRoles.Moderator });

    await verifyPostDeleted(id, loggedUser);
  });

  it('should delete the shared post as an admin of the squad', async () => {
    loggedUser = '2';
    const id = 'sp1';
    await createSharedPost(id, { role: SourceMemberRoles.Admin }, '1');
    await verifyPostDeleted(id, loggedUser);
  });
});

describe('mutation banPost', () => {
  const MUTATION = `
  mutation BanPost($id: ID!) {
  banPost(id: $id) {
    _
  }
}`;

  it('should not authorize when not logged in', () =>
    testMutationErrorCode(
      client,
      {
        mutation: MUTATION,
        variables: { id: 'p1' },
      },
      'UNAUTHENTICATED',
    ));

  it('should not authorize when not moderator', () => {
    loggedUser = '1';
    roles = [];
    return testMutationErrorCode(
      client,
      {
        mutation: MUTATION,
        variables: { id: 'p1' },
      },
      'FORBIDDEN',
    );
  });

  it('should ban the post', async () => {
    loggedUser = '1';
    roles = [Roles.Moderator];
    const res = await client.mutate(MUTATION, { variables: { id: 'p1' } });
    expect(res.errors).toBeFalsy();
    const post = await con.getRepository(Post).findOneBy({ id: 'p1' });
    expect(post.banned).toEqual(true);
    expect(post.flags.banned).toEqual(true);
  });

  it('should do nothing if post is already banned', async () => {
    loggedUser = '1';
    roles = [Roles.Moderator];
    await con.getRepository(Post).update({ id: 'p1' }, { banned: true });
    const res = await client.mutate(MUTATION, { variables: { id: 'p1' } });
    expect(res.errors).toBeFalsy();
  });
});

describe('mutation reportPost', () => {
  const MUTATION = `
  mutation ReportPost($id: ID!, $reason: ReportReason, $comment: String, $tags: [String]) {
  reportPost(id: $id, reason: $reason, comment: $comment, tags: $tags) {
    _
  }
}`;

  it('should not authorize when not logged in', () =>
    testMutationErrorCode(
      client,
      {
        mutation: MUTATION,
        variables: { id: 'p1', reason: 'BROKEN', comment: 'Test comment' },
      },
      'UNAUTHENTICATED',
    ));

  it('should throw not found when cannot find post', () => {
    loggedUser = '1';
    return testMutationErrorCode(
      client,
      {
        mutation: MUTATION,
        variables: { id: 'invalid', reason: 'BROKEN', comment: 'Test comment' },
      },
      'NOT_FOUND',
    );
  });

  it('should throw error when user cannot access the post', async () => {
    loggedUser = '1';
    await con.getRepository(Source).update({ id: 'a' }, { private: true });
    return testMutationErrorCode(
      client,
      {
        mutation: MUTATION,
        variables: { id: 'p1', reason: 'BROKEN', comment: 'Test comment' },
      },
      'FORBIDDEN',
    );
  });

  it('should report post with comment', async () => {
    loggedUser = '1';
    const res = await client.mutate(MUTATION, {
      variables: { id: 'p1', reason: 'BROKEN', comment: 'Test comment' },
    });
    expect(res.errors).toBeFalsy();
    const actualUserPost = await con.getRepository(UserPost).findOneBy({
      userId: loggedUser,
      postId: 'p1',
    });
    expect(actualUserPost).toMatchObject({
      userId: loggedUser,
      postId: 'p1',
      hidden: true,
    });
    expect(
      await con
        .getRepository(PostReport)
        .findOneBy({ userId: loggedUser, postId: 'p1' }),
    ).toEqual({
      postId: 'p1',
      userId: '1',
      createdAt: expect.anything(),
      reason: 'BROKEN',
      tags: null,
      comment: 'Test comment',
    });
  });

  it('should report post without comment', async () => {
    loggedUser = '1';
    const res = await client.mutate(MUTATION, {
      variables: { id: 'p1', reason: 'BROKEN' },
    });
    expect(res.errors).toBeFalsy();
    const actualUserPost = await con.getRepository(UserPost).findOneBy({
      userId: loggedUser,
      postId: 'p1',
    });
    expect(actualUserPost).toMatchObject({
      userId: loggedUser,
      postId: 'p1',
      hidden: true,
    });
    expect(
      await con
        .getRepository(PostReport)
        .findOneBy({ userId: loggedUser, postId: 'p1' }),
    ).toEqual({
      postId: 'p1',
      userId: '1',
      createdAt: expect.anything(),
      reason: 'BROKEN',
      tags: null,
      comment: null,
    });
  });

  it('should ignore conflicts', async () => {
    loggedUser = '1';
    await con.getRepository(UserPost).save({
      userId: loggedUser,
      postId: 'p1',
      hidden: true,
    });
    const res = await client.mutate(MUTATION, {
      variables: { id: 'p1', reason: 'BROKEN', comment: 'Test comment' },
    });
    expect(res.errors).toBeFalsy();
    const actualUserPost = await con.getRepository(UserPost).findOneBy({
      userId: loggedUser,
      postId: 'p1',
    });
    expect(actualUserPost).toMatchObject({
      userId: loggedUser,
      postId: 'p1',
      hidden: true,
    });
  });

  it('should save all the irrelevant tags', async () => {
    loggedUser = '1';
    const tags = ['js', 'react'];
    const res = await client.mutate(MUTATION, {
      variables: { id: 'p1', tags, reason: 'IRRELEVANT' },
    });
    expect(res.errors).toBeFalsy();
    const actualUserPost = await con.getRepository(UserPost).findOneBy({
      userId: loggedUser,
      postId: 'p1',
    });
    expect(actualUserPost).toMatchObject({
      userId: loggedUser,
      postId: 'p1',
      hidden: true,
    });
    expect(
      await con
        .getRepository(PostReport)
        .findOneBy({ userId: loggedUser, postId: 'p1' }),
    ).toEqual({
      postId: 'p1',
      userId: '1',
      createdAt: expect.anything(),
      reason: 'IRRELEVANT',
      tags,
      comment: null,
    });
  });

  it('should throw an error if there is no irrelevant tags when the reason is IRRELEVANT', async () => {
    loggedUser = '1';

    await testMutationErrorCode(
      client,
      {
        mutation: MUTATION,
        variables: { id: 'p1', tags: [], reason: 'IRRELEVANT' },
      },
      'GRAPHQL_VALIDATION_FAILED',
    );

    return testMutationErrorCode(
      client,
      { mutation: MUTATION, variables: { id: 'p1', reason: 'IRRELEVANT' } },
      'GRAPHQL_VALIDATION_FAILED',
    );
  });

  it('should save report if post is hidden already', async () => {
    loggedUser = '1';
    await con.getRepository(UserPost).save({
      userId: loggedUser,
      postId: 'p1',
      hidden: true,
    });
    const res = await client.mutate(MUTATION, {
      variables: { id: 'p1', reason: 'BROKEN', comment: 'Test comment' },
    });
    expect(res.errors).toBeFalsy();
    const actual = await con.getRepository(PostReport).findOne({
      where: { userId: loggedUser },
      select: ['postId', 'userId'],
    });
    expect(actual).toEqual({
      postId: 'p1',
      userId: '1',
    });
  });
});

describe('mutation sharePost', () => {
  const MUTATION = `
  mutation SharePost($sourceId: ID!, $id: ID!, $commentary: String) {
    sharePost(sourceId: $sourceId, id: $id, commentary: $commentary) {
      id
      titleHtml
    }
  }`;

  const variables = {
    sourceId: 's1',
    id: 'p1',
    commentary: 'My comment',
  };

  beforeEach(async () => {
    await con.getRepository(SquadSource).save({
      id: 's1',
      handle: 's1',
      name: 'Squad',
      private: false,
      memberPostingRank: 0,
    });
    await con.getRepository(SourceMember).save({
      sourceId: 's1',
      userId: '1',
      referralToken: 'rt',
      role: SourceMemberRoles.Member,
    });
  });

  it('should not authorize when moderation is required', async () => {
    loggedUser = '4';
    await testMutationErrorCode(
      client,
      {
        mutation: MUTATION,
        variables: { ...variables, sourceId: 'm' },
      },
      'FORBIDDEN',
    );
  });

  it('should bypass moderation because user is a moderator', async () => {
    loggedUser = '3';
    const res = await client.mutate(MUTATION, {
      variables: { ...variables, sourceId: 'm' },
    });
    expect(res.errors).toBeFalsy();
    const newId = res.data.sharePost.id;
    const post = await con.getRepository(SharePost).findOneBy({ id: newId });
    expect(post?.authorId).toEqual('3');
    expect(post?.sharedPostId).toEqual('p1');
    expect(post?.title).toEqual('My comment');
  });

  it('should not authorize when not logged in', () =>
    testMutationErrorCode(
      client,
      {
        mutation: MUTATION,
        variables,
      },
      'UNAUTHENTICATED',
    ));

  it('should share to squad', async () => {
    loggedUser = '1';
    const res = await client.mutate(MUTATION, { variables });
    expect(res.errors).toBeFalsy();
    const newId = res.data.sharePost.id;
    const post = await con.getRepository(SharePost).findOneBy({ id: newId });
    expect(post.authorId).toEqual('1');
    expect(post.sharedPostId).toEqual('p1');
    expect(post.title).toEqual('My comment');
  });

  it('should share to squad and increment squad flags total posts', async () => {
    loggedUser = '1';
    const res = await client.mutate(MUTATION, { variables });
    expect(res.errors).toBeFalsy();
    const newId = res.data.sharePost.id;
    const post = await con.getRepository(SharePost).findOneBy({ id: newId });
    const source = await post.source;
    expect(source.flags.totalPosts).toEqual(1);
  });

  it('should share to squad and trim the commentary', async () => {
    loggedUser = '1';
    const res = await client.mutate(MUTATION, {
      variables: { ...variables, commentary: '  My comment  ' },
    });
    expect(res.errors).toBeFalsy();
    const newId = res.data.sharePost.id;
    const post = await con.getRepository(SharePost).findOneBy({ id: newId });
    expect(post.authorId).toEqual('1');
    expect(post.sharedPostId).toEqual('p1');
    expect(post.title).toEqual('My comment');
  });

  it('should share to squad without commentary', async () => {
    loggedUser = '1';
    const res = await client.mutate(MUTATION, {
      variables: { ...variables, commentary: null },
    });
    expect(res.errors).toBeFalsy();
    const newId = res.data.sharePost.id;
    const post = await con.getRepository(SharePost).findOneBy({ id: newId });
    expect(post.authorId).toEqual('1');
    expect(post.sharedPostId).toEqual('p1');
    expect(post.title).toBeNull();
  });

  it('should share to squad with mentioned users', async () => {
    loggedUser = '1';
    await con.getRepository(User).update({ id: '2' }, { username: 'lee' });
    const params = { ...variables };
    params.commentary = 'Test @lee @non-existent';
    const res = await client.mutate(MUTATION, { variables: params });
    expect(res.errors).toBeFalsy();
    const post = await con
      .getRepository(SharePost)
      .findOneBy({ id: res.data.sharePost.id });
    expect(post.authorId).toEqual('1');
    expect(post.sharedPostId).toEqual('p1');
    expect(post.titleHtml).toMatchSnapshot();
    const mentions = await con
      .getRepository(PostMention)
      .findOneBy({ mentionedUserId: '2', mentionedByUserId: '1' });
    expect(mentions).toBeTruthy();
  });

  it('should escape html content on the title', async () => {
    loggedUser = '1';
    await con.getRepository(User).update({ id: '2' }, { username: 'lee' });
    const params = { ...variables };
    params.commentary = `<style>html { color: red !important; }</style>`;
    const res = await client.mutate(MUTATION, { variables: params });
    expect(res.errors).toBeFalsy();
    const post = await con
      .getRepository(SharePost)
      .findOneBy({ id: res.data.sharePost.id });
    expect(post.authorId).toEqual('1');
    expect(post.sharedPostId).toEqual('p1');
    expect(post.titleHtml).toMatch(
      markdown.utils.escapeHtml(
        `<style>html { color: red !important; }</style>`,
      ),
    );
  });

  it('should throw error when sharing to non-squad', async () => {
    loggedUser = '1';
    return testMutationErrorCode(
      client,
      { mutation: MUTATION, variables: { ...variables, sourceId: 'a' } },
      'FORBIDDEN',
    );
  });

  it('should throw error when non-member share to squad', async () => {
    loggedUser = '2';
    return testMutationErrorCode(
      client,
      { mutation: MUTATION, variables: { ...variables, sourceId: 'a' } },
      'FORBIDDEN',
    );
  });

  it('should throw error when post does not exist', async () => {
    loggedUser = '1';
    return testMutationErrorCode(
      client,
      { mutation: MUTATION, variables: { ...variables, id: 'nope' } },
      'NOT_FOUND',
    );
  });

  it('should throw error for members if posting to squad is not allowed', async () => {
    loggedUser = '1';
    await con.getRepository(SquadSource).update('s1', {
      memberPostingRank: sourceRoleRank[SourceMemberRoles.Moderator],
    });

    await testMutationError(
      client,
      { mutation: MUTATION, variables: { ...variables, sourceId: 's1' } },
      (errors) => {
        expect(errors.length).toEqual(1);
        expect(errors[0].extensions?.code).toEqual('FORBIDDEN');
        expect(errors[0]?.message).toEqual('Posting not allowed!');
      },
    );
  });

  it('should allow moderators to post when posting to squad is not allowed', async () => {
    loggedUser = '1';
    await con.getRepository(SquadSource).update('s1', {
      memberPostingRank: sourceRoleRank[SourceMemberRoles.Moderator],
    });
    await con.getRepository(SourceMember).update(
      { sourceId: 's1', userId: '1' },
      {
        role: SourceMemberRoles.Moderator,
      },
    );

    const res = await client.mutate(MUTATION, { variables });
    expect(res.errors).toBeFalsy();
    const newId = res.data.sharePost.id;
    const post = await con.getRepository(SharePost).findOneBy({ id: newId });
    expect(post.authorId).toEqual('1');
    expect(post.sharedPostId).toEqual('p1');
    expect(post.title).toEqual('My comment');
  });

  it('should allow admins to post when posting to squad is not allowed', async () => {
    loggedUser = '1';
    await con.getRepository(SquadSource).update('s1', {
      memberPostingRank: sourceRoleRank[SourceMemberRoles.Moderator],
    });
    await con.getRepository(SourceMember).update(
      { sourceId: 's1', userId: '1' },
      {
        role: SourceMemberRoles.Admin,
      },
    );

    const res = await client.mutate(MUTATION, { variables });
    expect(res.errors).toBeFalsy();
    const newId = res.data.sharePost.id;
    const post = await con.getRepository(SharePost).findOneBy({ id: newId });
    expect(post.authorId).toEqual('1');
    expect(post.sharedPostId).toEqual('p1');
    expect(post.title).toEqual('My comment');
  });

  describe('rate limiting', () => {
    const redisKey = `${rateLimiterName}:1:createPost`;
    it('store rate limiting state in redis', async () => {
      loggedUser = '1';

      const res = await client.mutate(MUTATION, {
        variables: variables,
      });

      expect(res.errors).toBeFalsy();
      expect(await getRedisObject(redisKey)).toEqual('1');
    });

    it('should rate limit creating posts to 10 per hour', async () => {
      loggedUser = '1';

      for (let i = 0; i < 10; i++) {
        const res = await client.mutate(MUTATION, {
          variables: variables,
        });

        expect(res.errors).toBeFalsy();
      }
      expect(await getRedisObject(redisKey)).toEqual('10');

      await testMutationErrorCode(
        client,
        { mutation: MUTATION, variables: variables },
        'RATE_LIMITED',
        'Take a break. You already posted enough in the last hour',
      );

      // Check expiry, to not cause it to be flaky, we check if it is within 10 seconds
      expect(await getRedisObjectExpiry(redisKey)).toBeLessThanOrEqual(3600);
      expect(await getRedisObjectExpiry(redisKey)).toBeGreaterThanOrEqual(3590);
    });

    describe('high rate squads', () => {
      const highRateRedisKey = `${highRateLimiterName}:1:createPost`;
      beforeEach(async () => {
        await con.getRepository(SquadSource).save({
          id: WATERCOOLER_ID,
          handle: 'watercooler',
          name: 'Watercooler',
          private: false,
        });
        await con.getRepository(SourceMember).save({
          sourceId: WATERCOOLER_ID,
          userId: '1',
          referralToken: 'watercoolerRt',
          role: SourceMemberRoles.Member,
        });
      });

      it('should rate limit creating posts in Watercooler squad to 1 per 10 minutes', async () => {
        loggedUser = '1';

        const res = await client.mutate(MUTATION, {
          variables: { ...variables, sourceId: WATERCOOLER_ID },
        });

        expect(res.errors).toBeFalsy();
        expect(await getRedisObject(redisKey)).toEqual('1');
        expect(await getRedisObject(highRateRedisKey)).toEqual('1');

        await testMutationErrorCode(
          client,
          {
            mutation: MUTATION,
            variables: { ...variables, sourceId: WATERCOOLER_ID },
          },
          'RATE_LIMITED',
          'Take a break. You already posted enough in the last ten minutes',
        );
      });
    });
  });
});

describe('mutation editSharePost', () => {
  const MUTATION = `
  mutation editSharePost($id: ID!, $commentary: String) {
    editSharePost(id: $id, commentary: $commentary) {
      id
    }
  }`;

  const variables = {
    sourceId: 'a',
    id: 'sharePost',
    commentary: 'My comment',
  };

  beforeEach(async () => {
    await saveSquadFixtures();

    await con.getRepository(SharePost).save({
      id: 'sharePost',
      shortId: 'sharePost',
      sourceId: 'a',
      type: PostType.Share,
      title: 'Foo Bar',
      authorId: '1',
    });
  });

  it('should not authorize when not logged in', () =>
    testMutationErrorCode(
      client,
      { mutation: MUTATION, variables },
      'UNAUTHENTICATED',
    ));

  it('should throw error when post does not exist', async () => {
    loggedUser = '1';
    return testMutationErrorCode(
      client,
      { mutation: MUTATION, variables: { ...variables, id: 'nope' } },
      'NOT_FOUND',
    );
  });

  it('should restrict member when user is not the author of the post', async () => {
    loggedUser = '2';

    return testMutationErrorCode(
      client,
      { mutation: MUTATION, variables },
      'FORBIDDEN',
    );
  });

  it('should update the post with a trimmed commentary', async () => {
    loggedUser = '1';
    const res = await client.mutate(MUTATION, {
      variables: { ...variables, commentary: '  My comment  ' },
    });
    expect(res.errors).toBeFalsy();
    const post = await con
      .getRepository(SharePost)
      .findOneBy({ id: variables.id });
    expect(post.title).toEqual('My comment');
  });

  it('should update without commentary', async () => {
    loggedUser = '1';
    const res = await client.mutate(MUTATION, {
      variables: { ...variables, commentary: null },
    });
    expect(res.errors).toBeFalsy();
    const post = await con
      .getRepository(SharePost)
      .findOneBy({ id: variables.id });
    expect(post.title).toBeNull();
  });

  it('should update with mentioned users', async () => {
    loggedUser = '1';
    await con.getRepository(User).update({ id: '2' }, { username: 'lee' });
    const params = { ...variables };
    params.commentary = 'Test @lee @non-existent';
    const res = await client.mutate(MUTATION, { variables: params });
    expect(res.errors).toBeFalsy();
    const post = await con
      .getRepository(SharePost)
      .findOneBy({ id: variables.id });
    expect(post.authorId).toEqual('1');
    expect(post.titleHtml).toMatchSnapshot();
    const mentions = await con
      .getRepository(PostMention)
      .findOneBy({ mentionedUserId: '2', mentionedByUserId: '1' });
    expect(mentions).toBeTruthy();
  });

  it('should escape html content on the title', async () => {
    loggedUser = '1';
    await con.getRepository(User).update({ id: '2' }, { username: 'lee' });
    const params = { ...variables };
    params.commentary = `<style>html { color: red !important; }</style>`;
    const res = await client.mutate(MUTATION, { variables: params });
    expect(res.errors).toBeFalsy();
    const post = await con
      .getRepository(SharePost)
      .findOneBy({ id: variables.id });
    expect(post.titleHtml).toMatch(
      markdown.utils.escapeHtml(
        `<style>html { color: red !important; }</style>`,
      ),
    );
  });
});

describe('mutation viewPost', () => {
  const MUTATION = `
  mutation ViewPost($id: ID!) {
  viewPost(id: $id) {
    _
  }
}`;

  const variables = {
    id: 'p1',
  };

  beforeEach(async () => {
    await con.getRepository(SquadSource).save({
      id: 's1',
      handle: 's1',
      name: 'Squad',
      private: true,
    });
    await con.getRepository(SourceMember).save({
      sourceId: 's1',
      userId: '1',
      referralToken: 'rt',
      role: SourceMemberRoles.Member,
    });
    await con.getRepository(Post).update({ id: 'p1' }, { sourceId: 's1' });
  });

  it('should not authorize when not logged in', () =>
    testMutationErrorCode(
      client,
      {
        mutation: MUTATION,
        variables,
      },
      'UNAUTHENTICATED',
    ));

  it('should throw not found when post does not exist', () => {
    loggedUser = '1';
    return testMutationErrorCode(
      client,
      {
        mutation: MUTATION,
        variables: { id: 'nope' },
      },
      'NOT_FOUND',
    );
  });

  it('should throw error when user cannot access the post', async () => {
    loggedUser = '2';
    await con
      .getRepository(Post)
      .update({ id: 'p1' }, { type: PostType.Share });
    return testMutationErrorCode(
      client,
      {
        mutation: MUTATION,
        variables,
      },
      'FORBIDDEN',
    );
  });

  it('should submit view event', async () => {
    loggedUser = '1';
    await con
      .getRepository(Post)
      .update({ id: 'p1' }, { type: PostType.Share });
    const res = await client.mutate(MUTATION, { variables });
    expect(res.errors).toBeFalsy();
    expect(notifyView).toBeCalledTimes(1);
  });

  it('should should not submit view event for articles', async () => {
    loggedUser = '1';
    const res = await client.mutate(MUTATION, { variables });
    expect(res.errors).toBeFalsy();
    expect(notifyView).toBeCalledTimes(0);
  });
});

describe('mutation submitExternalLink', () => {
  const MUTATION = `
  mutation SubmitExternalLink($sourceId: ID!, $url: String!, $commentary: String, $title: String, $image: String) {
  submitExternalLink(sourceId: $sourceId, url: $url, commentary: $commentary, title: $title, image: $image) {
    _
  }
}`;

  const variables: Record<string, string> = {
    sourceId: 's1',
    url: 'https://daily.dev',
    commentary: 'My comment',
  };

  beforeEach(async () => {
    await con.getRepository(SquadSource).save({
      id: 's1',
      handle: 's1',
      name: 'Squad',
      private: false,
      memberPostingRank: 0,
    });
    await con.getRepository(SourceMember).save({
      sourceId: 's1',
      userId: '1',
      referralToken: 'rt',
      role: SourceMemberRoles.Member,
    });
  });

  it('should not authorize when moderation is required', async () => {
    loggedUser = '4';
    await testMutationErrorCode(
      client,
      {
        mutation: MUTATION,
        variables: { ...variables, sourceId: 'm' },
      },
      'FORBIDDEN',
    );
  });

  it('should not authorize when moderation is required', async () => {
    loggedUser = '4';
    await testMutationErrorCode(
      client,
      {
        mutation: MUTATION,
        variables: { ...variables, sourceId: 'm' },
      },
      'FORBIDDEN',
    );
  });

  it('should bypass moderation because user is a moderator', async () => {
    loggedUser = '3';
    await con.getRepository(Source).insert({
      id: UNKNOWN_SOURCE,
      handle: UNKNOWN_SOURCE,
      name: UNKNOWN_SOURCE,
    });
    const res = await client.mutate(MUTATION, {
      variables: { ...variables, sourceId: 'm' },
    });
    expect(res.errors).toBeFalsy();
    const articlePost = await con
      .getRepository(ArticlePost)
      .findOneBy({ url: variables.url });
    expect(articlePost?.url).toEqual('https://daily.dev');
  });

  it('should not authorize when not logged in', () =>
    testMutationErrorCode(
      client,
      {
        mutation: MUTATION,
        variables,
      },
      'UNAUTHENTICATED',
    ));

  const checkSharedPostExpectation = async (visible: boolean) => {
    const res = await client.mutate(MUTATION, { variables });
    expect(res.errors).toBeFalsy();
    const articlePost = await con
      .getRepository(ArticlePost)
      .findOneBy({ url: variables.url });
    expect(articlePost.url).toEqual('https://daily.dev');
    expect(articlePost.visible).toEqual(visible);

    expect(notifyContentRequested).toBeCalledTimes(1);
    expect(jest.mocked(notifyContentRequested).mock.calls[0].slice(1)).toEqual([
      { id: articlePost.id, url: variables.url, origin: articlePost.origin },
    ]);

    const sharedPost = await con
      .getRepository(SharePost)
      .findOneBy({ sharedPostId: articlePost.id });
    expect(sharedPost.authorId).toEqual('1');
    expect(sharedPost.title).toEqual('My comment');
    expect(sharedPost.visible).toEqual(visible);
  };

  it('should share to squad without title to support backwards compatibility', async () => {
    await con.getRepository(Source).insert({
      id: UNKNOWN_SOURCE,
      handle: UNKNOWN_SOURCE,
      name: UNKNOWN_SOURCE,
    });
    loggedUser = '1';
    await checkSharedPostExpectation(false);
  });

  it('should share to squad and be visible automatically when title is available', async () => {
    await con.getRepository(Source).insert({
      id: UNKNOWN_SOURCE,
      handle: UNKNOWN_SOURCE,
      name: UNKNOWN_SOURCE,
    });
    loggedUser = '1';
    variables.title = 'Sample external link title';
    await checkSharedPostExpectation(true);
  });

  it('should share existing post to squad', async () => {
    loggedUser = '1';
    const res = await client.mutate(MUTATION, {
      variables: { ...variables, url: 'http://p6.com' },
    });
    expect(res.errors).toBeFalsy();
    const articlePost = await con
      .getRepository(ArticlePost)
      .findOneBy({ url: 'http://p6.com' });
    expect(articlePost.url).toEqual('http://p6.com');
    expect(articlePost.visible).toEqual(true);
    expect(articlePost.id).toEqual('p6');

    expect(notifyContentRequested).toBeCalledTimes(0);

    const sharedPost = await con
      .getRepository(SharePost)
      .findOneBy({ sharedPostId: articlePost.id });
    expect(sharedPost.authorId).toEqual('1');
    expect(sharedPost.title).toEqual('My comment');
    expect(sharedPost.visible).toEqual(true);
  });

  it('should share existing youtube post to squad', async () => {
    loggedUser = '1';
    const res = await client.mutate(MUTATION, {
      variables: { ...variables, url: 'https://youtu.be/T_AbQGe7fuU' },
    });
    expect(res.errors).toBeFalsy();
    const youtubePost = await con
      .getRepository(YouTubePost)
      .findOneBy({ url: 'https://youtu.be/T_AbQGe7fuU' });
    expect(youtubePost.url).toEqual('https://youtu.be/T_AbQGe7fuU');
    expect(youtubePost.visible).toEqual(true);
    expect(youtubePost.id).toEqual('yt1');

    expect(notifyContentRequested).toHaveBeenCalledTimes(0);

    const sharedPost = await con
      .getRepository(SharePost)
      .findOneBy({ sharedPostId: youtubePost.id });
    expect(sharedPost.authorId).toEqual('1');
    expect(sharedPost.title).toEqual('My comment');
    expect(sharedPost.visible).toEqual(true);
  });

  it('should share existing post to squad without commentary', async () => {
    loggedUser = '1';
    const res = await client.mutate(MUTATION, {
      variables: { ...variables, url: 'http://p6.com', commentary: null },
    });
    expect(res.errors).toBeFalsy();
    const articlePost = await con
      .getRepository(ArticlePost)
      .findOneBy({ url: 'http://p6.com' });
    expect(articlePost.url).toEqual('http://p6.com');
    expect(articlePost.visible).toEqual(true);
    expect(articlePost.id).toEqual('p6');

    expect(notifyContentRequested).toBeCalledTimes(0);

    const sharedPost = await con
      .getRepository(SharePost)
      .findOneBy({ sharedPostId: articlePost.id });
    expect(sharedPost.authorId).toEqual('1');
    expect(sharedPost.title).toBeNull();
    expect(sharedPost.visible).toEqual(true);
  });

  it('should throw error when sharing to non-squad', async () => {
    loggedUser = '1';
    return testMutationErrorCode(
      client,
      { mutation: MUTATION, variables: { ...variables, sourceId: 'a' } },
      'FORBIDDEN',
    );
  });

  it('should throw error when URL is not valid', async () => {
    loggedUser = '1';
    return testMutationErrorCode(
      client,
      { mutation: MUTATION, variables: { ...variables, url: 'a' } },
      'GRAPHQL_VALIDATION_FAILED',
    );
  });

  it('should throw error when post is existing but deleted', async () => {
    loggedUser = '1';
    await con.getRepository(Post).update('p6', { deleted: true });
    return testMutationErrorCode(
      client,
      { mutation: MUTATION, variables: { ...variables, url: 'http://p6.com' } },
      'GRAPHQL_VALIDATION_FAILED',
    );
  });

  it('should throw error when non-member share to squad', async () => {
    loggedUser = '2';
    return testMutationErrorCode(
      client,
      { mutation: MUTATION, variables: { ...variables, sourceId: 'a' } },
      'FORBIDDEN',
    );
  });

  it('should throw error for members if posting to squad is not allowed', async () => {
    loggedUser = '1';
    await con.getRepository(SquadSource).update('s1', {
      memberPostingRank: sourceRoleRank[SourceMemberRoles.Moderator],
    });

    await testMutationError(
      client,
      { mutation: MUTATION, variables: { ...variables, sourceId: 's1' } },
      (errors) => {
        expect(errors.length).toEqual(1);
        expect(errors[0].extensions?.code).toEqual('FORBIDDEN');
        expect(errors[0]?.message).toEqual('Posting not allowed!');
      },
    );
  });

  it('should allow moderators to share when posting to squad is not allowed', async () => {
    loggedUser = '1';
    await con.getRepository(SquadSource).update('s1', {
      memberPostingRank: sourceRoleRank[SourceMemberRoles.Moderator],
    });
    await con.getRepository(SourceMember).update(
      { sourceId: 's1', userId: '1' },
      {
        role: SourceMemberRoles.Moderator,
      },
    );

    const res = await client.mutate(MUTATION, {
      variables: { ...variables, url: 'http://p6.com' },
    });
    expect(res.errors).toBeFalsy();
    const articlePost = await con
      .getRepository(ArticlePost)
      .findOneBy({ url: 'http://p6.com' });
    expect(articlePost.url).toEqual('http://p6.com');
    expect(articlePost.visible).toEqual(true);
    expect(articlePost.id).toEqual('p6');

    expect(notifyContentRequested).toBeCalledTimes(0);

    const sharedPost = await con
      .getRepository(SharePost)
      .findOneBy({ sharedPostId: articlePost.id });
    expect(sharedPost.authorId).toEqual('1');
    expect(sharedPost.title).toEqual('My comment');
    expect(sharedPost.visible).toEqual(true);
  });

  it('should allow admins to share when posting to squad is not allowed', async () => {
    loggedUser = '1';
    await con.getRepository(SquadSource).update('s1', {
      memberPostingRank: sourceRoleRank[SourceMemberRoles.Moderator],
    });
    await con.getRepository(SourceMember).update(
      { sourceId: 's1', userId: '1' },
      {
        role: SourceMemberRoles.Admin,
      },
    );

    const res = await client.mutate(MUTATION, {
      variables: { ...variables, url: 'http://p6.com' },
    });
    expect(res.errors).toBeFalsy();
    const articlePost = await con
      .getRepository(ArticlePost)
      .findOneBy({ url: 'http://p6.com' });
    expect(articlePost.url).toEqual('http://p6.com');
    expect(articlePost.visible).toEqual(true);
    expect(articlePost.id).toEqual('p6');

    expect(notifyContentRequested).toBeCalledTimes(0);

    const sharedPost = await con
      .getRepository(SharePost)
      .findOneBy({ sharedPostId: articlePost.id });
    expect(sharedPost.authorId).toEqual('1');
    expect(sharedPost.title).toEqual('My comment');
    expect(sharedPost.visible).toEqual(true);
  });

  it('should not make squad post visible if shared post is not yet ready and visible', async () => {
    loggedUser = '1';
    const res = await client.mutate(MUTATION, {
      variables: {
        ...variables,
        url: 'http://p7.com',
        commentary: 'Share 1',
      },
    });
    expect(res.errors).toBeFalsy();
    const articlePost = await con
      .getRepository(ArticlePost)
      .findOneBy({ url: 'http://p7.com' });
    expect(articlePost?.url).toEqual('http://p7.com');
    expect(articlePost?.visible).toEqual(false);
    const sharedPost = await con
      .getRepository(SharePost)
      .findOneBy({ sharedPostId: articlePost?.id, title: 'Share 1' });
    expect(sharedPost?.visible).toEqual(false);

    const res2 = await client.mutate(MUTATION, {
      variables: {
        ...variables,
        url: 'http://p7.com',
        commentary: 'Share 2',
      },
    });
    expect(res2.errors).toBeFalsy();
    const sharedPost2 = await con
      .getRepository(SharePost)
      .findOneBy({ sharedPostId: articlePost?.id, title: 'Share 2' });
    expect(sharedPost2?.visible).toEqual(false);
  });

  describe('rate limiting', () => {
    const redisKey = `${rateLimiterName}:1:createPost`;
    it('store rate limiting state in redis', async () => {
      loggedUser = '1';

      const res = await client.mutate(MUTATION, {
        variables: { ...variables, url: 'http://p6.com' },
      });

      expect(res.errors).toBeFalsy();
      expect(await getRedisObject(redisKey)).toEqual('1');
    });

    it('should rate limit creating posts to 10 per hour', async () => {
      loggedUser = '1';

      for (let i = 0; i < 10; i++) {
        const res = await client.mutate(MUTATION, {
          variables: { ...variables, url: 'http://p6.com' },
        });

        expect(res.errors).toBeFalsy();
      }
      expect(await getRedisObject(redisKey)).toEqual('10');

      await testMutationErrorCode(
        client,
        { mutation: MUTATION, variables: variables },
        'RATE_LIMITED',
        'Take a break. You already posted enough in the last hour',
      );

      // Check expiry, to not cause it to be flaky, we check if it is within 10 seconds
      expect(await getRedisObjectExpiry(redisKey)).toBeLessThanOrEqual(3600);
      expect(await getRedisObjectExpiry(redisKey)).toBeGreaterThanOrEqual(3590);
    });

    describe('high rate squads', () => {
      const highRateRedisKey = `${highRateLimiterName}:1:createPost`;
      beforeEach(async () => {
        await con.getRepository(SquadSource).save({
          id: WATERCOOLER_ID,
          handle: 'watercooler',
          name: 'Watercooler',
          private: false,
        });
        await con.getRepository(SourceMember).save({
          sourceId: WATERCOOLER_ID,
          userId: '1',
          referralToken: 'watercoolerRt',
          role: SourceMemberRoles.Member,
        });
      });

      it('should rate limit creating posts in Watercooler squad to 1 per 10 minutes', async () => {
        loggedUser = '1';

        const res = await client.mutate(MUTATION, {
          variables: {
            ...variables,
            url: 'http://p6.com',
            sourceId: WATERCOOLER_ID,
          },
        });

        expect(res.errors).toBeFalsy();
        expect(await getRedisObject(redisKey)).toEqual('1');
        expect(await getRedisObject(highRateRedisKey)).toEqual('1');

        await testMutationErrorCode(
          client,
          {
            mutation: MUTATION,
            variables: {
              ...variables,
              url: 'http://p6.com',
              sourceId: WATERCOOLER_ID,
            },
          },
          'RATE_LIMITED',
          'Take a break. You already posted enough in the last ten minutes',
        );
      });
    });
  });

  describe('vordr', () => {
    describe('new post', () => {
      beforeEach(async () => {
        await con.getRepository(Source).insert({
          id: UNKNOWN_SOURCE,
          handle: UNKNOWN_SOURCE,
          name: UNKNOWN_SOURCE,
        });
      });
      it('should set the correct vordr flags on new post by a good user', async () => {
        loggedUser = '1';

        const res = await client.mutate(MUTATION, {
          variables: { ...variables, url: 'http://vordr.com' },
        });

        expect(res.errors).toBeFalsy();
        const post = await con
          .getRepository(SharePost)
          .findOneByOrFail({ sourceId: 's1', authorId: loggedUser });

        expect(post.flags.vordr).toEqual(false);
      });

      it('should set the correct vordr flags on new post by a bad user', async () => {
        loggedUser = 'vordr';

        await con.getRepository(SourceMember).save({
          userId: loggedUser,
          sourceId: 's1',
          role: SourceMemberRoles.Member,
          referralToken: randomUUID(),
        });

        const res = await client.mutate(MUTATION, {
          variables: { ...variables, url: 'http://vordr.com' },
        });

        expect(res.errors).toBeFalsy();
        const post = await con
          .getRepository(SharePost)
          .findOneByOrFail({ sourceId: 's1', authorId: loggedUser });

        expect(post.flags.vordr).toEqual(true);
      });
    });

    describe('existing post', () => {
      beforeEach(async () => {
        await con.getRepository(Source).insert({
          id: UNKNOWN_SOURCE,
          handle: UNKNOWN_SOURCE,
          name: UNKNOWN_SOURCE,
        });
      });
      it('should set the correct vordr flags on existing post by good user', async () => {
        loggedUser = '1';

        const res = await client.mutate(MUTATION, {
          variables: { ...variables, url: 'http://p6.com' },
        });

        expect(res.errors).toBeFalsy();
        const post = await con
          .getRepository(SharePost)
          .findOneByOrFail({ sourceId: 's1', authorId: loggedUser });

        expect(post.flags.vordr).toEqual(false);
      });

      it('should set the correct vordr flags on existing post by bad user', async () => {
        loggedUser = 'vordr';

        await con.getRepository(SourceMember).save({
          userId: loggedUser,
          sourceId: 's1',
          role: SourceMemberRoles.Member,
          referralToken: randomUUID(),
        });

        const res = await client.mutate(MUTATION, {
          variables: { ...variables, url: 'http://p6.com' },
        });

        expect(res.errors).toBeFalsy();
        const post = await con
          .getRepository(SharePost)
          .findOneByOrFail({ sourceId: 's1', authorId: loggedUser });

        expect(post.flags.vordr).toEqual(true);
      });
    });
  });
});

describe('mutation checkLinkPreview', () => {
  const MUTATION = `
    mutation CheckLinkPreview($url: String!) {
      checkLinkPreview(url: $url) {
        id
        title
        image
      }
    }
  `;

  beforeEach(async () => {
    await deleteKeysByPattern(`${rateLimiterName}:*`);
  });

  const variables: Record<string, string> = { url: 'https://daily.dev' };

  it('should not authorize when not logged in', () =>
    testMutationErrorCode(
      client,
      {
        mutation: MUTATION,
        variables,
      },
      'UNAUTHENTICATED',
    ));

  it('should return link preview if url not found', async () => {
    loggedUser = '1';

    const sampleResponse = {
      title: 'We updated our RSA SSH host key',
      image:
        'https://github.blog/wp-content/uploads/2021/12/github-security_orange-banner.png',
    };

    nock(postScraperOrigin)
      .post('/preview', { url: variables.url })
      .reply(200, sampleResponse);

    const res = await client.mutate(MUTATION, { variables });

    expect(res.errors).toBeFalsy();
    expect(res.data.checkLinkPreview.title).toEqual(sampleResponse.title);
    expect(res.data.checkLinkPreview.image).toEqual(sampleResponse.image);
    expect(res.data.checkLinkPreview.id).toBeFalsy();
  });

  it('should rate limit getting link preview by 5', async () => {
    loggedUser = '1';

    const sampleResponse = {
      title: 'We updated our RSA SSH host key',
      image:
        'https://github.blog/wp-content/uploads/2021/12/github-security_orange-banner.png',
    };

    const mockRequest = () =>
      nock(postScraperOrigin)
        .post('/preview', { url: variables.url })
        .reply(200, sampleResponse);

    const limit = 20;
    for (let i = 0; i < Array(limit).length; i++) {
      mockRequest();
      const res = await client.mutate(MUTATION, { variables });
      expect(res.errors).toBeFalsy();
    }

    await testMutationErrorCode(
      client,
      { mutation: MUTATION, variables },
      'RATE_LIMITED',
      'Too many requests, please try again in 60s',
    );
  });

  it('should return link preview and image being the placeholder when empty', async () => {
    loggedUser = '1';

    const sampleResponse = { title: 'We updated our RSA SSH host key' };

    nock(postScraperOrigin)
      .post('/preview', { url: variables.url })
      .reply(200, sampleResponse);

    const res = await client.mutate(MUTATION, { variables });

    expect(res.errors).toBeFalsy();
    expect(res.data.checkLinkPreview.title).toEqual(sampleResponse.title);
    expect(res.data.checkLinkPreview.image).toEqual(
      pickImageUrl({ createdAt: new Date() }),
    );
    expect(res.data.checkLinkPreview.id).toBeFalsy();
  });

  it('should return link preview image and default title when null', async () => {
    loggedUser = '1';

    const sampleResponse = { title: null };

    nock(postScraperOrigin)
      .post('/preview', { url: variables.url })
      .reply(200, sampleResponse);

    const res = await client.mutate(MUTATION, { variables });

    expect(res.errors).toBeFalsy();
    expect(res.data.checkLinkPreview.title).toEqual(DEFAULT_POST_TITLE);
    expect(res.data.checkLinkPreview.image).toEqual(
      pickImageUrl({ createdAt: new Date() }),
    );
    expect(res.data.checkLinkPreview.id).toBeFalsy();
  });

  it('should return link preview image and default title when empty', async () => {
    loggedUser = '1';

    const sampleResponse = { title: '' };

    nock(postScraperOrigin)
      .post('/preview', { url: variables.url })
      .reply(200, sampleResponse);

    const res = await client.mutate(MUTATION, { variables });

    expect(res.errors).toBeFalsy();
    expect(res.data.checkLinkPreview.title).toEqual(DEFAULT_POST_TITLE);
    expect(res.data.checkLinkPreview.image).toEqual(
      pickImageUrl({ createdAt: new Date() }),
    );
    expect(res.data.checkLinkPreview.id).toBeFalsy();
  });

  it('should return post by canonical', async () => {
    loggedUser = '1';
    const url = 'http://p1c.com';
    const foundPost = await con
      .getRepository(ArticlePost)
      .findOneBy({ canonicalUrl: url });
    const res = await client.mutate(MUTATION, { variables: { url } });
    expect(res.data.checkLinkPreview).toBeTruthy();
    expect(res.data.checkLinkPreview.id).toEqual(foundPost.id);
  });

  it('should return post by url', async () => {
    loggedUser = '1';
    const url = 'http://p1.com';
    const foundPost = await con.getRepository(ArticlePost).findOneBy({ url });
    const res = await client.mutate(MUTATION, { variables: { url } });
    expect(res.data.checkLinkPreview).toBeTruthy();
    expect(res.data.checkLinkPreview.id).toEqual(foundPost.id);
  });
});

describe('mutation createFreeformPost', () => {
  const MUTATION = `
    mutation CreateFreeformPost($sourceId: ID!, $title: String!, $content: String!, $image: Upload) {
      createFreeformPost(sourceId: $sourceId, title: $title, content: $content, image: $image) {
        id
        author {
          id
        }
        source {
          id
          flags {
            totalPosts
          }
        }
        title
        content
        contentHtml
        type
        private
      }
    }
  `;

  const params = {
    sourceId: 'a',
    title: 'This is a welcome post',
    content: 'Sample content',
  };

  beforeEach(async () => {
    await saveSquadFixtures();
  });

  it('should not authorize when moderation is required', async () => {
    loggedUser = '4';
    await testMutationErrorCode(
      client,
      {
        mutation: MUTATION,
        variables: { ...params, sourceId: 'm' },
      },
      'FORBIDDEN',
    );
  });

  it('should not authorize when moderation is required', async () => {
    loggedUser = '4';
    await testMutationErrorCode(
      client,
      {
        mutation: MUTATION,
        variables: { ...params, sourceId: 'm' },
      },
      'FORBIDDEN',
    );
  });

  it('should bypass moderation because user is a moderator', async () => {
    loggedUser = '3';
    const res = await client.mutate(MUTATION, {
      variables: { ...params, sourceId: 'm' },
    });
    expect(res.errors).toBeFalsy();
    expect(res.data.createFreeformPost.type).toEqual(PostType.Freeform);
    expect(res.data.createFreeformPost.author.id).toEqual('3');
    expect(res.data.createFreeformPost.source.id).toEqual('m');
  });

  it('should not authorize when not logged in', () =>
    testMutationErrorCode(
      client,
      { mutation: MUTATION, variables: params },
      'UNAUTHENTICATED',
    ));

  it('should return an error if title is an empty space', async () => {
    loggedUser = '1';

    return testMutationErrorCode(
      client,
      { mutation: MUTATION, variables: { ...params, title: ' ' } },
      'GRAPHQL_VALIDATION_FAILED',
    );
  });

  it('should return an error if title exceeds 250 characters', async () => {
    loggedUser = '1';

    return testMutationErrorCode(
      client,
      {
        mutation: MUTATION,
        variables: {
          ...params,
          title:
            'Hello World! Start your squad journey here - Hello World! Start your squad journey here Hello World! Start your squad journey here - Hello World! Start your squad journey here Hello World! Start your squad journey here - Hello World! Start your squad journey here',
        },
      },
      'GRAPHQL_VALIDATION_FAILED',
    );
  });

  it('should return an error if content exceeds 10000 characters', async () => {
    loggedUser = '1';

    const content = 'Hello World! Start your squad journey here'; // 42 chars
    const sample = new Array(240).fill(content); // 42*240 = 10_080

    return testMutationErrorCode(
      client,
      {
        mutation: MUTATION,
        variables: {
          ...params,
          content: sample.join(' - '),
        },
      },
      'GRAPHQL_VALIDATION_FAILED',
    );
  });

  it('should return error if user is not part of the squad', async () => {
    loggedUser = '1';
    await con
      .getRepository(Source)
      .update({ id: 'b' }, { type: SourceType.Squad });

    return testMutationErrorCode(
      client,
      { mutation: MUTATION, variables: { ...params, sourceId: 'b' } },
      'FORBIDDEN',
    );
  });

  it('should create a freeform post if all parameters have passed', async () => {
    loggedUser = '1';

    const content = '# Updated content';
    const res = await client.mutate(MUTATION, {
      variables: { ...params, content },
    });
    expect(res.errors).toBeFalsy();
    expect(res.data.createFreeformPost.type).toEqual(PostType.Freeform);
    expect(res.data.createFreeformPost.author.id).toEqual('1');
    expect(res.data.createFreeformPost.source.id).toEqual('a');
    expect(res.data.createFreeformPost.title).toEqual(params.title);
    expect(res.data.createFreeformPost.content).toEqual(content);
    expect(res.data.createFreeformPost.contentHtml).toMatchSnapshot();
  });

  it('should increment source total posts', async () => {
    loggedUser = '1';
    const sourceId = 'a';
    const repo = con.getRepository(Source);
    const current = 2;
    await repo.update({ id: sourceId }, { flags: { totalPosts: current } });
    const source = await repo.findOneByOrFail({ id: sourceId });
    expect(source.flags.totalPosts).toEqual(current);
    const content = '# Updated content';
    const res = await client.mutate(MUTATION, {
      variables: { ...params, content },
    });
    expect(res.errors).toBeFalsy();
    expect(res.data.createFreeformPost.source.id).toEqual('a');
    expect(res.data.createFreeformPost.source.flags.totalPosts).toEqual(
      current + 1,
    );
  });

  it('should increment source total posts even if undefined', async () => {
    loggedUser = '1';
    const sourceId = 'a';
    const source = await con
      .getRepository(Source)
      .findOneByOrFail({ id: sourceId });
    expect(source.flags.totalPosts).toEqual(3);
    const posts = await con.getRepository(Post).countBy({ sourceId: 'a' });
    expect(posts).toEqual(3);
    const content = '# Updated content';
    const res = await client.mutate(MUTATION, {
      variables: { ...params, content },
    });
    expect(res.errors).toBeFalsy();
    expect(res.data.createFreeformPost.source.id).toEqual('a');
    expect(res.data.createFreeformPost.source.flags.totalPosts).toEqual(
      posts + 1,
    );
  });

  it('should set the post to be private if source is private', async () => {
    await con.getRepository(Source).update({ id: 'a' }, { private: true });
    loggedUser = '1';

    const content = '# Updated content';
    const res = await client.mutate(MUTATION, {
      variables: { ...params, content },
    });
    expect(res.errors).toBeFalsy();
    expect(res.data.createFreeformPost.type).toEqual(PostType.Freeform);
    expect(res.data.createFreeformPost.private).toEqual(true);
  });

  it('should set the post to be public if source is public', async () => {
    await con.getRepository(Source).update({ id: 'a' }, { private: false });
    loggedUser = '1';

    const content = '# Updated content';
    const res = await client.mutate(MUTATION, {
      variables: { ...params, content },
    });
    expect(res.errors).toBeFalsy();
    expect(res.data.createFreeformPost.type).toEqual(PostType.Freeform);
    expect(res.data.createFreeformPost.private).toEqual(false);
  });

  it('should handle markdown injections', async () => {
    loggedUser = '1';

    const content =
      '```\n```<style>body{background-color: blue!important}a,h1,h2{color: red!important}</style>\n```';
    const res = await client.mutate(MUTATION, {
      variables: { ...params, content },
    });
    expect(res.errors).toBeFalsy();
    expect(res.data.createFreeformPost.contentHtml).toEqual(
      '<pre><code>```<span class="hljs-tag">&lt;<span class="hljs-name">style</span>&gt;</span><span class="language-css"><span class="hljs-selector-tag">body</span>{<span class="hljs-attribute">background-color</span>: blue<span class="hljs-meta">!important</span>}<span class="hljs-selector-tag">a</span>,<span class="hljs-selector-tag">h1</span>,<span class="hljs-selector-tag">h2</span>{<span class="hljs-attribute">color</span>: red<span class="hljs-meta">!important</span>}</span><span class="hljs-tag">&lt;/<span class="hljs-name">style</span>&gt;</span>\n' +
        '</code></pre>\n',
    );
  });

  const args = {
    mentionedUserId: '2',
    mentionedByUserId: '1',
  };
  const setupMention = async (mutationParams: {
    title?: string;
    content?: string;
  }): Promise<FreeformPost> => {
    const before = await con.getRepository(PostMention).findOneBy(args);
    expect(before).toBeFalsy();
    await con.getRepository(User).update({ id: '2' }, { username: 'lee' });
    const res = await client.mutate(MUTATION, {
      variables: { ...params, ...mutationParams },
    });
    expect(res.errors).toBeFalsy();
    return res.data.createFreeformPost;
  };

  it('should allow mention as part of the content', async () => {
    loggedUser = '1';
    const content = 'Test @lee';
    const post = await setupMention({ content });
    const mention = await con
      .getRepository(PostMention)
      .findOneBy({ ...args, postId: post.id });
    expect(mention).toBeTruthy();
    expect(post.contentHtml).toMatchSnapshot();
  });

  it('should not allow mention outside of squad as part of the content being a freeform post', async () => {
    loggedUser = '1';
    const content = 'Test @sample';
    await con.getRepository(User).update({ id: '9' }, { username: 'sample' });
    const post = await setupMention({ content });
    const mention = await con
      .getRepository(PostMention)
      .findOneBy({ ...args, postId: post.id });
    expect(mention).toBeFalsy();
    expect(post.contentHtml).toMatchSnapshot();
  });

  // I was way too ahead of myself and forgot the mention comes in at v7 - so no need to test for now
  // it('should not allow mention as part of the title being a freeform post', async () => {
  //   loggedUser = '1';
  //   const title = 'Test @lee';
  //   const post = await setupMention({ title });
  //   const mention = await con
  //     .getRepository(PostMention)
  //     .findOneBy({ ...args, postId: post.id });
  //   expect(mention).toBeFalsy();
  //   expect(post.titleHtml).toMatchSnapshot();
  // });

  describe('rate limiting', () => {
    const redisKey = `${rateLimiterName}:1:createPost`;
    it('store rate limiting state in redis', async () => {
      loggedUser = '1';

      const res = await client.mutate(MUTATION, {
        variables: params,
      });

      expect(res.errors).toBeFalsy();
      expect(await getRedisObject(redisKey)).toEqual('1');
    });

    it('should rate limit creating posts to 10 per hour', async () => {
      loggedUser = '1';

      for (let i = 0; i < 10; i++) {
        const res = await client.mutate(MUTATION, {
          variables: params,
        });

        expect(res.errors).toBeFalsy();
      }
      expect(await getRedisObject(redisKey)).toEqual('10');

      await testMutationErrorCode(
        client,
        { mutation: MUTATION, variables: params },
        'RATE_LIMITED',
        'Take a break. You already posted enough in the last hour',
      );

      // Check expiry, to not cause it to be flaky, we check if it is within 10 seconds
      expect(await getRedisObjectExpiry(redisKey)).toBeLessThanOrEqual(3600);
      expect(await getRedisObjectExpiry(redisKey)).toBeGreaterThanOrEqual(3590);
    });

    describe('high rate squads', () => {
      const highRateRedisKey = `${highRateLimiterName}:1:createPost`;
      beforeEach(async () => {
        await con.getRepository(SquadSource).save({
          id: WATERCOOLER_ID,
          handle: 'watercooler',
          name: 'Watercooler',
          private: false,
        });
        await con.getRepository(SourceMember).save({
          sourceId: WATERCOOLER_ID,
          userId: '1',
          referralToken: 'watercoolerRt',
          role: SourceMemberRoles.Member,
        });
      });

      it('should rate limit creating posts in Watercooler squad to 1 per 10 minutes', async () => {
        loggedUser = '1';

        const res = await client.mutate(MUTATION, {
          variables: { ...params, sourceId: WATERCOOLER_ID },
        });

        expect(res.errors).toBeFalsy();
        expect(await getRedisObject(redisKey)).toEqual('1');
        expect(await getRedisObject(highRateRedisKey)).toEqual('1');

        await testMutationErrorCode(
          client,
          {
            mutation: MUTATION,
            variables: { ...params, sourceId: WATERCOOLER_ID },
          },
          'RATE_LIMITED',
          'Take a break. You already posted enough in the last ten minutes',
        );
      });
    });
  });

  describe('vordr', () => {
    it('should set the correct vordr flags on a freeform post by a good user', async () => {
      loggedUser = '1';

      const content = '# Updated content';
      const res = await client.mutate(MUTATION, {
        variables: { ...params, content },
      });
      expect(res.errors).toBeFalsy();

      const post = await con
        .getRepository(FreeformPost)
        .findOneByOrFail({ id: res.data.createFreeformPost.id });

      expect(post.flags.vordr).toEqual(false);
    });

    it('should set the correct vordr flags on a freeform post by good user if vordr filter catches it', async () => {
      loggedUser = '1';

      const content = '# Updated content VordrWillCatchYou';
      const res = await client.mutate(MUTATION, {
        variables: { ...params, content },
      });
      expect(res.errors).toBeFalsy();

      const post = await con
        .getRepository(FreeformPost)
        .findOneByOrFail({ id: res.data.createFreeformPost.id });

      expect(post.flags.vordr).toEqual(true);
    });

    it('should set the correct vordr flags on a freeform post by bad user', async () => {
      loggedUser = 'vordr';

      const content = '# Updated content';
      const res = await client.mutate(MUTATION, {
        variables: { ...params, content },
      });
      expect(res.errors).toBeFalsy();

      const post = await con
        .getRepository(FreeformPost)
        .findOneByOrFail({ id: res.data.createFreeformPost.id });

      expect(post.flags.vordr).toEqual(true);
    });
  });
});

describe('query sourcePostModeration', () => {
  const firstPostUuid = randomUUID();
  beforeEach(async () => {
    await saveSquadFixtures();
    await con.getRepository(SourcePostModeration).save([
      {
        id: firstPostUuid,
        createdById: '4',
        sourceId: 'm',
        title: 'My First Moderated Post',
        type: PostType.Freeform,
        status: SourcePostModerationStatus.Pending,
        content: 'Hello World',
      },
      {
        id: randomUUID(),
        sourceId: 'm',
        createdById: '4',
        title: 'My Second Moderated Post',
        type: PostType.Share,
        sharedPostId: 'p1',
        status: SourcePostModerationStatus.Pending,
        content: 'Hello World',
      },
      {
        id: randomUUID(),
        sourceId: 'm',
        createdById: '5',
        title: 'My Third Moderated Post',
        type: PostType.Freeform,
        status: SourcePostModerationStatus.Pending,
        content: 'Hello World',
      },
      {
        id: randomUUID(),
        sourceId: 'm',
        createdById: '5',
        title: 'Rejected Post',
        type: PostType.Freeform,
        status: SourcePostModerationStatus.Rejected,
        content: 'Hello World',
      },
      {
        id: randomUUID(),
        sourceId: 'm',
        createdById: '5',
        title: 'Approved Post',
        type: PostType.Freeform,
        status: SourcePostModerationStatus.Approved,
        content: 'Hello World',
      },
    ]);
  });

  const queryOne = `query sourcePostModeration($id: ID!, $sourceId: ID!) {
  sourcePostModeration(id: $id, sourceId: $sourceId) {
    title
    type
  }
}`;

  const queryAllForSource = `query sourcePostModerations($sourceId: ID!, $status: [String]) {
  sourcePostModerations(sourceId: $sourceId, status: $status) {
    edges {
      node {
        title
        type
      }
    }
  }
}`;

  it('should receive forbidden error because user is not member of squad', async () => {
    loggedUser = '2';
    return testQueryErrorCode(
      client,
      {
        query: queryOne,
        variables: { id: '1', sourceId: 'm' },
      },
      'FORBIDDEN',
    );
  });

  it('should retrieve moderation item because it is made by the user', async () => {
    loggedUser = '4';

    const res = await client.query(queryOne, {
      variables: { id: firstPostUuid, sourceId: 'm' },
    });
    expect(res.data).toEqual({
      sourcePostModeration: {
        title: 'My First Moderated Post',
        type: 'freeform',
      },
    });
  });

  it('should retrieve moderation item because user is moderator', async () => {
    loggedUser = '3';
    const res = await client.query(queryOne, {
      variables: { id: firstPostUuid, sourceId: 'm' },
    });
    expect(res.errors).toBeUndefined();
    expect(res.data).toEqual({
      sourcePostModeration: {
        title: 'My First Moderated Post',
        type: 'freeform',
      },
    });
  });

  it('should return all the moderation items from sourcePostModerations because user is moderator', async () => {
    loggedUser = '3';

    const res = await client.query(queryAllForSource, {
      variables: { sourceId: 'm' },
    });
    expect(res.errors).toBeUndefined();
    expect(res.data.sourcePostModerations.edges.length).toEqual(5);
  });

  it('should return only approved and rejected items', async () => {
    loggedUser = '3';

    const res = await client.query(queryAllForSource, {
      variables: { sourceId: 'm', status: ['approved', 'rejected'] },
    });
    expect(res.errors).toBeUndefined();
    expect(res.data.sourcePostModerations.edges.length).toEqual(2);
  });

  it('should return only the users moderation items because user is not moderator', async () => {
    loggedUser = '5';

    const res = await client.query(queryAllForSource, {
      variables: { sourceId: 'm' },
    });
    expect(res.errors).toBeUndefined();
    expect(res.data.sourcePostModerations.edges.length).toEqual(3);
  });

  it('should not have access because user is not member of source', async () => {
    loggedUser = '2';

    return testQueryErrorCode(
      client,
      {
        query: queryAllForSource,
        variables: { sourceId: 'm' },
      },
      'FORBIDDEN',
    );
  });
});

describe('mutation createSourcePostModeration', () => {
  beforeEach(async () => {
    await saveSquadFixtures();
  });

<<<<<<< HEAD
  const MUTATION = `mutation CreateSourcePostModeration($sourceId: ID! $title: String!, $type: String!, $content: String, $image: Upload, $imageUrl: String, $sharedPostId: ID, $externalLink: String) {
    createSourcePostModeration(sourceId: $sourceId, title: $title, type: $type, content: $content, image: $image, imageUrl: $imageUrl, sharedPostId: $sharedPostId, externalLink: $externalLink) {
=======
  const MUTATION = `mutation CreateSourcePostModeration($sourceId: ID! $title: String!, $type: String!, $content: String, $image: Upload, $imageUrl: String, $sharedPostId: ID, $commentary: String, $externalLink: String, $postId: ID) {
    createSourcePostModeration(sourceId: $sourceId, title: $title, type: $type, content: $content, image: $image, imageUrl: $imageUrl, sharedPostId: $sharedPostId, commentary: $commentary, externalLink: $externalLink, postId: $postId) {
>>>>>>> da24b3b0
      id
      title
      content
      contentHtml
      externalLink
      type
      image
      sharedPostId
      titleHtml
      postId
    }
  }`;

  const params = {
    sourceId: 'm',
    title: 'My first post',
    content: 'Hello World',
  };

  it('should result in error because user is not member of squad', async () => {
    loggedUser = '2';

    return await testMutationErrorCode(
      client,
      {
        mutation: MUTATION,
        variables: { ...params, type: PostType.Freeform },
      },
      'FORBIDDEN',
    );
  });

  it('should throw an error if type is welcome', async () => {
    loggedUser = '4';

    return await testMutationErrorCode(
      client,
      {
        mutation: MUTATION,
        variables: { ...params, type: PostType.Welcome },
      },
      'GRAPHQL_VALIDATION_FAILED',
    );
  });

  it('should throw an error if type is article', async () => {
    loggedUser = '4';

    return await testMutationErrorCode(
      client,
      {
        mutation: MUTATION,
        variables: { ...params, type: PostType.Article },
      },
      'GRAPHQL_VALIDATION_FAILED',
    );
  });

  it('should create freeform moderation entry for an existing post', async () => {
    loggedUser = '4';
    const newPost = con.getRepository(Post).create({
      ...params,
      id: 'new',
      shortId: 'new',
      type: PostType.Freeform,
      authorId: '4',
    });
    await con.getRepository(Post).save(newPost);

    const res = await client.mutate(MUTATION, {
      variables: {
        sourceId: 'm',
        title: 'My new freeform title',
        type: PostType.Freeform,
        content: 'My new freeform content',
        postId: newPost.id,
      },
    });
    expect(res.errors).toBeFalsy();
    expect(res.data.createSourcePostModeration.title).toEqual(
      'My new freeform title',
    );
    expect(res.data.createSourcePostModeration.content).toEqual(
      'My new freeform content',
    );
    expect(res.data.createSourcePostModeration.postId).toEqual(newPost.id);
  });

  it('should create share moderation entry for an existing post', async () => {
    loggedUser = '4';
    const newPost = con.getRepository(Post).create({
      ...params,
      id: 'new',
      shortId: 'new',
      type: PostType.Share,
      authorId: '4',
    });
    await con.getRepository(Post).save(newPost);

    const res = await client.mutate(MUTATION, {
      variables: {
        sourceId: 'm',
        title: 'My new share title',
        type: PostType.Share,
        content: 'My new share content',
        postId: newPost.id,
      },
    });
    expect(res.errors).toBeFalsy();
    expect(res.data.createSourcePostModeration.postId).toEqual(newPost.id);
  });

  it("should not be able to create moderation entry for another user's post", async () => {
    loggedUser = '3';
    const newPost = con.getRepository(Post).create({
      ...params,
      id: 'new',
      shortId: 'new',
      type: PostType.Share,
      scoutId: '4',
    });
    await con.getRepository(Post).save(newPost);

    await testMutationErrorCode(
      client,
      {
        mutation: MUTATION,
        variables: {
          sourceId: 'm',
          title: "I'm editing your post!",
          type: PostType.Share,
          content: "It's mine now",
          postId: newPost.id,
        },
      },
      'FORBIDDEN',
    );
  });

  it('should successfully create a squad post moderation entry of type freeform', async () => {
    loggedUser = '4';
    const res = await client.mutate(MUTATION, {
      variables: { ...params, type: PostType.Freeform },
    });
    expect(res.errors).toBeFalsy();
    expect(res.data.createSourcePostModeration).toBeTruthy();
    expect(res.data.createSourcePostModeration.type).toEqual(PostType.Freeform);
    expect(res.data.createSourcePostModeration.title).toEqual('My first post');
    expect(res.data.createSourcePostModeration.titleHtml).toBeNull();
    expect(res.data.createSourcePostModeration.content).toEqual('Hello World');
    expect(res.data.createSourcePostModeration.contentHtml).toEqual(
      '<p>Hello World</p>',
    );
  });

  it('should successfully create a squad post moderation entry of type share', async () => {
    loggedUser = '4';
    const res = await client.mutate(MUTATION, {
      variables: {
        ...params,
        title: 'I am sharing a post',
        sharedPostId: 'p1',
        type: PostType.Share,
      },
    });
    expect(res.errors).toBeFalsy();
    expect(res.data.createSourcePostModeration).toBeTruthy();
    expect(res.data.createSourcePostModeration.type).toEqual(PostType.Share);
    expect(res.data.createSourcePostModeration.title).toEqual(
      'I am sharing a post',
    );
    expect(res.data.createSourcePostModeration.titleHtml).toEqual(
      '<p>I am sharing a post</p>',
    );
    expect(res.data.createSourcePostModeration.content).toBeNull();
    expect(res.data.createSourcePostModeration.contentHtml).toBeNull();
    expect(res.data.createSourcePostModeration.sharedPostId).toEqual('p1');
  });

  it('should successfully create a squad post moderation for external link', async () => {
    loggedUser = '4';
    const externalParams = {
      sourceId: 'm',
      title: 'External Link Title',
      content: 'This is an awesome link',
      imageUrl:
        'https://res.cloudinary.com/daily-now/image/upload/f_auto/v1/placeholders/1',
      type: PostType.Share,
      externalLink: 'https://www.google.com',
    };
    const res = await client.mutate(MUTATION, {
      variables: externalParams,
    });
    expect(res.errors).toBeFalsy();
    expect(res.data.createSourcePostModeration).toBeTruthy();
    expect(res.data.createSourcePostModeration.type).toEqual(PostType.Share);
    expect(res.data.createSourcePostModeration.image).toEqual(
      externalParams.imageUrl,
    );
    expect(res.data.createSourcePostModeration.title).toEqual(
      'External Link Title',
    );
    expect(res.data.createSourcePostModeration.titleHtml).toBeNull();
    expect(res.data.createSourcePostModeration.content).toEqual(
      'This is an awesome link',
    );
    expect(res.data.createSourcePostModeration.contentHtml).toEqual(
      '<p>This is an awesome link</p>',
    );
    expect(res.data.createSourcePostModeration.externalLink).toEqual(
      externalParams.externalLink,
    );
  });
});

describe('mutation editPost', () => {
  const MUTATION = `
    mutation EditPost($id: ID!, $title: String, $content: String, $image: Upload) {
      editPost(id: $id, title: $title, content: $content, image: $image) {
        id
        title
        content
        contentHtml
        type
        source {
          id
        }
      }
    }
  `;

  const params = {
    id: 'p1',
    title: 'This is a welcome post',
  };

  beforeEach(async () => {
    await saveSquadFixtures();
  });

  it('should not authorize when not logged in', () =>
    testMutationErrorCode(
      client,
      { mutation: MUTATION, variables: params },
      'UNAUTHENTICATED',
    ));

  it('should return an error if post type is not allowed to be editable', async () => {
    loggedUser = '1';
    await con
      .getRepository(Post)
      .update({ id: 'p1' }, { type: PostType.Share });

    await testMutationErrorCode(
      client,
      { mutation: MUTATION, variables: params },
      'FORBIDDEN',
    );

    await con
      .getRepository(Post)
      .update({ id: 'p1' }, { type: PostType.Collection });

    await testMutationErrorCode(
      client,
      { mutation: MUTATION, variables: params },
      'FORBIDDEN',
    );

    await con
      .getRepository(Post)
      .update({ id: 'p1' }, { type: PostType.Article });

    return testMutationErrorCode(
      client,
      { mutation: MUTATION, variables: params },
      'FORBIDDEN',
    );
  });

  it('should return an error if title exceeds 250 characters', async () => {
    loggedUser = '1';

    return testMutationErrorCode(
      client,
      {
        mutation: MUTATION,
        variables: {
          ...params,
          title:
            'Hello World! Start your squad journey here - Hello World! Start your squad journey here Hello World! Start your squad journey here - Hello World! Start your squad journey here Hello World! Start your squad journey here - Hello World! Start your squad journey here',
        },
      },
      'GRAPHQL_VALIDATION_FAILED',
    );
  });

  it('should return an error if content exceeds 10000 characters', async () => {
    loggedUser = '1';

    const content = 'Hello World! Start your squad journey here'; // 42 chars
    const sample = new Array(240).fill(content); // 42*240 = 10_080

    return testMutationErrorCode(
      client,
      {
        mutation: MUTATION,
        variables: {
          ...params,
          content: sample.join(' - '),
        },
      },
      'GRAPHQL_VALIDATION_FAILED',
    );
  });

  it('should restrict member when user is not the author of the post', async () => {
    loggedUser = '2';

    return testMutationErrorCode(
      client,
      { mutation: MUTATION, variables: { id: 'p1', title: 'Test' } },
      'FORBIDDEN',
    );
  });

  it('should update title of the post if it is either freeform or welcome post', async () => {
    loggedUser = '1';
    await con
      .getRepository(Post)
      .update({ id: 'p1' }, { type: PostType.Freeform });
    const title = 'Updated title';
    const res1 = await client.mutate(MUTATION, {
      variables: { id: 'p1', title },
    });
    expect(res1.errors).toBeFalsy();
    expect(res1.data.editPost.title).toEqual(title);

    await con
      .getRepository(Post)
      .update({ id: 'p1' }, { type: PostType.Welcome, title: 'Test' });

    const res2 = await client.mutate(MUTATION, {
      variables: { id: 'p1', title },
    });
    expect(res2.errors).toBeFalsy();
    expect(res2.data.editPost.title).toEqual(title);
  });

  it('should update title of the post but keep the same squad flags total posts count', async () => {
    loggedUser = '1';
    await con
      .getRepository(Source)
      .update({ id: 'a' }, { flags: { totalPosts: 1 } });
    await con
      .getRepository(Post)
      .update({ id: 'p1' }, { type: PostType.Freeform });
    const title = 'Updated title';
    const res1 = await client.mutate(MUTATION, {
      variables: { id: 'p1', title },
    });
    expect(res1.errors).toBeFalsy();
    expect(res1.data.editPost.title).toEqual(title);

    await con
      .getRepository(Post)
      .update({ id: 'p1' }, { type: PostType.Welcome, title: 'Test' });

    const res2 = await client.mutate(MUTATION, {
      variables: { id: 'p1', title },
    });
    expect(res2.errors).toBeFalsy();
    expect(res2.data.editPost.title).toEqual(title);
    const source = await con
      .getRepository(Source)
      .findOneByOrFail({ id: res2.data.editPost.source.id });
    expect(source.flags.totalPosts).toEqual(1);
  });

  it('should not allow moderator or admin to do update posts of other people', async () => {
    loggedUser = '1';
    await con
      .getRepository(Post)
      .update({ id: 'p1' }, { type: PostType.Freeform, authorId: '2' });
    await con
      .getRepository(SourceMember)
      .update(
        { userId: '1', sourceId: 'a' },
        { role: SourceMemberRoles.Moderator },
      );
    const title = 'Updated title';
    await testMutationErrorCode(
      client,
      {
        mutation: MUTATION,
        variables: { ...params, title },
      },
      'FORBIDDEN',
    );

    await con
      .getRepository(SourceMember)
      .update(
        { userId: '1', sourceId: 'a' },
        { role: SourceMemberRoles.Admin },
      );

    return await testMutationErrorCode(
      client,
      {
        mutation: MUTATION,
        variables: { ...params, title },
      },
      'FORBIDDEN',
    );
  });

  it('should allow moderator to do update of welcome posts', async () => {
    loggedUser = '2';

    await con
      .getRepository(SourceMember)
      .update(
        { userId: '2', sourceId: 'a' },
        { role: SourceMemberRoles.Moderator },
      );

    const content = 'Updated content';
    const res = await client.mutate(MUTATION, {
      variables: { id: 'p1', content: content },
    });
    expect(res.errors).toBeFalsy();
    expect(res.data.editPost.content).toEqual(content);
  });

  it('should allow admin to do update of welcome post', async () => {
    loggedUser = '2';

    await con
      .getRepository(SourceMember)
      .update(
        { userId: '2', sourceId: 'a' },
        { role: SourceMemberRoles.Admin },
      );

    const content = 'Updated content';
    const res = await client.mutate(MUTATION, {
      variables: { id: 'p1', content: content },
    });
    expect(res.errors).toBeFalsy();
    expect(res.data.editPost.content).toEqual(content);
  });

  it('should allow author to update their freeform post', async () => {
    loggedUser = '1';

    const content = '# Updated content';
    const res = await client.mutate(MUTATION, {
      variables: { id: 'p1', content: content },
    });
    expect(res.errors).toBeFalsy();
    expect(res.data.editPost.contentHtml).toMatchSnapshot();
  });

  it('should allow mention as part of the content', async () => {
    loggedUser = '1';
    const params = {
      mentionedUserId: '2',
      mentionedByUserId: '1',
      postId: 'p1',
    };
    const before = await con.getRepository(PostMention).findOneBy(params);
    expect(before).toBeFalsy();
    await con.getRepository(User).update({ id: '2' }, { username: 'lee' });
    const content = 'Test @lee';
    const res = await client.mutate(MUTATION, {
      variables: { id: 'p1', content: content },
    });
    expect(res.errors).toBeFalsy();
    const mention = await con.getRepository(PostMention).findOneBy(params);
    expect(mention).toBeTruthy();
    expect(res.data.editPost.contentHtml).toMatchSnapshot();
  });

  it('should not throw if no changes are made to post during edit mutation', async () => {
    loggedUser = '2';

    await con.getRepository(WelcomePost).save({
      id: 'wp',
      shortId: 'wp',
      sourceId: 'a',
      title: 'Welcome post',
      content: '#Test',
      contentHtml: '<h1>Test</h1>',
    });
    await con
      .getRepository(SourceMember)
      .update(
        { userId: '2', sourceId: 'a' },
        { role: SourceMemberRoles.Admin },
      );

    const res = await client.mutate(MUTATION, {
      variables: {
        id: 'wp',
        content: '#Test',
      },
    });
    expect(res.errors).toBeFalsy();
  });
});

describe('mutation promoteToPublic', () => {
  const MUTATION = `
    mutation PromoteToPublic($id: ID!) {
      promoteToPublic(id: $id) {
        _
      }
    }
  `;

  const params = { id: 'p1' };

  it('should not authorize when not logged in', () =>
    testMutationErrorCode(
      client,
      { mutation: MUTATION, variables: params },
      'UNAUTHENTICATED',
    ));

  it('should return an error if user is not a system moderator', async () => {
    loggedUser = '1';

    return testMutationErrorCode(
      client,
      { mutation: MUTATION, variables: params },
      'FORBIDDEN',
    );
  });

  it('should promote post to public', async () => {
    loggedUser = '1';
    roles = [Roles.Moderator];

    await client.mutate(MUTATION, {
      variables: params,
    });

    const post = await con.getRepository(Post).findOneBy({ id: 'p1' });
    const sixDays = new Date();
    sixDays.setDate(sixDays.getDate() + 6);
    const timeToSeconds = Math.floor(sixDays.valueOf() / 1000);
    expect(`${post.flags.promoteToPublic}`.length).toEqual(10);
    expect(post.flags.promoteToPublic).toBeGreaterThan(timeToSeconds);
  });
});

describe('mutation demoteFromPublic', () => {
  const MUTATION = `
    mutation DemoteFromPublic($id: ID!) {
      demoteFromPublic(id: $id) {
        _
      }
    }
  `;

  const params = { id: 'p1' };

  it('should not authorize when not logged in', () =>
    testMutationErrorCode(
      client,
      { mutation: MUTATION, variables: params },
      'UNAUTHENTICATED',
    ));

  it('should return an error if user is not a system moderator', async () => {
    loggedUser = '1';

    return testMutationErrorCode(
      client,
      { mutation: MUTATION, variables: params },
      'FORBIDDEN',
    );
  });

  it('should demote post from public', async () => {
    loggedUser = '1';
    roles = [Roles.Moderator];

    await con.getRepository(Post).update(
      { id: 'p1' },
      {
        flags: updateFlagsStatement<Post>({
          promoteToPublic: 1690552747,
        }),
      },
    );

    await client.mutate(MUTATION, {
      variables: params,
    });

    const post = await con.getRepository(Post).findOneBy({ id: 'p1' });
    expect(post.flags.promoteToPublic).toEqual(null);
  });
});

describe('mutation updatePinPost', () => {
  const MUTATION = `
    mutation UpdatePinPost($id: ID!, $pinned: Boolean!) {
      updatePinPost(id: $id, pinned: $pinned) {
        _
      }
    }
  `;

  const params = { id: 'p1', pinned: false };

  beforeEach(async () => {
    await saveSquadFixtures();
  });

  it('should not authorize when not logged in', () =>
    testMutationErrorCode(
      client,
      { mutation: MUTATION, variables: params },
      'UNAUTHENTICATED',
    ));

  it('should return an error if user is not a moderator or an admin', async () => {
    loggedUser = '1';

    return testMutationErrorCode(
      client,
      { mutation: MUTATION, variables: params },
      'FORBIDDEN',
    );
  });

  it('should update pinnedAt property based on the parameter if user is admin or moderator', async () => {
    loggedUser = '1';

    await con
      .getRepository(SourceMember)
      .update({ userId: '1' }, { role: SourceMemberRoles.Admin });

    const getPost = () => con.getRepository(Post).findOneBy({ id: 'p1' });

    const unpinned = await getPost();
    expect(unpinned.pinnedAt).toBeNull();

    await client.mutate(MUTATION, {
      variables: { id: 'p1', pinned: true },
    });

    const pinned = await getPost();
    expect(pinned.pinnedAt).not.toBeNull();

    await client.mutate(MUTATION, {
      variables: { id: 'p1', pinned: false },
    });

    const unpinnedAgain = await getPost();
    expect(unpinnedAgain.pinnedAt).toBeNull();

    await con
      .getRepository(SourceMember)
      .update({ userId: '1' }, { role: SourceMemberRoles.Moderator });

    await client.mutate(MUTATION, {
      variables: { id: 'p1', pinned: true },
    });

    const pinnedAgain = await getPost();
    expect(pinnedAgain.pinnedAt).not.toBeNull();
  });
});

describe('mutation swapPinnedPosts', () => {
  const MUTATION = `
    mutation SwapPinnedPosts($id: ID!, $swapWithId: ID!) {
      swapPinnedPosts(id: $id, swapWithId: $swapWithId) {
        _
      }
    }
  `;

  const params = { id: 'p1', swapWithId: 'p2' };

  beforeEach(async () => {
    await saveSquadFixtures();

    const currentDate = new Date();
    await con.getRepository(Post).update(
      { id: 'p1' },
      {
        pinnedAt: new Date(currentDate.getTime() - 2000),
      },
    );

    await con.getRepository(Post).update(
      { id: 'p2' },
      {
        pinnedAt: new Date(currentDate.getTime() - 1000),
        sourceId: 'a',
      },
    );
  });

  it('should not authorize when not logged in', () =>
    testMutationErrorCode(
      client,
      { mutation: MUTATION, variables: params },
      'UNAUTHENTICATED',
    ));

  it('should return an error if user is not a moderator or an admin', async () => {
    loggedUser = '1';

    return testMutationErrorCode(
      client,
      { mutation: MUTATION, variables: params },
      'FORBIDDEN',
    );
  });

  describe('when authenticated w/ permissions', () => {
    beforeEach(async () => {
      await con
        .getRepository(SourceMember)
        .update({ userId: '1' }, { role: SourceMemberRoles.Admin });
    });

    it('should throw a validation error if posts are not pinned', async () => {
      loggedUser = '1';

      await con.getRepository(Post).update({ id: 'p1' }, { pinnedAt: null });

      return testMutationError(
        client,
        { mutation: MUTATION, variables: params },
        (errors) => {
          expect(errors.length).toEqual(1);
          expect(errors[0].message).toEqual('Posts must be pinned first');
        },
      );
    });

    it('should allow swapping w/ the next pinned post', async () => {
      loggedUser = '1';

      const pinnedQuery = () =>
        con.getRepository(Post).find({
          where: { pinnedAt: Not(IsNull()), sourceId: 'a' },
          order: { pinnedAt: 'DESC' },
        });

      const postsBefore = await pinnedQuery();
      expect(postsBefore.map((p) => p.id)).toEqual(['p2', 'p1']);

      await client.mutate(MUTATION, {
        variables: { id: 'p1', swapWithId: 'p2' },
      });

      const postsAfter = await pinnedQuery();
      expect(postsAfter.map((p) => p.id)).toEqual(['p1', 'p2']);
    });

    it('should allow swapping w/ the previous pinned post', async () => {
      loggedUser = '1';

      const pinnedQuery = () =>
        con.getRepository(Post).find({
          where: { pinnedAt: Not(IsNull()), sourceId: 'a' },
          order: { pinnedAt: 'DESC' },
        });

      const postsBefore = await pinnedQuery();
      expect(postsBefore.map((p) => p.id)).toEqual(['p2', 'p1']);

      await client.mutate(MUTATION, {
        variables: { id: 'p2', swapWithId: 'p1' },
      });

      const postsAfter = await pinnedQuery();
      expect(postsAfter.map((p) => p.id)).toEqual(['p1', 'p2']);
    });

    it('should increment relevant pinnedAt values to avoid duplicates', async () => {
      loggedUser = '1';

      // oldest of the 3 pinned posts: p2, p1, p3
      await con.getRepository(Post).update(
        { id: 'p3' },
        {
          pinnedAt: new Date(new Date().getTime() - 3000),
          sourceId: 'a',
        },
      );

      // to assert that the first pinned post pinnedAt timestamp is changed
      const firstPostBefore = await con
        .getRepository(Post)
        .findOneBy({ id: 'p2' });

      await client.mutate(MUTATION, {
        variables: { id: 'p3', swapWithId: 'p1' },
      });

      const firstPostAfter = await con
        .getRepository(Post)
        .findOneBy({ id: 'p2' });

      expect(firstPostAfter.pinnedAt.getTime()).toEqual(
        firstPostBefore.pinnedAt.getTime() + 1000,
      );
    });

    it('only touches pinned posts in the given source', async () => {
      loggedUser = '1';

      // oldest of the 3 pinned posts: p2, p1, p3
      await con.getRepository(Post).update(
        { id: 'p3' },
        {
          pinnedAt: new Date(new Date().getTime() - 3000),
          sourceId: 'a',
        },
      );

      // take p2 out of the source
      await con.getRepository(Post).update({ id: 'p2' }, { sourceId: 'b' });

      const firstPostBefore = await con
        .getRepository(Post)
        .findOneBy({ id: 'p2' });

      await client.mutate(MUTATION, {
        variables: { id: 'p3', swapWithId: 'p1' },
      });

      const firstPostAfter = await con
        .getRepository(Post)
        .findOneBy({ id: 'p2' });

      expect(firstPostAfter.pinnedAt.getTime()).toEqual(
        firstPostBefore.pinnedAt.getTime(),
      );
    });
  });
});

describe('util checkHasMention', () => {
  it('should return true if mention was found', () => {
    expect(checkHasMention('sample title @lee abc', 'lee')).toBeTruthy();
  });

  it('should return false if mention was not found', () => {
    expect(checkHasMention('sample title lee abc', 'lee')).toBeFalsy();
  });
});

describe('downvoted field', () => {
  const QUERY = `{
    post(id: "p1") {
      downvoted
    }
  }`;

  it('should return null when user is not logged in', async () => {
    const res = await client.query(QUERY);
    expect(res.data.post.downvoted).toEqual(null);
  });

  it('should return false when user did not downvoted the post', async () => {
    loggedUser = '1';
    const res = await client.query(QUERY);
    expect(res.data.post.downvoted).toEqual(false);
  });

  it('should return true when user did downvoted the post', async () => {
    loggedUser = '1';
    const repo = con.getRepository(UserPost);
    await repo.save(
      repo.create({
        postId: 'p1',
        userId: loggedUser,
        vote: UserVote.Down,
      }),
    );
    const res = await client.query(QUERY);
    expect(res.data.post.downvoted).toEqual(true);
  });
});

describe('posts flags field', () => {
  const QUERY = `{
    post(id: "p1") {
      flags {
        private
        promoteToPublic
      }
    }
  }`;

  it('should return all the public flags for anonymous user', async () => {
    await con.getRepository(Post).update(
      { id: 'p1' },
      {
        flags: updateFlagsStatement({ private: true, promoteToPublic: 123 }),
      },
    );
    const res = await client.query(QUERY);
    expect(res.errors).toBeFalsy();
    expect(res.data.post.flags).toEqual({
      private: true,
      promoteToPublic: null,
    });
  });

  it('should return all flags to logged user', async () => {
    loggedUser = '1';
    await con.getRepository(Post).update(
      { id: 'p1' },
      {
        flags: updateFlagsStatement({ private: true, promoteToPublic: 123 }),
      },
    );
    const res = await client.query(QUERY);
    expect(res.errors).toBeFalsy();
    expect(res.data.post.flags).toEqual({
      private: true,
      promoteToPublic: null,
    });
  });

  it('should return all flags to system moderator', async () => {
    roles = [Roles.Moderator];
    loggedUser = '1';
    await con.getRepository(Post).update(
      { id: 'p1' },
      {
        flags: updateFlagsStatement({ private: true, promoteToPublic: 123 }),
      },
    );
    const res = await client.query(QUERY);
    expect(res.errors).toBeFalsy();
    expect(res.data.post.flags).toEqual({
      private: true,
      promoteToPublic: 123,
    });
  });

  it('should return null values for unset flags', async () => {
    const res = await client.query(QUERY);
    expect(res.data.post.flags).toEqual({
      private: null,
      promoteToPublic: null,
    });
  });

  it('should contain all default values in db query', async () => {
    const post = await con.getRepository(Post).findOneBy({ id: 'p1' });
    expect(post?.flags).toEqual({
      sentAnalyticsReport: true,
      visible: true,
      showOnFeed: true,
    });
  });
});

describe('userState field', () => {
  const QUERY = `{
    post(id: "p1") {
      userState {
        vote
        hidden
        flags {
          feedbackDismiss
        }
      }
    }
  }`;

  it('should return null if anonymous user', async () => {
    const res = await client.query(QUERY);
    expect(res.data.post.userState).toBeNull();
  });

  it('should return default state if state does not exist', async () => {
    loggedUser = '1';
    const res = await client.query(QUERY);
    const { vote, hidden, flags } = con.getRepository(UserPost).create();
    expect(res.data.post.userState).toMatchObject({
      vote,
      hidden,
      flags,
    });
  });

  it('should return user state', async () => {
    loggedUser = '1';
    await con.getRepository(UserPost).save({
      postId: 'p1',
      userId: loggedUser,
      vote: UserVote.Up,
      hidden: true,
      flags: { feedbackDismiss: false },
    });
    const res = await client.query(QUERY);
    expect(res.data.post.userState).toMatchObject({
      vote: UserVote.Up,
      hidden: true,
      flags: { feedbackDismiss: false },
    });
  });
});

describe('mutation vote post', () => {
  const MUTATION = `
    mutation Vote($id: ID!, $vote: Int!, $entity: UserVoteEntity!) {
      vote(id: $id, vote: $vote, entity: $entity) {
        _
      }
    }`;

  it('should not authorize when not logged in', () =>
    testMutationErrorCode(
      client,
      {
        mutation: MUTATION,
        variables: {
          id: 'p1',
          vote: UserVote.Up,
          entity: UserVoteEntity.Post,
        },
      },
      'UNAUTHENTICATED',
    ));

  it('should throw not found when cannot find post', () => {
    loggedUser = '1';
    return testMutationErrorCode(
      client,
      {
        mutation: MUTATION,
        variables: {
          id: 'invalid',
          vote: UserVote.Up,
          entity: UserVoteEntity.Post,
        },
      },
      'NOT_FOUND',
    );
  });

  it('should throw not found when cannot find user', () => {
    loggedUser = '9';
    return testMutationErrorCode(
      client,
      {
        mutation: MUTATION,
        variables: { id: 'p1', vote: UserVote.Up, entity: UserVoteEntity.Post },
      },
      'NOT_FOUND',
    );
  });

  it('should throw error when user cannot access the post', async () => {
    loggedUser = '1';
    await con.getRepository(Source).update({ id: 'a' }, { private: true });
    return testMutationErrorCode(
      client,
      {
        mutation: MUTATION,
        variables: { id: 'p1', vote: UserVote.Up, entity: UserVoteEntity.Post },
      },
      'FORBIDDEN',
    );
  });

  it('should throw when invalid vote option', () => {
    loggedUser = '1';
    return testMutationErrorCode(
      client,
      {
        mutation: MUTATION,
        variables: { id: 'p1', vote: 3, entity: UserVoteEntity.Post },
      },
      'GRAPHQL_VALIDATION_FAILED',
    );
  });

  const testUpvote = async () => {
    await con.getRepository(Post).save({
      id: 'p1',
      upvotes: 3,
    });
    const beforePost = await con
      .getRepository(Post)
      .findOneByOrFail({ id: 'p1' });
    const res = await client.mutate(MUTATION, {
      variables: { id: 'p1', vote: UserVote.Up, entity: UserVoteEntity.Post },
    });
    expect(res.errors).toBeFalsy();
    const userPost = await con.getRepository(UserPost).findOneBy({
      userId: loggedUser,
      postId: 'p1',
    });
    expect(userPost).toMatchObject({
      userId: loggedUser,
      postId: 'p1',
      vote: UserVote.Up,
      hidden: false,
    });
    const post = await con.getRepository(Post).findOneByOrFail({ id: 'p1' });
    expect(post.upvotes).toEqual(4);
    expect(post.statsUpdatedAt.getTime()).toBeGreaterThan(
      beforePost.statsUpdatedAt.getTime(),
    );
  };

  it('should upvote', async () => {
    loggedUser = '1';

    await testUpvote();
  });

  it('should upvote and update source flags upvotes count', async () => {
    loggedUser = '1';
    const source = await con.getRepository(Source).findOneByOrFail({ id: 'a' });
    expect(source.flags.totalUpvotes).toEqual(undefined);

    await testUpvote();

    const updatedSource = await con
      .getRepository(Source)
      .findOneByOrFail({ id: 'a' });
    expect(updatedSource.flags.totalUpvotes).toEqual(4);
  });

  it('should upvote and increment squad total upvotes', async () => {
    loggedUser = '1';
    const repo = con.getRepository(Source);
    await repo.update({ id: 'a' }, { type: SourceType.Squad });
    const source = await repo.findOneByOrFail({ id: 'a' });
    expect(source.flags.totalUpvotes).toEqual(undefined);

    await testUpvote();

    const updatedSource = await repo.findOneByOrFail({ id: 'a' });
    expect(updatedSource.flags.totalUpvotes).toEqual(4);
  });

  const testDownvote = async () => {
    await con.getRepository(Post).save({
      id: 'p1',
      downvotes: 3,
    });
    const beforePost = await con
      .getRepository(Post)
      .findOneByOrFail({ id: 'p1' });
    const res = await client.mutate(MUTATION, {
      variables: { id: 'p1', vote: UserVote.Down, entity: UserVoteEntity.Post },
    });
    expect(res.errors).toBeFalsy();
    const userPost = await con.getRepository(UserPost).findOneBy({
      postId: 'p1',
      userId: loggedUser,
    });
    expect(userPost).toMatchObject({
      postId: 'p1',
      userId: loggedUser,
      vote: UserVote.Down,
      hidden: true,
    });
    const post = await con.getRepository(Post).findOneByOrFail({ id: 'p1' });
    expect(post.downvotes).toEqual(4);
    expect(post.statsUpdatedAt.getTime()).toBeGreaterThan(
      beforePost.statsUpdatedAt.getTime(),
    );
  };

  it('should downvote', async () => {
    loggedUser = '1';

    await testDownvote();
  });

  it('should downvote and NOT update source flags upvotes count', async () => {
    loggedUser = '1';
    const source = await con.getRepository(Source).findOneByOrFail({ id: 'a' });
    expect(source.flags.totalUpvotes).toEqual(undefined);

    await testDownvote();

    // should not be affected since this is not a squad
    const updatedSource = await con
      .getRepository(Source)
      .findOneByOrFail({ id: 'a' });
    expect(updatedSource.flags.totalUpvotes).toEqual(undefined);
  });

  it('should downvote and NOT update squads flags upvotes count', async () => {
    loggedUser = '1';
    const repo = con.getRepository(Source);
    await repo.update({ id: 'a' }, { type: SourceType.Squad });
    const source = await repo.findOneByOrFail({ id: 'a' });
    expect(source.flags.totalUpvotes).toEqual(undefined);

    await testDownvote();

    // should not be affected since the existing vote was a downvote
    const updatedSource = await con
      .getRepository(Source)
      .findOneByOrFail({ id: 'a' });
    expect(updatedSource.flags.totalUpvotes).toEqual(undefined);
  });

  const testCancelVote = async (initialVote = UserVote.Up) => {
    const beforePost = await con
      .getRepository(Post)
      .findOneByOrFail({ id: 'p1' });
    await client.mutate(MUTATION, {
      variables: { id: 'p1', vote: initialVote, entity: UserVoteEntity.Post },
    });
    const oldPost = await con.getRepository(Post).findOneByOrFail({ id: 'p1' });
    expect(oldPost.upvotes).toEqual(1);
    const res = await client.mutate(MUTATION, {
      variables: { id: 'p1', vote: UserVote.None, entity: UserVoteEntity.Post },
    });
    const userPost = await con.getRepository(UserPost).findOneBy({
      postId: 'p1',
      userId: loggedUser,
    });
    expect(res.errors).toBeFalsy();
    expect(userPost).toMatchObject({
      userId: loggedUser,
      postId: 'p1',
      vote: UserVote.None,
      hidden: false,
    });
    expect(oldPost.statsUpdatedAt.getTime()).toBeGreaterThan(
      beforePost.statsUpdatedAt.getTime(),
    );
  };

  it('should cancel vote', async () => {
    loggedUser = '1';
    await testCancelVote();
  });

  it('should cancel vote and update source flags upvotes count', async () => {
    loggedUser = '1';
    const source = await con.getRepository(Source).findOneByOrFail({ id: 'a' });
    expect(source.flags.totalUpvotes).toEqual(undefined);

    await testCancelVote();
    const post = await con.getRepository(Post).findOneBy({ id: 'p1' });
    expect(post?.upvotes).toEqual(0);

    // should not be affected since this is not a squad
    const updatedSource = await con
      .getRepository(Source)
      .findOneByOrFail({ id: 'a' });
    expect(updatedSource.flags.totalUpvotes).toEqual(0);
  });

  it('should cancel vote and decrement squads flags upvotes count if previous vote was upvote', async () => {
    loggedUser = '1';
    const repo = con.getRepository(Source);
    await repo.update({ id: 'a' }, { type: SourceType.Squad });
    const source = await repo.findOneByOrFail({ id: 'a' });
    expect(source.flags.totalUpvotes).toEqual(undefined);

    await testCancelVote();
    const post = await con.getRepository(Post).findOneBy({ id: 'p1' });
    expect(post?.upvotes).toEqual(0);

    const updatedSource = await con
      .getRepository(Source)
      .findOneByOrFail({ id: 'a' });
    expect(updatedSource.flags.totalUpvotes).toEqual(0);
  });

  it('should cancel vote and NOT update squads flags upvotes count if previous state was downvote', async () => {
    const repo = con.getRepository(Source);
    await repo.update({ id: 'a' }, { type: SourceType.Squad });
    const source = await repo.findOneByOrFail({ id: 'a' });
    expect(source.flags.totalUpvotes).toEqual(undefined);

    loggedUser = '2';

    await client.mutate(MUTATION, {
      variables: { id: 'p1', vote: UserVote.Up, entity: UserVoteEntity.Post },
    });

    loggedUser = '1';

    await testCancelVote(UserVote.Down);
    const post = await con.getRepository(Post).findOneBy({ id: 'p1' });
    // expected is 1 since originally we upvoted with a different user
    expect(post?.upvotes).toEqual(1);

    const updatedSource = await con
      .getRepository(Source)
      .findOneByOrFail({ id: 'a' });
    expect(updatedSource.flags.totalUpvotes).toEqual(1);
  });

  it('should not set votedAt when vote is not set on insert', async () => {
    loggedUser = '1';
    await con.getRepository(UserPost).save({
      postId: 'p1',
      userId: loggedUser,
      hidden: false,
    });
    const userPostBefore = await con.getRepository(UserPost).findOneBy({
      postId: 'p1',
      userId: loggedUser,
    });
    expect(userPostBefore?.votedAt).toBeNull();
  });

  it('should set votedAt when user votes for the first time', async () => {
    loggedUser = '1';
    const userPostBefore = await con.getRepository(UserPost).findOneBy({
      postId: 'p1',
      userId: loggedUser,
    });
    expect(userPostBefore).toBeNull();
    const res = await client.mutate(MUTATION, {
      variables: { id: 'p1', vote: UserVote.Down, entity: UserVoteEntity.Post },
    });
    const userPost = await con.getRepository(UserPost).findOneBy({
      postId: 'p1',
      userId: loggedUser,
    });
    expect(res.errors).toBeFalsy();
    expect(userPost?.votedAt).not.toBeNull();
  });

  it('should update votedAt when vote value changes', async () => {
    loggedUser = '1';
    await con.getRepository(UserPost).save({
      postId: 'p1',
      userId: loggedUser,
      vote: UserVote.Up,
      hidden: false,
    });
    const userPostBefore = await con.getRepository(UserPost).findOneBy({
      postId: 'p1',
      userId: loggedUser,
    });
    const res = await client.mutate(MUTATION, {
      variables: { id: 'p1', vote: UserVote.Down, entity: UserVoteEntity.Post },
    });
    const userPost = await con.getRepository(UserPost).findOneBy({
      postId: 'p1',
      userId: loggedUser,
    });
    expect(res.errors).toBeFalsy();
    expect(userPostBefore?.votedAt?.toISOString()).not.toBe(
      userPost?.votedAt?.toISOString(),
    );
  });

  it('should not update votedAt when vote value stays the same', async () => {
    loggedUser = '1';
    await con.getRepository(UserPost).save({
      postId: 'p1',
      userId: loggedUser,
      vote: UserVote.Up,
      hidden: false,
    });
    const userPostBefore = await con.getRepository(UserPost).findOneBy({
      postId: 'p1',
      userId: loggedUser,
    });
    const res = await client.mutate(MUTATION, {
      variables: { id: 'p1', vote: UserVote.Up, entity: UserVoteEntity.Post },
    });
    const userPost = await con.getRepository(UserPost).findOneBy({
      postId: 'p1',
      userId: loggedUser,
    });
    expect(res.errors).toBeFalsy();
    expect(userPostBefore?.votedAt?.toISOString()).toBe(
      userPost?.votedAt?.toISOString(),
    );
  });

  it('should increment post upvotes when user upvotes', async () => {
    loggedUser = '1';
    await con.getRepository(Post).save({
      id: 'p1',
      upvotes: 3,
    });
    await con.getRepository(UserPost).save({
      postId: 'p1',
      userId: loggedUser,
      vote: UserVote.None,
    });
    const res = await client.mutate(MUTATION, {
      variables: { id: 'p1', vote: UserVote.Up, entity: UserVoteEntity.Post },
    });
    expect(res.errors).toBeFalsy();
    const post = await con.getRepository(Post).findOneBy({ id: 'p1' });
    expect(post?.upvotes).toEqual(4);
    expect(post?.downvotes).toEqual(0);
  });

  it('should increment post downvotes when user downvotes', async () => {
    loggedUser = '1';
    await con.getRepository(Post).save({
      id: 'p1',
      downvotes: 3,
    });
    await con.getRepository(UserPost).save({
      postId: 'p1',
      userId: loggedUser,
      vote: UserVote.None,
    });
    const res = await client.mutate(MUTATION, {
      variables: { id: 'p1', vote: UserVote.Down, entity: UserVoteEntity.Post },
    });
    expect(res.errors).toBeFalsy();
    const post = await con.getRepository(Post).findOneBy({ id: 'p1' });
    expect(post?.upvotes).toEqual(0);
    expect(post?.downvotes).toEqual(4);
  });

  it('should decrement post upvotes when user cancels upvote', async () => {
    loggedUser = '1';
    await con.getRepository(UserPost).save({
      postId: 'p1',
      userId: loggedUser,
      vote: UserVote.Up,
    });
    await con.getRepository(Post).save({
      id: 'p1',
      upvotes: 3,
    });
    const res = await client.mutate(MUTATION, {
      variables: { id: 'p1', vote: UserVote.None, entity: UserVoteEntity.Post },
    });
    expect(res.errors).toBeFalsy();
    const post = await con.getRepository(Post).findOneBy({ id: 'p1' });
    expect(post?.upvotes).toEqual(2);
    expect(post?.downvotes).toEqual(0);
  });

  it('should decrement post downvotes when user cancels downvote', async () => {
    loggedUser = '1';
    await con.getRepository(UserPost).save({
      postId: 'p1',
      userId: loggedUser,
      vote: UserVote.Down,
    });
    await con.getRepository(Post).save({
      id: 'p1',
      downvotes: 3,
    });
    const res = await client.mutate(MUTATION, {
      variables: { id: 'p1', vote: UserVote.None, entity: UserVoteEntity.Post },
    });
    expect(res.errors).toBeFalsy();
    const post = await con.getRepository(Post).findOneBy({ id: 'p1' });
    expect(post?.upvotes).toEqual(0);
    expect(post?.downvotes).toEqual(2);
  });

  it('should decrement post upvotes and increment downvotes when user changes vote from up to down', async () => {
    loggedUser = '1';
    await con.getRepository(UserPost).save({
      postId: 'p1',
      userId: loggedUser,
      vote: UserVote.Up,
    });
    await con.getRepository(Post).save({
      id: 'p1',
      upvotes: 3,
      downvotes: 2,
    });
    const res = await client.mutate(MUTATION, {
      variables: { id: 'p1', vote: UserVote.Down, entity: UserVoteEntity.Post },
    });
    expect(res.errors).toBeFalsy();
    const post = await con.getRepository(Post).findOneBy({ id: 'p1' });
    expect(post?.upvotes).toEqual(2);
    expect(post?.downvotes).toEqual(3);
  });

  it('should increment post upvotes and decrement downvotes when user changes vote from down to up', async () => {
    loggedUser = '1';
    await con.getRepository(UserPost).save({
      postId: 'p1',
      userId: loggedUser,
      vote: UserVote.Down,
    });
    await con.getRepository(Post).save({
      id: 'p1',
      upvotes: 2,
      downvotes: 3,
    });
    const res = await client.mutate(MUTATION, {
      variables: { id: 'p1', vote: UserVote.Up, entity: UserVoteEntity.Post },
    });
    expect(res.errors).toBeFalsy();
    const post = await con.getRepository(Post).findOneBy({ id: 'p1' });
    expect(post?.upvotes).toEqual(3);
    expect(post?.downvotes).toEqual(2);
  });

  it('should decrement post upvotes when UserPost entity is removed', async () => {
    loggedUser = '1';
    await con.getRepository(UserPost).save({
      postId: 'p1',
      userId: loggedUser,
      vote: UserVote.Up,
    });
    await con.getRepository(Post).save({
      id: 'p1',
      upvotes: 3,
    });
    await con.getRepository(UserPost).delete({
      postId: 'p1',
      userId: loggedUser,
    });
    const post = await con.getRepository(Post).findOneBy({ id: 'p1' });
    expect(post?.upvotes).toEqual(2);
    expect(post?.downvotes).toEqual(0);
  });

  it('should decrement post downvotes when UserPost entity is removed', async () => {
    loggedUser = '1';
    await con.getRepository(UserPost).save({
      postId: 'p1',
      userId: loggedUser,
      vote: UserVote.Down,
    });
    await con.getRepository(Post).save({
      id: 'p1',
      downvotes: 3,
    });
    await con.getRepository(UserPost).delete({
      postId: 'p1',
      userId: loggedUser,
    });
    const post = await con.getRepository(Post).findOneBy({ id: 'p1' });
    expect(post?.upvotes).toEqual(0);
    expect(post?.downvotes).toEqual(2);
  });
});

describe('mutation dismissPostFeedback', () => {
  const MUTATION = `
    mutation DismissPostFeedback($id: ID!) {
      dismissPostFeedback(id: $id) {
        _
      }
    }`;

  it('should not authorize when not logged in', () =>
    testMutationErrorCode(
      client,
      {
        mutation: MUTATION,
        variables: { id: 'p1' },
      },
      'UNAUTHENTICATED',
    ));

  it('should throw not found when cannot find post', () => {
    loggedUser = '1';
    return testMutationErrorCode(
      client,
      {
        mutation: MUTATION,
        variables: { id: 'invalid' },
      },
      'NOT_FOUND',
    );
  });

  it('should throw not found when cannot find user', () => {
    loggedUser = '9';
    return testMutationErrorCode(
      client,
      {
        mutation: MUTATION,
        variables: { id: 'p1' },
      },
      'NOT_FOUND',
    );
  });

  it('should throw error when user cannot access the post', async () => {
    loggedUser = '1';
    await con.getRepository(Source).update({ id: 'a' }, { private: true });
    return testMutationErrorCode(
      client,
      {
        mutation: MUTATION,
        variables: { id: 'p1' },
      },
      'FORBIDDEN',
    );
  });

  it('should dismiss feedback', async () => {
    loggedUser = '1';
    const res = await client.mutate(MUTATION, {
      variables: { id: 'p1' },
    });
    expect(res.errors).toBeFalsy();
    const userPost = await con.getRepository(UserPost).findOneBy({
      userId: loggedUser,
      postId: 'p1',
    });
    expect(userPost).toMatchObject({
      userId: loggedUser,
      postId: 'p1',
      vote: UserVote.None,
      flags: { feedbackDismiss: true },
    });
  });

  it('should dismiss feedback when user state exists', async () => {
    loggedUser = '1';
    await con.getRepository(UserPost).save({
      userId: loggedUser,
      postId: 'p1',
      vote: UserVote.Up,
      flags: { feedbackDismiss: false },
    });
    const res = await client.mutate(MUTATION, {
      variables: { id: 'p1' },
    });
    expect(res.errors).toBeFalsy();
    const userPost = await con.getRepository(UserPost).findOneBy({
      userId: loggedUser,
      postId: 'p1',
    });
    expect(userPost).toMatchObject({
      userId: loggedUser,
      postId: 'p1',
      vote: UserVote.Up,
      flags: { feedbackDismiss: true },
    });
  });
});

describe('query relatedPosts', () => {
  const QUERY = `
  query relatedPosts($id: ID!, $relationType: PostRelationType!, $after: String, $first: Int) {
    relatedPosts(id: $id, relationType: $relationType, after: $after, first: $first) {
      edges {
        node {
          id
          title
        }
      }
    }
  }
  `;

  beforeEach(async () => {
    await con.getRepository(PostRelation).save(relatedPostsFixture);
  });

  it('should throw error when user cannot access the post', async () => {
    loggedUser = '1';
    await con.getRepository(Source).update({ id: 'a' }, { private: true });
    return testQueryErrorCode(
      client,
      {
        query: QUERY,
        variables: { id: 'p1', relationType: PostRelationType.Collection },
      },
      'FORBIDDEN',
    );
  });

  it('should return related posts', async () => {
    loggedUser = '1';

    const res = await client.query(QUERY, {
      variables: { id: 'p1', relationType: PostRelationType.Collection },
    });

    expect(res.errors).toBeFalsy();
    expect(res).toMatchObject({
      data: {
        relatedPosts: {
          edges: [
            {
              node: {
                id: 'p2',
                title: 'P2',
              },
            },
            {
              node: {
                id: 'p3',
                title: 'P3',
              },
            },
            {
              node: {
                id: 'p4',
                title: 'P4',
              },
            },
          ],
        },
      },
    });
  });
});

describe('posts title field', () => {
  const QUERY = `{
    post(id: "p1") {
      title
    }
  }`;

  it('should return title', async () => {
    const res = await client.query(QUERY);

    expect(res.errors).toBeFalsy();

    expect(res.data.post).toEqual({
      title: 'P1',
    });
  });

  it('should return i18n title if exists', async () => {
    await con.getRepository(Post).update(
      { id: 'p1' },
      {
        contentMeta: {
          translate_title: {
            translations: {
              de: 'P1 german',
            },
          },
        },
      },
    );

    const res = await client.query(QUERY, {
      headers: {
        'content-language': 'de',
      },
    });

    expect(res.errors).toBeFalsy();

    expect(res.data.post).toEqual({
      title: 'P1 german',
    });
  });

  it('should return default title if i18n title does not exist', async () => {
    const res = await client.query(QUERY, {
      headers: {
        'content-language': 'fr',
      },
    });

    expect(res.errors).toBeFalsy();

    expect(res.data.post).toEqual({
      title: 'P1',
    });
  });

  it('should return i18n title for cased language codes', async () => {
    await con.getRepository(Post).update(
      { id: 'p1' },
      {
        contentMeta: {
          translate_title: {
            translations: {
              'pt-BR': 'P1 Portugal Brazil',
            },
          },
        },
      },
    );

    const res = await client.query(QUERY, {
      headers: {
        'content-language': 'pt-BR',
      },
    });

    expect(res.errors).toBeFalsy();

    expect(res.data.post).toEqual({
      title: 'P1 Portugal Brazil',
    });
  });
});

describe('query postCodeSnippets', () => {
  const QUERY = `
  query PostCodeSnippets($id: ID!, $after: String, $first: Int) {
    postCodeSnippets(id: $id, after: $after, first: $first) {
      edges {
        node {
          content
        }
      }
    }
  }
  `;

  beforeEach(async () => {
    await con.getRepository(PostCodeSnippet).save(
      createPostCodeSnippetsFixture({
        postId: 'p1',
      }),
    );
    await con.getRepository(PostCodeSnippet).save(
      createPostCodeSnippetsFixture({
        postId: 'p2',
      }),
    );
  });

  it('should throw error when user cannot access the post', async () => {
    loggedUser = '1';
    await con.getRepository(Source).update({ id: 'a' }, { private: true });
    return testQueryErrorCode(
      client,
      {
        query: QUERY,
        variables: { id: 'p1' },
      },
      'FORBIDDEN',
    );
  });

  it('should return code snippets', async () => {
    loggedUser = '1';

    const res = await client.query(QUERY, {
      variables: { id: 'p1' },
    });

    console.log(JSON.stringify(res.data, null, 2));
    expect(res.errors).toBeFalsy();
    expect(res.data).toMatchObject({
      postCodeSnippets: {
        edges: [
          {
            node: {
              content: 'console.log("Hello World")',
            },
          },
          {
            node: {
              content: 'const a = 1;\n\nconsole.log(a)',
            },
          },
          {
            node: {
              content: 'while (true) {\n    /* remove this */\n}',
            },
          },
        ],
      },
    });
  });
});

describe('Source post moderation approve/reject', () => {
  const [pendingId, rejectedId] = Array.from({ length: 2 }, () =>
    generateUUID(),
  );
  beforeEach(async () => {
    await saveSquadFixtures();
    await con.getRepository(SourcePostModeration).save([
      {
        id: pendingId,
        sourceId: 'm',
        createdById: '4',
        title: 'Title',
        content: 'Content',
        status: SourcePostModerationStatus.Pending,
        type: PostType.Article,
      },
      {
        id: rejectedId,
        sourceId: 'm',
        createdById: '4',
        title: 'Title',
        content: 'Content',
        status: SourcePostModerationStatus.Rejected,
        rejectionReason: 'Spam',
        moderatorMessage: 'This is spam',
        type: PostType.Article,
        moderatedById: '3',
      },
    ]);
  });

  const MUTATION = `
  mutation ModerateSourcePost(
    $postIds: [ID]!,
    $status: String,
    $sourceId: ID!,
    $rejectionReason: String,
    $moderatorMessage: String
  ) {
    moderateSourcePosts(postIds: $postIds, status: $status, sourceId: $sourceId, rejectionReason: $rejectionReason, moderatorMessage: $moderatorMessage) {
      id
      status
    }
  }`;

  it('should block guest', async () => {
    loggedUser = '0';
    await testMutationErrorCode(
      client,
      {
        mutation: MUTATION,
        variables: {
          postIds: [pendingId],
          sourceId: 'm',
          status: SourcePostModerationStatus.Approved,
        },
      },
      'FORBIDDEN',
    );
  });
  it('should not authorize when not source member', async () => {
    loggedUser = '1'; // Not a member
    await testMutationErrorCode(
      client,
      {
        mutation: MUTATION,
        variables: {
          postIds: [pendingId],
          sourceId: 'm',
          status: SourcePostModerationStatus.Approved,
        },
      },
      'FORBIDDEN',
    );
  });
  it('should not authorize when not source moderator', async () => {
    loggedUser = '4'; // Member level
    await testMutationErrorCode(
      client,
      {
        mutation: MUTATION,
        variables: {
          postIds: [pendingId],
          sourceId: 'm',
          status: SourcePostModerationStatus.Approved,
        },
      },
      'FORBIDDEN',
    );
  });
  it('should approve pending posts', async () => {
    loggedUser = '3'; // Moderator level

    const res: GQLResponse<{
      moderateSourcePosts: { id: string }[];
    }> = await client.mutate(MUTATION, {
      variables: {
        postIds: [pendingId],
        sourceId: 'm',
        status: SourcePostModerationStatus.Approved,
      },
    });

    expect(res.data.moderateSourcePosts.length).toEqual(1);

    const post = await con.getRepository(SourcePostModeration).findOneByOrFail({
      id: pendingId,
    });

    expect(post.status).toEqual(SourcePostModerationStatus.Approved);
    expect(post.moderatedById).toEqual('3');
  });
  it('should reject pending posts', async () => {
    loggedUser = '3'; // Moderator level

    const res: GQLResponse<{
      moderateSourcePosts: { id: string }[];
    }> = await client.mutate(MUTATION, {
      variables: {
        postIds: [pendingId],
        sourceId: 'm',
        status: SourcePostModerationStatus.Rejected,
        rejectionReason: 'Spam',
        moderatorMessage: 'This is spam',
      },
    });

    expect(res.data.moderateSourcePosts.length).toEqual(1);

    const post = await con.getRepository(SourcePostModeration).findOneByOrFail({
      id: pendingId,
    });

    expect(post.status).toEqual(SourcePostModerationStatus.Rejected);
    expect(post.moderatedById).toEqual('3');
    expect(post.rejectionReason).toEqual('Spam');
    expect(post.moderatorMessage).toEqual('This is spam');
  });
  it('should not update already moderated posts', async () => {
    loggedUser = '3'; // Moderator level

    const res: GQLResponse<{
      moderateSourcePosts: { id: string; status: SourcePostModerationStatus }[];
    }> = await client.mutate(MUTATION, {
      variables: {
        postIds: [pendingId, rejectedId],
        sourceId: 'm',
        status: SourcePostModerationStatus.Approved,
      },
    });

    // only one post should be updated, one is already rejected
    expect(res.data.moderateSourcePosts.length).toEqual(1);
    expect(res.data.moderateSourcePosts[0].status).toEqual(
      SourcePostModerationStatus.Approved,
    );
  });
});

describe('Source post moderation edit/delete', () => {
  const [pendingId, rejectedId] = Array.from({ length: 2 }, () =>
    generateUUID(),
  );

  beforeEach(async () => {
    await saveSquadFixtures();
    await con.getRepository(SourcePostModeration).save([
      {
        id: pendingId,
        sourceId: 'm',
        createdById: '4',
        title: 'Title',
        content: 'Content',
        status: SourcePostModerationStatus.Pending,
        type: PostType.Article,
      },
      {
        id: rejectedId,
        sourceId: 'm',
        createdById: '4',
        title: 'Title',
        content: 'Content',
        status: SourcePostModerationStatus.Rejected,
        rejectionReason: 'Spam',
        moderatorMessage: 'This is spam',
        type: PostType.Article,
        moderatedById: '3',
      },
    ]);
  });

  const DELETE_MUTATION = `
  mutation DeleteSourcePostModeration($postId: ID!) {
    deleteSourcePostModeration(postId: $postId){
      _
    }
  }`;

  const EDIT_MUTATION = `
  mutation EditSourcePostModeration($id: ID!, $sourceId: ID!, $title: String, $content: String, $type: String!) {
    editSourcePostModeration(id: $id, sourceId: $sourceId, title: $title, content: $content, type: $type) {
      id
      title
      content
      status
    }
  }`;

  describe('deleteSourcePostModeration', () => {
    it('should block guest', async () => {
      loggedUser = '0';

      await testMutationErrorCode(
        client,
        {
          mutation: DELETE_MUTATION,
          variables: {
            postId: pendingId,
          },
        },
        'FORBIDDEN',
      );
    });

    it('should not authorize when not source member', async () => {
      loggedUser = '1'; // Not a member
      await testMutationErrorCode(
        client,
        {
          mutation: DELETE_MUTATION,
          variables: {
            postId: pendingId,
          },
        },
        'FORBIDDEN',
      );
    });

    it('should not authorize when not author nor moderator', async () => {
      loggedUser = '5'; // Member level
      await testMutationErrorCode(
        client,
        {
          mutation: DELETE_MUTATION,
          variables: {
            postId: pendingId,
          },
        },
        'FORBIDDEN',
      );
    });

    it('should delete pending post', async () => {
      loggedUser = '4'; // Member level

      const res = await client.mutate(DELETE_MUTATION, {
        variables: {
          postId: pendingId,
        },
      });

      expect(res.errors).toBeFalsy();
      const post = await con.getRepository(SourcePostModeration).findOneBy({
        id: pendingId,
      });
      expect(post).toBeNull();
    });
  });

  describe('editSourcePostModeration', () => {
    it('should block guest', async () => {
      loggedUser = '0';
      await testMutationErrorCode(
        client,
        {
          mutation: EDIT_MUTATION,
          variables: {
            id: pendingId,
            title: 'New Title',
            type: PostType.Freeform,
            sourceId: 'm',
          },
        },
        'FORBIDDEN',
      );
    });

    it('should not authorize when not source member', async () => {
      loggedUser = '1'; // Not a member
      await testMutationErrorCode(
        client,
        {
          mutation: EDIT_MUTATION,
          variables: {
            id: pendingId,
            title: 'New Title',
            type: PostType.Freeform,
            sourceId: 'm',
          },
        },
        'FORBIDDEN',
      );
    });

    it('should not authorize when not author', async () => {
      loggedUser = '3'; // Moderator level
      await testMutationErrorCode(
        client,
        {
          mutation: EDIT_MUTATION,
          variables: {
            id: pendingId,
            title: 'New Title',
            type: PostType.Freeform,
            sourceId: 'm',
          },
        },
        'FORBIDDEN',
      );
    });

    it('should edit pending post', async () => {
      loggedUser = '4'; // Member level

      const res = await client.mutate(EDIT_MUTATION, {
        variables: {
          id: pendingId,
          title: 'New Title',
          content: 'New Content',
          type: PostType.Freeform,
          sourceId: 'm',
        },
      });

      expect(res.errors).toBeFalsy();

      const post = res.data.editSourcePostModeration;
      expect(post.title).toEqual('New Title');
      expect(post.content).toEqual('New Content');
    });

    it('should edit rejected post and set as pending', async () => {
      loggedUser = '4'; // Member level

      const res: GQLResponse<{
        editSourcePostModeration: SourcePostModeration;
      }> = await client.mutate(EDIT_MUTATION, {
        variables: {
          id: rejectedId,
          title: 'New Title',
          content: 'New Content',
          type: PostType.Freeform,
          sourceId: 'm',
        },
      });

      expect(res.errors).toBeFalsy();
      const post = res.data.editSourcePostModeration;
      expect(post.title).toEqual('New Title');
      expect(post.content).toEqual('New Content');
      expect(post.status).toEqual(SourcePostModerationStatus.Pending);
    });
  });
});<|MERGE_RESOLUTION|>--- conflicted
+++ resolved
@@ -3629,13 +3629,8 @@
     await saveSquadFixtures();
   });
 
-<<<<<<< HEAD
-  const MUTATION = `mutation CreateSourcePostModeration($sourceId: ID! $title: String!, $type: String!, $content: String, $image: Upload, $imageUrl: String, $sharedPostId: ID, $externalLink: String) {
-    createSourcePostModeration(sourceId: $sourceId, title: $title, type: $type, content: $content, image: $image, imageUrl: $imageUrl, sharedPostId: $sharedPostId, externalLink: $externalLink) {
-=======
-  const MUTATION = `mutation CreateSourcePostModeration($sourceId: ID! $title: String!, $type: String!, $content: String, $image: Upload, $imageUrl: String, $sharedPostId: ID, $commentary: String, $externalLink: String, $postId: ID) {
-    createSourcePostModeration(sourceId: $sourceId, title: $title, type: $type, content: $content, image: $image, imageUrl: $imageUrl, sharedPostId: $sharedPostId, commentary: $commentary, externalLink: $externalLink, postId: $postId) {
->>>>>>> da24b3b0
+  const MUTATION = `mutation CreateSourcePostModeration($sourceId: ID! $title: String!, $type: String!, $content: String, $image: Upload, $imageUrl: String, $sharedPostId: ID, $externalLink: String, $postId: ID) {
+    createSourcePostModeration(sourceId: $sourceId, title: $title, type: $type, content: $content, image: $image, imageUrl: $imageUrl, sharedPostId: $sharedPostId, externalLink: $externalLink, postId: $postId) {
       id
       title
       content
