--- conflicted
+++ resolved
@@ -1592,7 +1592,6 @@
     expect(post.title).toEqual('My comment');
   });
 
-<<<<<<< HEAD
   it('should share to squad and trim the commentary', async () => {
     loggedUser = '1';
     const res = await client.mutate(MUTATION, {
@@ -1617,7 +1616,8 @@
     expect(post.authorId).toEqual('1');
     expect(post.sharedPostId).toEqual('p1');
     expect(post.title).toBeNull();
-=======
+  });
+
   it('should share to squad with mentioned users', async () => {
     loggedUser = '1';
     await con.getRepository(User).update({ id: '2' }, { username: 'lee' });
@@ -1650,7 +1650,6 @@
     expect(post.authorId).toEqual('1');
     expect(post.sharedPostId).toEqual('p1');
     expect(post.titleHtml).toMatchSnapshot();
->>>>>>> 0be54bc4
   });
 
   it('should throw error when sharing to non-squad', async () => {
