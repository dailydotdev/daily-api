import {
  generateNotificationV2,
  NotificationBaseContext,
  NotificationBundleV2,
  NotificationCommentContext,
  NotificationCommenterContext,
  NotificationDoneByContext,
  NotificationPostContext,
  NotificationSourceContext,
  NotificationSourceMemberRoleContext,
  NotificationSourceRequestContext,
  NotificationSubmissionContext,
  NotificationUpvotersContext,
  Reference,
  storeNotificationBundleV2,
} from '../../src/notifications';
import { postsFixture } from '../fixture/post';
import {
  Comment,
  FreeformPost,
<<<<<<< HEAD
  Notification,
  NotificationAttachment,
  NotificationAttachmentType,
  NotificationAvatar,
=======
  NotificationAttachmentV2,
  NotificationAvatarV2,
  NotificationV2,
>>>>>>> e7ba77f2
  Post,
  PostType,
  Source,
  SourceMember,
  SourceRequest,
  SourceType,
  SquadSource,
  User,
  WelcomePost,
} from '../../src/entity';
import {
  createSquadWelcomePost,
  notificationsLink,
  scoutArticleLink,
} from '../../src/common';
import { usersFixture } from '../fixture/user';
import createOrGetConnection from '../../src/db';
import { DataSource } from 'typeorm';
import { sourcesFixture } from '../fixture/source';
import { SourceMemberRoles } from '../../src/roles';
import { NotificationType } from '../../src/notifications/common';

const userId = '1';
const commentFixture: Reference<Comment> = {
  id: 'c1',
  postId: 'p1',
  userId: '2',
  content: 'Complex **markdown** comment that needs to be `simplified`',
  contentHtml: '<p>parent comment</p>',
  createdAt: new Date(2020, 1, 6, 0, 0),
} as Reference<Comment>;

let con: DataSource;

beforeAll(async () => {
  con = await createOrGetConnection();
});

describe('generateNotification', () => {
  const verifyPostMention = (actual: NotificationBundleV2) => {
    const type = 'post_mention';
    expect(actual.notification.type).toEqual(type);
    expect(actual.userIds).toEqual([userId]);
    expect(actual.notification.referenceId).toEqual('p1');
    expect(actual.notification.referenceType).toEqual('post');
    expect(actual.notification.targetUrl).toEqual(
      'http://localhost:5002/posts/p1',
    );
    expect(actual.avatars).toEqual([
      {
        image: 'https://daily.dev/tsahi.jpg',
        name: 'Tsahi',
        referenceId: '2',
        targetUrl: 'http://localhost:5002/tsahidaily',
        type: 'user',
      },
    ]);
    expect(actual.attachments.length).toEqual(0);
  };

  it('should generate post_mention notification with mention on title', async () => {
    const type = NotificationType.PostMention;
    const title = `Some title mention @${usersFixture[0].username}`;
    const post = { ...postsFixture[0], title } as Reference<Post>;
    const ctx: NotificationPostContext & NotificationDoneByContext = {
      userIds: [userId],
      source: {
        ...sourcesFixture[0],
        type: SourceType.Squad,
      } as Reference<Source>,
      post,
      doneBy: usersFixture[1] as Reference<User>,
      doneTo: usersFixture[0] as Reference<User>,
    };

    const actual = generateNotificationV2(type, ctx);
    verifyPostMention(actual);
    expect(actual.notification.description).toEqual(title);
  });

  it('should generate post_mention notification with mention on content', async () => {
    const type = NotificationType.PostMention;
    const title = `Some title without mention `;
    const content = `Some content mention @${usersFixture[0].username}`;
    const post = {
      ...postsFixture[0],
      title,
      content,
    } as Reference<FreeformPost>;
    const ctx: NotificationPostContext & NotificationDoneByContext = {
      userIds: [userId],
      source: {
        ...sourcesFixture[0],
        type: SourceType.Squad,
      } as Reference<Source>,
      post,
      doneBy: usersFixture[1] as Reference<User>,
      doneTo: usersFixture[0] as Reference<User>,
    };

    const actual = generateNotificationV2(type, ctx);

    verifyPostMention(actual);
    expect(actual.notification.description).toEqual(content);
  });

  it('should generate community_picks_failed notification', () => {
    const type = NotificationType.CommunityPicksFailed;
    const ctx: NotificationSubmissionContext = {
      userIds: [userId],
      submission: { id: 's1' },
    };
    const actual = generateNotificationV2(type, ctx);

    expect(actual.notification.type).toEqual(type);
    expect(actual.userIds).toEqual([userId]);
    expect(actual.notification.public).toEqual(false);
    expect(actual.notification.referenceId).toEqual('s1');
    expect(actual.notification.referenceType).toEqual('submission');
    expect(actual.avatars.length).toEqual(0);
    expect(actual.attachments.length).toEqual(0);
  });

  it('should generate community_picks_succeeded notification', () => {
    const type = NotificationType.CommunityPicksSucceeded;
    const ctx: NotificationSubmissionContext & NotificationPostContext = {
      userIds: [userId],
      submission: { id: 's1' },
      source: sourcesFixture[0] as Reference<Source>,
      post: postsFixture[0] as Reference<Post>,
    };
    const actual = generateNotificationV2(type, ctx);

    expect(actual.notification.type).toEqual(type);
    expect(actual.userIds).toEqual([userId]);
    expect(actual.notification.public).toEqual(true);
    expect(actual.notification.referenceId).toEqual('p1');
    expect(actual.notification.referenceType).toEqual('post');
    expect(actual.notification.targetUrl).toEqual(
      'http://localhost:5002/posts/p1',
    );
    expect(actual.avatars.length).toEqual(0);
    expect(actual.attachments).toEqual([
      {
        image: 'https://daily.dev/image.jpg',
        referenceId: 'p1',
        title: 'P1',
        type: 'post',
      },
    ]);
  });

  it('should generate community_picks_granted notification', () => {
    const type = NotificationType.CommunityPicksGranted;
    const ctx: NotificationBaseContext = { userIds: [userId] };
    const actual = generateNotificationV2(type, ctx);

    expect(actual.notification.type).toEqual(type);
    expect(actual.userIds).toEqual([userId]);
    expect(actual.notification.public).toEqual(true);
    expect(actual.notification.referenceId).toEqual('system');
    expect(actual.notification.referenceType).toEqual('system');
    expect(actual.notification.targetUrl).toEqual(scoutArticleLink);
    expect(actual.avatars.length).toEqual(0);
    expect(actual.attachments.length).toEqual(0);
  });

  it('should generate article_picked notification', () => {
    const type = NotificationType.ArticlePicked;
    const ctx: NotificationPostContext = {
      userIds: [userId],
      source: sourcesFixture[0] as Reference<Source>,
      post: postsFixture[0] as Reference<Post>,
    };
    const actual = generateNotificationV2(type, ctx);

    expect(actual.notification.type).toEqual(type);
    expect(actual.userIds).toEqual([userId]);
    expect(actual.notification.public).toEqual(true);
    expect(actual.notification.referenceId).toEqual('p1');
    expect(actual.notification.referenceType).toEqual('post');
    expect(actual.notification.targetUrl).toEqual(
      'http://localhost:5002/posts/p1',
    );
    expect(actual.avatars.length).toEqual(0);
    expect(actual.attachments).toEqual([
      {
        image: 'https://daily.dev/image.jpg',

        referenceId: 'p1',
        title: 'P1',
        type: 'post',
      },
    ]);
  });

  it('should generate article_new_comment notification', () => {
    const type = NotificationType.ArticleNewComment;
    const ctx: NotificationCommenterContext = {
      userIds: [userId],
      source: sourcesFixture[0] as Reference<Source>,
      post: postsFixture[0] as Reference<Post>,
      comment: commentFixture,
      commenter: usersFixture[1] as Reference<User>,
    };
    const actual = generateNotificationV2(type, ctx);

    expect(actual.notification.type).toEqual(type);
    expect(actual.userIds).toEqual([userId]);
    expect(actual.notification.public).toEqual(true);
    expect(actual.notification.referenceId).toEqual('c1');
    expect(actual.notification.referenceType).toEqual('comment');
    expect(actual.notification.targetUrl).toEqual(
      'http://localhost:5002/posts/p1#c-c1',
    );
    expect(actual.notification.description).toEqual(
      'Complex markdown comment that needs to be simplified',
    );
    expect(actual.avatars).toEqual([
      {
        image: 'https://daily.dev/tsahi.jpg',
        name: 'Tsahi',
        referenceId: '2',
        targetUrl: 'http://localhost:5002/tsahidaily',
        type: 'user',
      },
    ]);
    expect(actual.attachments.length).toEqual(0);
  });

  it('should generate article_upvote_milestone notification', () => {
    const type = NotificationType.ArticleUpvoteMilestone;
    const ctx: NotificationPostContext & NotificationUpvotersContext = {
      userIds: [userId],
      source: sourcesFixture[0] as Reference<Source>,
      post: postsFixture[0] as Reference<Post>,
      upvotes: 50,
      upvoters: [usersFixture[1], usersFixture[2]] as Reference<User>[],
    };
    const actual = generateNotificationV2(type, ctx);

    expect(actual.notification.type).toEqual(type);
    expect(actual.userIds).toEqual([userId]);
    expect(actual.notification.public).toEqual(true);
    expect(actual.notification.uniqueKey).toEqual('50');
    expect(actual.notification.referenceId).toEqual('p1');
    expect(actual.notification.referenceType).toEqual('post');
    expect(actual.notification.targetUrl).toEqual(
      'http://localhost:5002/posts/p1',
    );
    expect(actual.avatars).toEqual([
      {
        image: 'https://daily.dev/tsahi.jpg',
        name: 'Tsahi',

        referenceId: '2',
        targetUrl: 'http://localhost:5002/tsahidaily',
        type: 'user',
      },
      {
        image: 'https://daily.dev/nimrod.jpg',
        name: 'Nimrod',

        referenceId: '3',
        targetUrl: 'http://localhost:5002/nimroddaily',
        type: 'user',
      },
    ]);
    expect(actual.attachments).toEqual([
      {
        image: 'https://daily.dev/image.jpg',

        referenceId: 'p1',
        title: 'P1',
        type: 'post',
      },
    ]);
  });

  it('should generate a notification with post attachment of video type', () => {
    const type = NotificationType.ArticleUpvoteMilestone;
    const ctx: NotificationPostContext & NotificationUpvotersContext = {
      userIds: [userId],
      source: sourcesFixture[0] as Reference<Source>,
      post: {
        ...postsFixture[0],
        type: PostType.VideoYouTube,
      } as Reference<Post>,
      upvotes: 50,
      upvoters: [usersFixture[1], usersFixture[2]] as Reference<User>[],
    };
    const actual = generateNotification(type, ctx);
    expect(actual.length).toEqual(1);
    expect(actual[0].notification.type).toEqual(type);
    expect(actual[0].notification.userId).toEqual(userId);
    expect(actual[0].attachments).toEqual([
      {
        image: 'https://daily.dev/image.jpg',
        order: 0,
        referenceId: 'p1',
        title: 'P1',
        type: NotificationAttachmentType.Video,
      },
    ]);
  });

  it('should add source avatar to article_upvote_milestone when it is a squad post', () => {
    const type = NotificationType.ArticleUpvoteMilestone;
    const ctx: NotificationPostContext & NotificationUpvotersContext = {
      userIds: [userId],
      source: {
        ...sourcesFixture[0],
        type: SourceType.Squad,
      } as Reference<Source>,
      post: postsFixture[0] as Reference<Post>,
      upvotes: 50,
      upvoters: [usersFixture[1], usersFixture[2]] as Reference<User>[],
    };
    const actual = generateNotificationV2(type, ctx);

    expect(actual.notification.type).toEqual(type);
    expect(actual.avatars).toEqual([
      {
        image: 'http://image.com/a',
        name: 'A',

        referenceId: 'a',
        targetUrl: 'http://localhost:5002/squads/a',
        type: 'source',
      },
      {
        image: 'https://daily.dev/tsahi.jpg',
        name: 'Tsahi',

        referenceId: '2',
        targetUrl: 'http://localhost:5002/tsahidaily',
        type: 'user',
      },
      {
        image: 'https://daily.dev/nimrod.jpg',
        name: 'Nimrod',

        referenceId: '3',
        targetUrl: 'http://localhost:5002/nimroddaily',
        type: 'user',
      },
    ]);
  });

  it('should generate article_report_approved notification', () => {
    const type = NotificationType.ArticleReportApproved;
    const ctx: NotificationPostContext = {
      userIds: [userId],
      source: sourcesFixture[0] as Reference<Source>,
      post: postsFixture[0] as Reference<Post>,
    };
    const actual = generateNotificationV2(type, ctx);

    expect(actual.notification.type).toEqual(type);
    expect(actual.userIds).toEqual([userId]);
    expect(actual.notification.public).toEqual(false);
    expect(actual.notification.referenceId).toEqual('p1');
    expect(actual.notification.referenceType).toEqual('post');
    expect(actual.avatars.length).toEqual(0);
    expect(actual.attachments.length).toEqual(0);
  });

  it('should generate article_analytics notification', () => {
    const type = NotificationType.ArticleAnalytics;
    const ctx: NotificationPostContext = {
      userIds: [userId],
      source: sourcesFixture[0] as Reference<Source>,
      post: postsFixture[0] as Reference<Post>,
    };
    const actual = generateNotificationV2(type, ctx);

    expect(actual.notification.type).toEqual(type);
    expect(actual.userIds).toEqual([userId]);
    expect(actual.notification.public).toEqual(false);
    expect(actual.notification.referenceId).toEqual('p1');
    expect(actual.notification.referenceType).toEqual('post');
    expect(actual.avatars.length).toEqual(0);
    expect(actual.attachments.length).toEqual(0);
  });

  it('should generate source_approved notification', () => {
    const type = NotificationType.SourceApproved;
    const ctx: NotificationSourceRequestContext & NotificationSourceContext = {
      userIds: [userId],
      source: {
        id: 's1',
        name: 'Source',
        image: 'https://daily.dev/s1.jpg',
        handle: 's1',
      } as Reference<Source>,
      sourceRequest: {
        id: 'sr1',
      } as Reference<SourceRequest>,
    };
    const actual = generateNotificationV2(type, ctx);

    expect(actual.notification.type).toEqual(type);
    expect(actual.userIds).toEqual([userId]);
    expect(actual.notification.public).toEqual(true);
    expect(actual.notification.referenceId).toEqual('sr1');
    expect(actual.notification.referenceType).toEqual('source_request');
    expect(actual.notification.targetUrl).toEqual(
      'http://localhost:5002/sources/s1',
    );
    expect(actual.avatars).toEqual([
      {
        image: 'https://daily.dev/s1.jpg',
        name: 'Source',

        referenceId: 's1',
        targetUrl: 'http://localhost:5002/sources/s1',
        type: 'source',
      },
    ]);
  });

  it('should generate source_rejected notification', () => {
    const type = NotificationType.SourceRejected;
    const ctx: NotificationSourceRequestContext = {
      userIds: [userId],
      sourceRequest: {
        id: 'sr1',
      } as Reference<SourceRequest>,
    };
    const actual = generateNotificationV2(type, ctx);

    expect(actual.notification.type).toEqual(type);
    expect(actual.userIds).toEqual([userId]);
    expect(actual.notification.public).toEqual(false);
    expect(actual.notification.referenceId).toEqual('sr1');
    expect(actual.notification.referenceType).toEqual('source_request');
    expect(actual.avatars.length).toEqual(0);
    expect(actual.attachments.length).toEqual(0);
  });

  it('should generate comment_mention notification', () => {
    const type = NotificationType.CommentMention;
    const ctx: NotificationCommenterContext = {
      userIds: [userId],
      source: sourcesFixture[0] as Reference<Source>,
      post: postsFixture[0] as Reference<Post>,
      comment: commentFixture,
      commenter: usersFixture[1] as Reference<User>,
    };
    const actual = generateNotificationV2(type, ctx);

    expect(actual.notification.type).toEqual(type);
    expect(actual.userIds).toEqual([userId]);
    expect(actual.notification.public).toEqual(true);
    expect(actual.notification.referenceId).toEqual('c1');
    expect(actual.notification.referenceType).toEqual('comment');
    expect(actual.notification.targetUrl).toEqual(
      'http://localhost:5002/posts/p1#c-c1',
    );
    expect(actual.notification.description).toEqual(
      'Complex markdown comment that needs to be simplified',
    );
    expect(actual.avatars).toEqual([
      {
        image: 'https://daily.dev/tsahi.jpg',
        name: 'Tsahi',

        referenceId: '2',
        targetUrl: 'http://localhost:5002/tsahidaily',
        type: 'user',
      },
    ]);
    expect(actual.attachments.length).toEqual(0);
  });

  it('should generate comment_reply notification', () => {
    const type = NotificationType.CommentReply;
    const ctx: NotificationCommenterContext = {
      userIds: [userId],
      source: sourcesFixture[0] as Reference<Source>,
      post: postsFixture[0] as Reference<Post>,
      comment: commentFixture,
      commenter: usersFixture[1] as Reference<User>,
    };
    const actual = generateNotificationV2(type, ctx);

    expect(actual.notification.type).toEqual(type);
    expect(actual.userIds).toEqual([userId]);
    expect(actual.notification.public).toEqual(true);
    expect(actual.notification.referenceId).toEqual('c1');
    expect(actual.notification.referenceType).toEqual('comment');
    expect(actual.notification.targetUrl).toEqual(
      'http://localhost:5002/posts/p1#c-c1',
    );
    expect(actual.notification.description).toEqual(
      'Complex markdown comment that needs to be simplified',
    );
    expect(actual.avatars).toEqual([
      {
        image: 'https://daily.dev/tsahi.jpg',
        name: 'Tsahi',

        referenceId: '2',
        targetUrl: 'http://localhost:5002/tsahidaily',
        type: 'user',
      },
    ]);
    expect(actual.attachments.length).toEqual(0);
  });

  it('should generate comment_upvote_milestone notification', () => {
    const type = NotificationType.CommentUpvoteMilestone;
    const ctx: NotificationCommentContext & NotificationUpvotersContext = {
      userIds: [userId],
      source: sourcesFixture[0] as Reference<Source>,
      post: postsFixture[0] as Reference<Post>,
      comment: commentFixture,
      upvotes: 50,
      upvoters: [usersFixture[1], usersFixture[2]] as Reference<User>[],
    };
    const actual = generateNotificationV2(type, ctx);

    expect(actual.notification.type).toEqual(type);
    expect(actual.userIds).toEqual([userId]);
    expect(actual.notification.public).toEqual(true);
    expect(actual.notification.uniqueKey).toEqual('50');
    expect(actual.notification.referenceId).toEqual('c1');
    expect(actual.notification.referenceType).toEqual('comment');
    expect(actual.notification.targetUrl).toEqual(
      'http://localhost:5002/posts/p1#c-c1',
    );
    expect(actual.notification.description).toEqual(
      'Complex markdown comment that needs to be simplified',
    );
    expect(actual.avatars).toEqual([
      {
        image: 'https://daily.dev/tsahi.jpg',
        name: 'Tsahi',

        referenceId: '2',
        targetUrl: 'http://localhost:5002/tsahidaily',
        type: 'user',
      },
      {
        image: 'https://daily.dev/nimrod.jpg',
        name: 'Nimrod',

        referenceId: '3',
        targetUrl: 'http://localhost:5002/nimroddaily',
        type: 'user',
      },
    ]);
    expect(actual.attachments.length).toEqual(0);
  });

  it('should generate squad_post_added notification', () => {
    const type = NotificationType.SquadPostAdded;
    const ctx: NotificationPostContext & NotificationDoneByContext = {
      userIds: [userId],
      source: {
        ...sourcesFixture[0],
        type: SourceType.Squad,
      } as Reference<Source>,
      post: postsFixture[0] as Reference<Post>,
      doneBy: usersFixture[1] as Reference<User>,
    };
    const actual = generateNotificationV2(type, ctx);

    expect(actual.notification.type).toEqual(type);
    expect(actual.userIds).toEqual([userId]);
    expect(actual.notification.public).toEqual(true);
    expect(actual.notification.referenceId).toEqual('p1');
    expect(actual.notification.referenceType).toEqual('post');
    expect(actual.notification.description).toBeFalsy();
    expect(actual.notification.targetUrl).toEqual(
      'http://localhost:5002/posts/p1',
    );
    expect(actual.avatars).toEqual([
      {
        image: 'http://image.com/a',
        name: 'A',

        referenceId: 'a',
        targetUrl: 'http://localhost:5002/squads/a',
        type: 'source',
      },
      {
        image: 'https://daily.dev/tsahi.jpg',
        name: 'Tsahi',

        referenceId: '2',
        targetUrl: 'http://localhost:5002/tsahidaily',
        type: 'user',
      },
    ]);
    expect(actual.attachments).toEqual([
      {
        image: 'https://daily.dev/image.jpg',

        referenceId: 'p1',
        title: 'P1',
        type: 'post',
      },
    ]);
  });

  it('should set attachment as shared post on squad_post_added notification', () => {
    const type = NotificationType.SquadPostAdded;
    const ctx: NotificationPostContext & NotificationDoneByContext = {
      userIds: [userId],
      source: {
        ...sourcesFixture[0],
        type: SourceType.Squad,
      } as Reference<Source>,
      post: {
        id: 'ps',
        title: 'Commentary',
        sourceId: 'a',
        type: PostType.Share,
      } as Reference<Post>,
      sharedPost: postsFixture[0] as Reference<Post>,
      doneBy: usersFixture[1] as Reference<User>,
    };
    const actual = generateNotificationV2(type, ctx);

    expect(actual.notification.type).toEqual(type);
    expect(actual.userIds).toEqual([userId]);
    expect(actual.notification.public).toEqual(true);
    expect(actual.notification.referenceId).toEqual('ps');
    expect(actual.notification.referenceType).toEqual('post');
    expect(actual.notification.description).toEqual('Commentary');
    expect(actual.notification.targetUrl).toEqual(
      'http://localhost:5002/posts/ps',
    );
    expect(actual.avatars).toEqual([
      {
        image: 'http://image.com/a',
        name: 'A',

        referenceId: 'a',
        targetUrl: 'http://localhost:5002/squads/a',
        type: 'source',
      },
      {
        image: 'https://daily.dev/tsahi.jpg',
        name: 'Tsahi',

        referenceId: '2',
        targetUrl: 'http://localhost:5002/tsahidaily',
        type: 'user',
      },
    ]);
    expect(actual.attachments).toEqual([
      {
        image: 'https://daily.dev/image.jpg',

        referenceId: 'p1',
        title: 'P1',
        type: 'post',
      },
    ]);
  });

  it('should generate squad_post_viewed notification', () => {
    const type = NotificationType.SquadPostViewed;
    const ctx: NotificationPostContext & NotificationDoneByContext = {
      userIds: [userId],
      source: {
        ...sourcesFixture[0],
        type: SourceType.Squad,
      } as Reference<Source>,
      post: {
        id: 'ps',
        title: 'Commentary',
        sourceId: 'a',
        type: PostType.Share,
      } as Reference<Post>,
      sharedPost: postsFixture[0] as Reference<Post>,
      doneBy: usersFixture[1] as Reference<User>,
    };
    const actual = generateNotificationV2(type, ctx);

    expect(actual.notification.type).toEqual(type);
    expect(actual.userIds).toEqual([userId]);
    expect(actual.notification.public).toEqual(true);
    expect(actual.notification.referenceId).toEqual('ps');
    expect(actual.notification.referenceType).toEqual('post');
    expect(actual.notification.description).toEqual('Commentary');
    expect(actual.notification.uniqueKey).toEqual('2');
    expect(actual.notification.targetUrl).toEqual(
      'http://localhost:5002/posts/ps',
    );
    expect(actual.avatars).toEqual([
      {
        image: 'http://image.com/a',
        name: 'A',

        referenceId: 'a',
        targetUrl: 'http://localhost:5002/squads/a',
        type: 'source',
      },
      {
        image: 'https://daily.dev/tsahi.jpg',
        name: 'Tsahi',

        referenceId: '2',
        targetUrl: 'http://localhost:5002/tsahidaily',
        type: 'user',
      },
    ]);
    expect(actual.attachments).toEqual([
      {
        image: 'https://daily.dev/image.jpg',

        referenceId: 'p1',
        title: 'P1',
        type: 'post',
      },
    ]);
  });

  it('should generate squad_member_joined notification', async () => {
    const type = NotificationType.SquadMemberJoined;
    await con.getRepository(Source).save(sourcesFixture[0]);
    await con
      .getRepository(Source)
      .update({ id: 'a' }, { type: SourceType.Squad });
    const source = await con.getRepository(Source).findOneBy({ id: 'a' });
    await con.getRepository(User).save(usersFixture);
    await con.getRepository(SourceMember).save({
      sourceId: 'a',
      userId: '1',
      role: SourceMemberRoles.Admin,
      referralToken: 'random',
    });
    const post = await createSquadWelcomePost(con, source as SquadSource, '1');
    await con
      .getRepository(WelcomePost)
      .update({ id: post.id }, { id: 'welcome1' });
    post.id = 'welcome1'; // for a consistent id in the test
    const ctx: NotificationPostContext & NotificationDoneByContext = {
      userIds: [userId],
      post,
      source,
      doneBy: usersFixture[1] as Reference<User>,
    };
    const actual = generateNotificationV2(type, ctx);

    expect(actual.notification.type).toEqual(type);
    expect(actual.userIds).toEqual([userId]);
    expect(actual.notification.public).toEqual(true);
    expect(actual.notification.referenceId).toEqual(post.id);
    expect(actual.notification.referenceType).toEqual('post');
    expect(actual.notification.uniqueKey).toEqual('2');
    expect(actual.notification.targetUrl).toEqual(
      'http://localhost:5002/posts/welcome1?comment=%40tsahidaily+welcome+to+A%21',
    );
    expect(actual.avatars).toEqual([
      {
        image: 'http://image.com/a',
        name: 'A',

        referenceId: 'a',
        targetUrl: 'http://localhost:5002/squads/a',
        type: 'source',
      },
      {
        image: 'https://daily.dev/tsahi.jpg',
        name: 'Tsahi',

        referenceId: '2',
        targetUrl: 'http://localhost:5002/tsahidaily',
        type: 'user',
      },
    ]);
    expect(actual.attachments.length).toEqual(0);
  });

  it('should generate squad_blocked notification', () => {
    const type = NotificationType.SquadBlocked;
    const ctx: NotificationSourceContext = {
      userIds: [userId],
      source: {
        ...sourcesFixture[0],
        type: SourceType.Squad,
      } as Reference<Source>,
    };
    const actual = generateNotificationV2(type, ctx);

    expect(actual.notification.type).toEqual(type);
    expect(actual.userIds).toEqual([userId]);
    expect(actual.notification.public).toEqual(true);
    expect(actual.notification.referenceId).toEqual('a');
    expect(actual.notification.referenceType).toEqual('source');
    expect(actual.notification.icon).toEqual('Block');
    expect(actual.notification.title).toEqual(
      `You are no longer part of <b>${sourcesFixture[0].name}</b>`,
    );
  });

  it('should generate promoted_to_admin notification', () => {
    const type = NotificationType.PromotedToAdmin;
    const ctx: NotificationSourceMemberRoleContext = {
      userIds: [userId],
      source: {
        ...sourcesFixture[0],
        type: SourceType.Squad,
      } as Reference<Source>,
      role: SourceMemberRoles.Admin,
    };
    const url = new URL(notificationsLink);
    url.searchParams.set('promoted', 'true');
    url.searchParams.set('sid', sourcesFixture[0].handle);

    const actual = generateNotificationV2(type, ctx);

    expect(actual.notification.type).toEqual(type);
    expect(actual.userIds).toEqual([userId]);
    expect(actual.notification.public).toEqual(true);
    expect(actual.notification.referenceId).toEqual('a');
    expect(actual.notification.referenceType).toEqual('source');
    expect(actual.notification.icon).toEqual('Star');
    expect(actual.notification.title).toEqual(
      `Congratulations! You are now an <span class="text-theme-color-cabbage">${SourceMemberRoles.Admin}</span> of <b>${sourcesFixture[0].name}</b>`,
    );
    expect(actual.notification.targetUrl).toEqual(url.toString());
  });

  it('should generate demoted_to_member notification', () => {
    const type = NotificationType.DemotedToMember;
    const ctx: NotificationSourceMemberRoleContext = {
      userIds: [userId],
      source: {
        ...sourcesFixture[0],
        type: SourceType.Squad,
      } as Reference<Source>,
      role: SourceMemberRoles.Admin,
    };
    const actual = generateNotificationV2(type, ctx);

    expect(actual.notification.type).toEqual(type);
    expect(actual.userIds).toEqual([userId]);
    expect(actual.notification.public).toEqual(true);
    expect(actual.notification.referenceId).toEqual('a');
    expect(actual.notification.referenceType).toEqual('source');
    expect(actual.notification.icon).toEqual('Star');
    expect(actual.notification.title).toEqual(
      `You are no longer a <span class="text-theme-color-cabbage">${SourceMemberRoles.Admin}</span> in <b>${sourcesFixture[0].name}</b>`,
    );
    expect(actual.notification.targetUrl).toEqual(
      'http://localhost:5002/squads/a',
    );
  });

  it('should generate promoted_to_moderator notification', () => {
    const type = NotificationType.PromotedToModerator;
    const ctx: NotificationSourceContext = {
      userIds: [userId],
      source: {
        ...sourcesFixture[0],
        type: SourceType.Squad,
      } as Reference<Source>,
    };
    const url = new URL(notificationsLink);
    url.searchParams.set('promoted', 'true');
    url.searchParams.set('sid', sourcesFixture[0].handle);
    const actual = generateNotificationV2(type, ctx);

    expect(actual.notification.type).toEqual(type);
    expect(actual.userIds).toEqual([userId]);
    expect(actual.notification.public).toEqual(true);
    expect(actual.notification.referenceId).toEqual('a');
    expect(actual.notification.referenceType).toEqual('source');
    expect(actual.notification.icon).toEqual('User');
    expect(actual.notification.title).toEqual(
      `You are now a <span class="text-theme-color-cabbage">moderator</span> in <b>${sourcesFixture[0].name}</b>`,
    );
    expect(actual.notification.targetUrl).toEqual(url.toString());
  });
});

describe('storeNotificationBundle', () => {
  beforeEach(async () => {
    await con.getRepository(User).save([usersFixture[0]]);
  });

  it('should save the notification and its children', async () => {
    const ctx: NotificationPostContext & NotificationUpvotersContext = {
      userIds: [userId],
      source: sourcesFixture[0] as Reference<Source>,
      post: postsFixture[0] as Reference<Post>,
      upvotes: 50,
      upvoters: [usersFixture[1], usersFixture[2]] as Reference<User>[],
    };
    await con.transaction((manager) =>
      storeNotificationBundleV2(
        manager,
        generateNotificationV2(NotificationType.ArticleUpvoteMilestone, ctx),
      ),
    );
    const notifications = await con.getRepository(NotificationV2).find();
    expect(notifications.length).toEqual(1);
    const attachments = await con
      .getRepository(NotificationAttachmentV2)
      .find();
    expect(attachments.length).toEqual(1);
    const avatars = await con.getRepository(NotificationAvatarV2).find();
    expect(avatars.length).toEqual(2);
  });

  it('should ignore duplicates', async () => {
    const ctx: NotificationPostContext & NotificationUpvotersContext = {
      userIds: [userId],
      source: sourcesFixture[0] as Reference<Source>,
      post: postsFixture[0] as Reference<Post>,
      upvotes: 50,
      upvoters: [usersFixture[1], usersFixture[2]] as Reference<User>[],
    };
    await con.transaction(async (manager) => {
      await storeNotificationBundleV2(
        manager,
        generateNotificationV2(NotificationType.ArticleUpvoteMilestone, ctx),
      );
      await storeNotificationBundleV2(
        manager,
        generateNotificationV2(NotificationType.ArticleUpvoteMilestone, ctx),
      );
    });
    const notifications = await con.getRepository(NotificationV2).find();
    expect(notifications.length).toEqual(1);
    const attachments = await con
      .getRepository(NotificationAttachmentV2)
      .find();
    expect(attachments.length).toEqual(1);
    const avatars = await con.getRepository(NotificationAvatarV2).find();
    expect(avatars.length).toEqual(2);
  });

  it('should generate squad_new_comment notification', () => {
    const type = NotificationType.SquadNewComment;
    const ctx: NotificationCommenterContext = {
      userIds: [userId],
      source: {
        ...sourcesFixture[0],
        type: SourceType.Squad,
      } as Reference<Source>,
      post: postsFixture[0] as Reference<Post>,
      comment: commentFixture,
      commenter: usersFixture[1] as Reference<User>,
    };
    const actual = generateNotificationV2(type, ctx);

    expect(actual.notification.type).toEqual(type);
    expect(actual.userIds).toEqual([userId]);
    expect(actual.notification.public).toEqual(true);
    expect(actual.notification.referenceId).toEqual('c1');
    expect(actual.notification.referenceType).toEqual('comment');
    expect(actual.notification.targetUrl).toEqual(
      'http://localhost:5002/posts/p1#c-c1',
    );
    expect(actual.notification.description).toEqual(
      'Complex markdown comment that needs to be simplified',
    );
    expect(actual.avatars).toEqual([
      {
        image: 'http://image.com/a',
        name: 'A',

        referenceId: 'a',
        targetUrl: 'http://localhost:5002/squads/a',
        type: 'source',
      },
      {
        image: 'https://daily.dev/tsahi.jpg',
        name: 'Tsahi',

        referenceId: '2',
        targetUrl: 'http://localhost:5002/tsahidaily',
        type: 'user',
      },
    ]);
    expect(actual.attachments.length).toEqual(0);
  });

  it('should generate squad_reply notification', () => {
    const type = NotificationType.SquadReply;
    const ctx: NotificationCommenterContext = {
      userIds: [userId],
      source: {
        ...sourcesFixture[0],
        type: SourceType.Squad,
      } as Reference<Source>,
      post: postsFixture[0] as Reference<Post>,
      comment: commentFixture,
      commenter: usersFixture[1] as Reference<User>,
    };
    const actual = generateNotificationV2(type, ctx);
    expect(actual.notification.type).toEqual(type);
    expect(actual.userIds).toEqual([userId]);
    expect(actual.notification.public).toEqual(true);
    expect(actual.notification.referenceId).toEqual('c1');
    expect(actual.notification.referenceType).toEqual('comment');
    expect(actual.notification.targetUrl).toEqual(
      'http://localhost:5002/posts/p1#c-c1',
    );
    expect(actual.notification.description).toEqual(
      'Complex markdown comment that needs to be simplified',
    );
    expect(actual.avatars).toEqual([
      {
        image: 'http://image.com/a',
        name: 'A',

        referenceId: 'a',
        targetUrl: 'http://localhost:5002/squads/a',
        type: 'source',
      },
      {
        image: 'https://daily.dev/tsahi.jpg',
        name: 'Tsahi',

        referenceId: '2',
        targetUrl: 'http://localhost:5002/tsahidaily',
        type: 'user',
      },
    ]);
    expect(actual.attachments.length).toEqual(0);
  });

  it('should generate squad_access notification', () => {
    const type = NotificationType.SquadAccess;
    const ctx: NotificationBaseContext = {
      userIds: [userId],
    };
    const actual = generateNotificationV2(type, ctx);
    expect(actual.notification.type).toEqual(type);
    expect(actual.userIds).toEqual([userId]);
    expect(actual.notification.public).toEqual(true);
    expect(actual.notification.referenceId).toEqual('system');
    expect(actual.notification.referenceType).toEqual('system');
    expect(actual.notification.targetUrl).toEqual(
      `${process.env.COMMENTS_PREFIX}?squad=true`,
    );
    expect(actual.notification.description).toEqual('Create your new Squad');
    expect(actual.attachments.length).toEqual(0);
  });
});<|MERGE_RESOLUTION|>--- conflicted
+++ resolved
@@ -18,16 +18,10 @@
 import {
   Comment,
   FreeformPost,
-<<<<<<< HEAD
-  Notification,
-  NotificationAttachment,
   NotificationAttachmentType,
-  NotificationAvatar,
-=======
   NotificationAttachmentV2,
   NotificationAvatarV2,
   NotificationV2,
->>>>>>> e7ba77f2
   Post,
   PostType,
   Source,
@@ -319,14 +313,12 @@
       upvotes: 50,
       upvoters: [usersFixture[1], usersFixture[2]] as Reference<User>[],
     };
-    const actual = generateNotification(type, ctx);
-    expect(actual.length).toEqual(1);
-    expect(actual[0].notification.type).toEqual(type);
-    expect(actual[0].notification.userId).toEqual(userId);
-    expect(actual[0].attachments).toEqual([
+    const actual = generateNotificationV2(type, ctx);
+    expect(actual.notification.type).toEqual(type);
+    expect(actual.userIds).toEqual([userId]);
+    expect(actual.attachments).toEqual([
       {
         image: 'https://daily.dev/image.jpg',
-        order: 0,
         referenceId: 'p1',
         title: 'P1',
         type: NotificationAttachmentType.Video,
