import nock from 'nock';
import { keywordsFixture } from './fixture/keywords';
import { Keyword } from './../src/entity/Keyword';
import { PostKeyword } from './../src/entity/PostKeyword';
import {
  addDays,
  addHours,
  addSeconds,
  format,
  startOfDay,
  startOfISOWeek,
  subDays,
  subHours,
} from 'date-fns';
import {
  authorizeRequest,
  disposeGraphQLTesting,
  GraphQLTestClient,
  GraphQLTestingState,
  initializeGraphQLTesting,
  MockContext,
  saveFixtures,
  TEST_UA,
  testMutationError,
  testMutationErrorCode,
  testQueryError,
  testQueryErrorCode,
} from './helpers';
import {
  Alerts,
  ArticlePost,
  Comment,
  Feature,
  FeatureType,
  FeatureValue,
  MarketingCta,
  Post,
<<<<<<< HEAD
  PostReport,
=======
  ReputationEvent,
  ReputationReason,
  reputationReasonAmount,
  ReputationType,
>>>>>>> 5399edbf
  Source,
  SourceMember,
  User,
  UserMarketingCta,
  UserPersonalizedDigest,
  UserPersonalizedDigestSendType,
  UserPersonalizedDigestType,
  UserPost,
  UserStreak,
  UserStreakAction,
  UserStreakActionType,
  View,
} from '../src/entity';
import { sourcesFixture } from './fixture/source';
import {
  CioTransactionalMessageTemplateId,
  codepenSocialUrlMatch,
  DayOfWeek,
  encrypt,
  getTimezonedStartOfISOWeek,
  ghostUser,
  githubSocialUrlMatch,
  linkedinSocialUrlMatch,
  mastodonSocialUrlMatch,
  portfolioLimit,
  redditSocialUrlMatch,
  roadmapShSocialUrlMatch,
  sendEmail,
  socialUrlMatch,
  stackoverflowSocialUrlMatch,
  threadsSocialUrlMatch,
  twitterSocialUrlMatch,
} from '../src/common';
import { DataSource, In, IsNull } from 'typeorm';
import createOrGetConnection from '../src/db';
import request from 'supertest';
import { FastifyInstance } from 'fastify';
import setCookieParser from 'set-cookie-parser';
import { DisallowHandle } from '../src/entity/DisallowHandle';
import { CampaignType, Invite } from '../src/entity/Invite';
import { usersFixture } from './fixture/user';
import {
  deleteKeysByPattern,
  deleteRedisKey,
  getRedisObject,
  ioRedisPool,
  setRedisObjectWithExpiry,
} from '../src/redis';
import { generateStorageKey, StorageKey, StorageTopic } from '../src/config';
import {
  UserIntegration,
  UserIntegrationType,
} from '../src/entity/UserIntegration';
import { Company } from '../src/entity/Company';
import { UserCompany } from '../src/entity/UserCompany';
import { SourceReport } from '../src/entity/sources/SourceReport';
import { SourceMemberRoles } from '../src/roles';
import { rateLimiterName } from '../src/directive/rateLimit';
<<<<<<< HEAD
import { CommentReport } from '../src/entity/CommentReport';
=======
import { getRestoreStreakCache } from '../src/workers/cdc/primary';
>>>>>>> 5399edbf

let con: DataSource;
let app: FastifyInstance;
let state: GraphQLTestingState;
let client: GraphQLTestClient;
let loggedUser: string = null;
const userTimezone = 'Pacific/Midway';

jest.mock('../src/common/mailing.ts', () => ({
  ...(jest.requireActual('../src/common/mailing.ts') as Record<
    string,
    unknown
  >),
  sendEmail: jest.fn(),
}));

beforeAll(async () => {
  con = await createOrGetConnection();
  state = await initializeGraphQLTesting(
    () => new MockContext(con, loggedUser),
  );
  client = state.client;
  app = state.app;
});

const now = new Date();

beforeEach(async () => {
  loggedUser = null;
  nock.cleanAll();
  jest.clearAllMocks();

  await con.getRepository(User).save([
    {
      id: '1',
      name: 'Ido',
      image: 'https://daily.dev/ido.jpg',
      timezone: 'utc',
      createdAt: new Date(),
    },
    {
      id: '2',
      name: 'Tsahi',
      image: 'https://daily.dev/tsahi.jpg',
      timezone: userTimezone,
    },
    {
      id: '3',
      name: 'Lee',
      image: 'https://daily.dev/lee.jpg',
      timezone: userTimezone,
      username: 'lee',
      twitter: 'lee',
      github: 'lee',
      hashnode: 'lee',
      roadmap: 'lee',
      threads: 'lee',
      codepen: 'lee',
      reddit: 'lee',
      stackoverflow: '999999/lee',
      youtube: 'lee',
      linkedin: 'lee',
      mastodon: 'https://mastodon.social/@lee',
    },
  ]);
  await saveFixtures(con, Source, sourcesFixture);
  await saveFixtures(con, ArticlePost, [
    {
      id: 'p1',
      shortId: 'sp1',
      title: 'P1',
      url: 'http://p1.com',
      sourceId: 'a',
      createdAt: now,
      authorId: '1',
      views: 20,
      upvotes: 5,
      image: 'sample.image.test',
    },
    {
      id: 'p2',
      shortId: 'sp2',
      title: 'P2',
      url: 'http://p2.com',
      sourceId: 'b',
      createdAt: new Date(now.getTime() - 1000),
      views: 5,
      upvotes: 1,
      image: 'sample.image.test',
    },
    {
      id: 'p3',
      shortId: 'sp3',
      title: 'P3',
      url: 'http://p3.com',
      sourceId: 'c',
      createdAt: new Date(now.getTime() - 2000),
      authorId: '1',
      views: 80,
      upvotes: 10,
      image: 'sample.image.test',
    },
    {
      id: 'p4',
      shortId: 'sp4',
      title: 'P4',
      url: 'http://p4.com',
      sourceId: 'a',
      createdAt: new Date(now.getTime() - 3000),
      authorId: '1',
      upvotes: 5,
      image: 'sample.image.test',
    },
    {
      id: 'p5',
      shortId: 'sp5',
      title: 'P5',
      url: 'http://p5.com',
      sourceId: 'b',
      createdAt: new Date(now.getTime() - 4000),
      image: 'sample.image.test',
    },
    {
      id: 'p6',
      shortId: 'sp6',
      title: 'P6',
      url: 'http://p6.com',
      sourceId: 'p',
      createdAt: new Date(now.getTime() - 5000),
      views: 40,
      image: 'sample.image.test',
      scoutId: '1',
    },
    {
      id: 'p7',
      shortId: 'sp7',
      title: 'P7',
      url: 'http://p7.com',
      sourceId: 'p',
      createdAt: new Date(now.getTime() - 6000),
      views: 10,
      image: 'sample.image.test',
    },
    {
      id: 'pb',
      shortId: 'spb',
      title: 'PB',
      url: 'http://pb.com',
      sourceId: 'p',
      createdAt: new Date(now.getTime() - 6000),
      views: 10,
      banned: true,
      image: 'sample.image.test',
    },
    {
      id: 'pd',
      shortId: 'spd',
      title: 'PD',
      url: 'http://pd.com',
      sourceId: 'p',
      createdAt: new Date(now.getTime() - 6000),
      views: 10,
      deleted: true,
      image: 'sample.image.test',
    },
    {
      id: 'pp',
      shortId: 'spp',
      title: 'Private',
      url: 'http://pp.com',
      sourceId: 'p',
      createdAt: new Date(now.getTime() - 6000),
      views: 10,
      private: true,
      image: 'sample.image.test',
    },
  ]);
  await con.getRepository(Comment).save([
    {
      id: 'c1',
      postId: 'p1',
      userId: '1',
      content: 'parent comment',
      createdAt: new Date(2020, 1, 6, 0, 0),
      upvotes: 5,
    },
    {
      id: 'c2',
      parentId: 'c1',
      postId: 'p1',
      userId: '1',
      content: 'child comment',
      createdAt: new Date(2020, 1, 7, 0, 0),
      upvotes: 10,
    },
    {
      id: 'c3',
      postId: 'p1',
      userId: '2',
      content: 'parent comment #2',
      createdAt: new Date(2020, 1, 8, 0, 0),
      upvotes: 2,
    },
  ]);
});

const postKeywordFixtures: Partial<PostKeyword>[] = [
  { postId: 'p1', keyword: 'javascript', status: 'allow' },
  { postId: 'p1', keyword: 'ai', status: 'allow' },
  { postId: 'p1', keyword: 'security', status: 'allow' },
  { postId: 'p2', keyword: 'javascript', status: 'allow' },
  { postId: 'p2', keyword: 'cloud', status: 'allow' },
  { postId: 'p2', keyword: 'devops', status: 'allow' },
  { postId: 'p3', keyword: 'javascript', status: 'allow' },
  { postId: 'p3', keyword: 'crypto', status: 'allow' },
  { postId: 'p3', keyword: 'blockchain', status: 'allow' },
  { postId: 'p4', keyword: 'javascript', status: 'allow' },
  { postId: 'p4', keyword: 'security', status: 'allow' },
  { postId: 'p4', keyword: 'web3', status: 'allow' },
  { postId: 'p5', keyword: 'python', status: 'allow' },
  { postId: 'p5', keyword: 'ai', status: 'allow' },
  { postId: 'p5', keyword: 'analytics', status: 'allow' },
  { postId: 'p6', keyword: 'golang', status: 'allow' },
  { postId: 'p6', keyword: 'backend', status: 'allow' },
  { postId: 'p6', keyword: 'devops', status: 'allow' },
];

const additionalKeywords: Partial<Keyword>[] = [
  { value: 'security', occurrences: 15, status: 'allow' },
  { value: 'web3', occurrences: 20, status: 'allow' },
  { value: 'blockchain', occurrences: 30, status: 'allow' },
  { value: 'cloud', occurrences: 45, status: 'allow' },
  { value: 'backend', occurrences: 105, status: 'allow' },
  { value: 'crypto', occurrences: 180, status: 'allow' },
  { value: 'ai', occurrences: 270, status: 'allow' },
  { value: 'analytics', occurrences: 420, status: 'allow' },
  { value: 'devops', occurrences: 760, status: 'allow' },
  { value: 'javascript', occurrences: 980, status: 'allow' },
];

const mockLogout = () => {
  nock(process.env.KRATOS_ORIGIN)
    .get('/self-service/logout/browser')
    .reply(200, {});
};

afterAll(() => disposeGraphQLTesting(state));

describe('query userStats', () => {
  const QUERY = `query UserStats($id: ID!){
    userStats(id: $id) {
      numPosts
      numComments
      numPostViews
      numPostUpvotes
      numCommentUpvotes
    }
  }`;

  it('should return the user stats', async () => {
    const res = await client.query(QUERY, { variables: { id: '1' } });
    expect(res.errors).toBeFalsy();
    expect(res.data).toMatchSnapshot();
  });

  it('should return partial user stats when no posts or no comments', async () => {
    loggedUser = '2';
    const res = await client.query(QUERY, { variables: { id: '2' } });
    expect(res.errors).toBeFalsy();
    expect(res.data).toMatchSnapshot();
  });
});

describe('query userStreaks', () => {
  const QUERY = `query UserStreak {
    userStreak {
      max
      total
      current
      lastViewAt
      weekStart
    }
  }`;

  beforeEach(async () => {
    nock('http://localhost:5000').post('/e').reply(204);
  });

  afterEach(() => {
    jest.useRealTimers();
  });

  it('should not allow unauthenticated users', () =>
    testQueryErrorCode(client, { query: QUERY }, 'UNAUTHENTICATED'));

  it('should return the user streaks', async () => {
    loggedUser = '1';
    const res = await client.query(QUERY);
    expect(res.errors).toBeFalsy();
    expect(res.data).toEqual({
      userStreak: {
        max: 0,
        total: 0,
        current: 0,
        lastViewAt: null,
        weekStart: DayOfWeek.Monday,
      },
    });
  });

  it('should return empty streak when the user has no streak yet', async () => {
    loggedUser = '1';
    await con.getRepository(UserStreak).delete({ userId: loggedUser });
    const res = await client.query(QUERY);

    expect(res.errors).toBeFalsy();
    expect(res.data).toEqual({
      userStreak: {
        max: 0,
        total: 0,
        current: 0,
        lastViewAt: null,
        weekStart: DayOfWeek.Monday,
      },
    });
  });

  it('should return the correct weekStart', async () => {
    loggedUser = '1';
    await con
      .getRepository(User)
      .update({ id: loggedUser }, { weekStart: DayOfWeek.Sunday });

    const res = await client.query(QUERY);
    expect(res.errors).toBeFalsy();
    expect(res.data).toEqual({
      userStreak: {
        max: 0,
        total: 0,
        current: 0,
        lastViewAt: null,
        weekStart: DayOfWeek.Sunday,
      },
    });
  });

  it('should return the user streaks when last view is null', async () => {
    loggedUser = '1';
    const res = await client.query(QUERY);
    expect(res.errors).toBeFalsy();
  });

  const expectStreak = async (
    currentStreak: number,
    expectedCurrentStreak: number,
    lastViewAt: Date,
  ) => {
    const repo = con.getRepository(UserStreak);
    await repo.update({ userId: loggedUser }, { currentStreak, lastViewAt });

    const res = await client.query(QUERY);
    expect(res.errors).toBeFalsy();

    const streak = await repo.findOneBy({ userId: loggedUser });
    expect(streak.currentStreak).toEqual(expectedCurrentStreak);
  };

  it('should reset streak on Saturday when last read is Thursday', async () => {
    loggedUser = '1';
    const fakeToday = new Date(2024, 0, 6); // Saturday
    const lastViewAt = subDays(fakeToday, 2); // Thursday

    jest.useFakeTimers({ advanceTimers: true, now: fakeToday });
    await expectStreak(5, 0, lastViewAt);
  });

  it('should reset streak on Sunday when last read is Thursday', async () => {
    loggedUser = '1';
    const fakeToday = new Date(2024, 0, 7); // Sunday
    const lastViewAt = subDays(fakeToday, 3); // Thursday

    jest.useFakeTimers({ advanceTimers: true, now: fakeToday });
    await expectStreak(5, 0, lastViewAt);
  });

  describe('incorporating streak restore', () => {
    beforeEach(async () => {
      nock('http://localhost:5000').post('/e').reply(204);
    });

    it('should not reset streak when the user restored streak today', async () => {
      loggedUser = '1';

      const fakeToday = new Date(2024, 0, 1); // Monday
      const lastViewAt = subDays(fakeToday, 4); // Thursday

      jest.useFakeTimers({ advanceTimers: true, now: fakeToday });
      await expectStreak(5, 0, lastViewAt);

      await con
        .getRepository(UserStreak)
        .update({ userId: loggedUser }, { currentStreak: 5 });
      await con.getRepository(UserStreakAction).save([
        {
          userId: loggedUser,
          type: UserStreakActionType.Recover,
          createdAt: fakeToday,
        },
      ]);

      await expectStreak(5, 5, lastViewAt);
    });

    it('should reset streak when the user restored streak was yesterday and did not read', async () => {
      nock('http://localhost:5000').post('/e').reply(204);
      loggedUser = '1';

      const fakeToday = new Date(2024, 0, 2); // Tuesday
      const lastViewAt = subDays(fakeToday, 5); // Thursday

      jest.useFakeTimers({ advanceTimers: true, now: fakeToday });
      await expectStreak(5, 0, lastViewAt);

      await con
        .getRepository(UserStreak)
        .update({ userId: loggedUser }, { currentStreak: 5 });
      await con.getRepository(UserStreakAction).save([
        {
          userId: loggedUser,
          type: UserStreakActionType.Recover,
          createdAt: subDays(fakeToday, 1),
        },
      ]);

      await expectStreak(5, 0, lastViewAt);
    });

    it('should not reset streak when the user restored streak yesterday and read a post', async () => {
      nock('http://localhost:5000').post('/e').reply(204);
      loggedUser = '1';

      const fakeToday = new Date(2024, 0, 2); // Tuesday
      const lastViewAt = subDays(fakeToday, 5); // Thursday

      jest.useFakeTimers({ advanceTimers: true, now: fakeToday });
      await expectStreak(5, 0, lastViewAt);

      await con
        .getRepository(UserStreak)
        .update({ userId: loggedUser }, { currentStreak: 5 });
      const yesterday = subDays(fakeToday, 1);
      await con.getRepository(UserStreakAction).save([
        {
          userId: loggedUser,
          type: UserStreakActionType.Recover,
          createdAt: yesterday,
        },
      ]);

      await expectStreak(5, 5, yesterday);
    });

    it('should not reset streak when the user restored streak on Saturday and it is only Sunday', async () => {
      nock('http://localhost:5000').post('/e').reply(204);
      loggedUser = '1';

      const fakeToday = new Date(2024, 0, 7); // Sunday
      const lastViewAt = subDays(fakeToday, 3); // Thursday

      jest.useFakeTimers({ advanceTimers: true, now: fakeToday });
      await expectStreak(5, 0, lastViewAt);

      await con
        .getRepository(UserStreak)
        .update({ userId: loggedUser }, { currentStreak: 5 });
      await con.getRepository(UserStreakAction).save([
        {
          userId: loggedUser,
          type: UserStreakActionType.Recover,
          createdAt: subDays(fakeToday, 1), // Saturday
        },
      ]);

      await expectStreak(5, 5, lastViewAt);
    });

    it('should not reset streak when the user restored streak on Friday and it is only Saturday with Sunday as workday', async () => {
      nock('http://localhost:5000').post('/e').reply(204);
      loggedUser = '1';

      const fakeToday = new Date(2024, 0, 6); // Saturday
      const lastViewAt = subDays(fakeToday, 3); // Wednesday
      await con
        .getRepository(User)
        .update({ id: loggedUser }, { weekStart: DayOfWeek.Sunday });

      jest.useFakeTimers({ advanceTimers: true, now: fakeToday });
      await expectStreak(5, 0, lastViewAt);

      await con
        .getRepository(UserStreak)
        .update({ userId: loggedUser }, { currentStreak: 5 });
      await con.getRepository(UserStreakAction).save([
        {
          userId: loggedUser,
          type: UserStreakActionType.Recover,
          createdAt: subDays(fakeToday, 1), // Friday
        },
      ]);

      await expectStreak(5, 5, lastViewAt);
    });
  });

  it('should not reset streak on Saturday when last read is Friday', async () => {
    loggedUser = '1';
    const fakeToday = new Date(2024, 0, 6); // Saturday
    const lastViewAt = subDays(fakeToday, 1); // Friday

    jest.useFakeTimers({ advanceTimers: true, now: fakeToday });
    await expectStreak(5, 5, lastViewAt);
  });

  it('should not reset streak on Sunday when last read is Friday', async () => {
    loggedUser = '1';
    const fakeToday = new Date(2024, 0, 7); // Sunday
    const lastViewAt = subDays(fakeToday, 2); // Friday

    jest.useFakeTimers({ advanceTimers: true, now: fakeToday });
    await expectStreak(5, 5, lastViewAt);
  });

  it('should not reset streak on Monday when last read is Friday', async () => {
    loggedUser = '1';
    const fakeToday = new Date(2024, 0, 8); // Monday
    const lastViewAt = subDays(fakeToday, 3); // Friday

    expect(lastViewAt.getDay()).toEqual(5); // Friday
    jest.useFakeTimers({ advanceTimers: true, now: fakeToday });
    await expectStreak(5, 5, lastViewAt);
  });

  describe('Sunday as the start of the week', () => {
    it('should not reset streak on Saturday when last read is Thursday', async () => {
      loggedUser = '1';
      await con
        .getRepository(User)
        .update({ id: loggedUser }, { weekStart: DayOfWeek.Sunday });
      const fakeToday = new Date(2024, 0, 6, 12, 0, 0, 0); // Saturday
      const lastViewAt = subDays(fakeToday, 2); // Thursday

      expect(lastViewAt.getDay()).toEqual(4); // Thursday
      jest.useFakeTimers({ advanceTimers: true, now: fakeToday });
      await expectStreak(5, 5, lastViewAt);
    });

    it('should not reset streak on Sunday when last read is Thursday', async () => {
      loggedUser = '1';
      await con
        .getRepository(User)
        .update({ id: loggedUser }, { weekStart: DayOfWeek.Sunday });
      const fakeToday = new Date(2024, 0, 7, 12, 0, 0, 0); // Sunday
      const lastViewAt = subDays(fakeToday, 3); // Thursday

      expect(lastViewAt.getDay()).toEqual(4); // Thursday
      jest.useFakeTimers({ advanceTimers: true, now: fakeToday });
      await expectStreak(5, 5, lastViewAt);
    });
  });

  it('should reset streak on Monday when last read was Thursday', async () => {
    loggedUser = '1';
    const fakeToday = new Date(2024, 0, 8); // Monday
    const lastViewAt = subDays(fakeToday, 4); // Thursday

    jest.useFakeTimers({ advanceTimers: true, now: fakeToday });
    await expectStreak(5, 0, lastViewAt);
  });

  it('should not reset streak on Monday when last read was Friday', async () => {
    loggedUser = '1';
    const fakeToday = new Date(2024, 0, 8); // Monday
    const lastViewAt = subDays(fakeToday, 3); // Friday

    jest.useFakeTimers({ advanceTimers: true, now: fakeToday });
    await expectStreak(5, 5, lastViewAt);
  });

  it('should reset streak on Tuesday when last read was Friday', async () => {
    loggedUser = '1';
    const fakeToday = new Date(2024, 0, 9); // Tuesday
    const lastViewAt = subDays(fakeToday, 4); // Friday

    jest.useFakeTimers({ advanceTimers: true, now: fakeToday });
    await expectStreak(5, 0, lastViewAt);
  });

  it('should not reset streak on Tuesday when last read was Monday', async () => {
    loggedUser = '1';
    const fakeToday = new Date(2024, 0, 9); // Tuesday
    const lastViewAt = subDays(fakeToday, 1); // Monday

    jest.useFakeTimers({ advanceTimers: true, now: fakeToday });
    await expectStreak(5, 5, lastViewAt);
  });

  it('should not reset streak if last view is the same day today', async () => {
    loggedUser = '1';
    const fakeToday = new Date(2024, 0, 9); // Tuesday
    const lastViewAt = subDays(fakeToday, 0); // Tuesday

    jest.useFakeTimers({ advanceTimers: true, now: fakeToday });
    await expectStreak(5, 5, lastViewAt);
  });

  it('should reset streak when considering user timezone', async () => {
    loggedUser = '1';
    const tz = 'America/Tijuana';
    await con.getRepository(User).update({ id: loggedUser }, { timezone: tz });
    const fakeToday = new Date(2024, 0, 6); // Saturday
    const fakeTodayTz = addHours(fakeToday, 12); // To ensure UTC offset would not make today as Friday
    const lastViewAt = subDays(fakeToday, 1); // Friday on UTC - but on user's timezone, this is still Thursday
    // No reset should happen if we are not considering timezone
    // but here, it should reset

    jest.useFakeTimers({ advanceTimers: true, now: fakeTodayTz });
    await expectStreak(5, 0, lastViewAt);
  });

  it('should not reset streak when considering user timezone', async () => {
    loggedUser = '1';
    const tz = 'Asia/Manila';
    await con.getRepository(User).update({ id: loggedUser }, { timezone: tz });
    const fakeToday = new Date(2024, 0, 6); // Saturday
    const fakeTodayTz = addHours(fakeToday, 12); // To ensure UTC offset would not make today as Friday
    const lastViewAt = subDays(fakeToday, 2); // Thursday
    const lastViewAtTz = addHours(lastViewAt, 22); // by UTC time, this should still be Thursday
    // Reset should happen if we are not considering timezone
    // but here, it should not reset since from that time in Asia/Manila, it is already Friday

    jest.useFakeTimers({ advanceTimers: true, now: fakeTodayTz });
    await expectStreak(5, 5, lastViewAtTz);
  });
});

describe('streak recover query', () => {
  const QUERY = `query StreakRecover {
    streakRecover {
      canRecover
      cost
      oldStreakLength
    }
  }`;

  beforeEach(async () => {
    await ioRedisPool.execute((client) => client.flushall());
  });

  it('should return recover data when user fetch query', async () => {
    nock('http://localhost:5000').post('/e').reply(204);
    loggedUser = '1';

    const { data, errors } = await client.query(QUERY);
    expect(errors).toBeFalsy();
    const { streakRecover } = data;
    expect(streakRecover).toHaveProperty('canRecover');
    expect(streakRecover).toHaveProperty('cost');
    expect(streakRecover).toHaveProperty('oldStreakLength');
  });

  it('should disallow recover when user is not authenticated', async () => {
    loggedUser = null;
    return testQueryErrorCode(client, { query: QUERY }, 'UNAUTHENTICATED');
  });

  it('should disallow recover when user has no streak', async () => {
    loggedUser = '2';
    const { data, errors } = await client.query(QUERY);
    expect(errors).toBeFalsy();
    expect(data.streakRecover.canRecover).toBeFalsy();
  });

  it('should allow recover when user has streak', async () => {
    loggedUser = '1';
    const oldLength = 5;
    await con.getRepository(UserStreak).save({
      userId: loggedUser,
      currentStreak: 0,
      lastViewAt: subDays(new Date(), 2),
    });

    // insert redis key with old streak length
    const redisKey = generateStorageKey(
      StorageTopic.Streak,
      StorageKey.Reset,
      loggedUser,
    );
    await setRedisObjectWithExpiry(
      redisKey,
      oldLength,
      addDays(new Date(), 1).getTime(),
    );

    const { data, errors } = await client.query(QUERY);
    expect(errors).toBeFalsy();
    expect(data.streakRecover.canRecover).toBeTruthy();
    expect(data.streakRecover.oldStreakLength).toBe(oldLength);
    expect(data.streakRecover.cost).toBe(0);
  });

  it('should allow recover when user has streak but greater value on the second time', async () => {
    loggedUser = '1';
    const oldLength = 5;
    await con.getRepository(UserStreak).save({
      userId: loggedUser,
      currentStreak: 0,
      lastViewAt: subDays(new Date(), 2),
    });
    await con.getRepository(UserStreakAction).save([
      {
        userId: loggedUser,
        type: UserStreakActionType.Recover,
        createdAt: subDays(new Date(), 4),
      },
    ]);

    // insert redis key with old streak length
    const redisKey = generateStorageKey(
      StorageTopic.Streak,
      StorageKey.Reset,
      loggedUser,
    );
    await setRedisObjectWithExpiry(
      redisKey,
      oldLength,
      addDays(new Date(), 1).getTime(),
    );

    const { data, errors } = await client.query(QUERY);
    expect(errors).toBeFalsy();
    expect(data.streakRecover.canRecover).toBeTruthy();
    expect(data.streakRecover.oldStreakLength).toBe(oldLength);
    expect(data.streakRecover.cost).toBe(25);
  });
});

describe('streak recovery mutation', () => {
  const MUTATION = `
    mutation RecoverStreak {
      recoverStreak {
        current
        lastViewAt
        max
      }
    }
  `;

  beforeEach(async () => {
    await ioRedisPool.execute((client) => client.flushall());
  });

  it('should not authorize when not logged in', async () =>
    await testMutationErrorCode(
      client,
      { mutation: MUTATION },
      'UNAUTHENTICATED',
    ));

  it('should not recover if old streak has expired', async () => {
    loggedUser = '1';
    await con.getRepository(UserStreak).update(
      { userId: loggedUser },
      {
        currentStreak: 0,
        lastViewAt: subDays(new Date(), 2),
      },
    );
    await con.getRepository(UserStreakAction).save([
      {
        userId: loggedUser,
        type: UserStreakActionType.Recover,
        createdAt: subDays(new Date(), 4),
      },
    ]);
    await con
      .getRepository(User)
      .update({ id: loggedUser }, { reputation: 500 });

    await testMutationError(client, { mutation: MUTATION }, (errors) => {
      expect(errors).toBeDefined();
      expect(errors[0].message).toEqual('No streak to recover');
    });
  });

  it('should not recover if user has not enough reputation', async () => {
    loggedUser = '1';
    await con.getRepository(UserStreak).update(
      { userId: loggedUser },
      {
        currentStreak: 0,
        lastViewAt: subDays(new Date(), 2),
      },
    );
    await con.getRepository(UserStreakAction).save([
      {
        userId: loggedUser,
        type: UserStreakActionType.Recover,
        createdAt: subDays(new Date(), 4),
      },
    ]);
    await con
      .getRepository(User)
      .update({ id: loggedUser }, { reputation: 24 });

    const oldLength = 10;
    const redisKey = generateStorageKey(
      StorageTopic.Streak,
      StorageKey.Reset,
      loggedUser,
    );
    await setRedisObjectWithExpiry(
      redisKey,
      oldLength,
      addDays(new Date(), 1).getTime(),
    );

    await testMutationError(client, { mutation: MUTATION }, (errors) => {
      expect(errors).toBeDefined();
      expect(errors[0].message).toEqual(
        'Not enough reputation to recover streak',
      );
    });
  });

  it('should recover the streak if user has enough reputation', async () => {
    loggedUser = '1';
    await con.getRepository(UserStreak).update(
      { userId: loggedUser },
      {
        currentStreak: 0,
        lastViewAt: subDays(new Date(), 2),
      },
    );
    await con
      .getRepository(User)
      .update({ id: loggedUser }, { reputation: 25 });

    // insert redis key with old streak length
    const oldLength = 10;
    const redisKey = generateStorageKey(
      StorageTopic.Streak,
      StorageKey.Reset,
      loggedUser,
    );
    await setRedisObjectWithExpiry(
      redisKey,
      oldLength,
      addDays(new Date(), 1).getTime(),
    );

    const { data, errors } = await client.mutate(MUTATION);
    const { recoverStreak } = data;
    expect(errors).toBeFalsy();
    expect(recoverStreak).toBeTruthy();
    expect(recoverStreak.current).toEqual(oldLength);

    const redisCache = await getRestoreStreakCache({ userId: loggedUser });
    expect(redisCache).toBeNull();

    const reputationEvent = await con.getRepository(ReputationEvent).findOne({
      select: ['amount', 'targetId'],
      where: {
        targetType: ReputationType.Streak,
        reason: ReputationReason.StreakFirstRecovery,
      },
    });
    expect(reputationEvent).toBeTruthy();
    expect(reputationEvent!.amount).toEqual(0);
    expect(reputationEvent!.targetId).toEqual(format(new Date(), 'dd-MM-yyyy'));
  });

  it('should not update maxStreak if the recovered streak is less than the current maxStreak', async () => {
    loggedUser = '1';
    await con.getRepository(UserStreak).update(
      { userId: loggedUser },
      {
        currentStreak: 0,
        maxStreak: 20,
        lastViewAt: subDays(new Date(), 2),
      },
    );
    await con
      .getRepository(User)
      .update({ id: loggedUser }, { reputation: 25 });

    // insert redis key with old streak length
    const oldLength = 10;
    const redisKey = generateStorageKey(
      StorageTopic.Streak,
      StorageKey.Reset,
      loggedUser,
    );
    await setRedisObjectWithExpiry(
      redisKey,
      oldLength,
      addDays(new Date(), 1).getTime(),
    );

    const { data, errors } = await client.mutate(MUTATION);
    const { recoverStreak } = data;
    expect(errors).toBeFalsy();
    expect(recoverStreak).toBeTruthy();
    expect(recoverStreak.current).toEqual(oldLength);
    expect(recoverStreak.max).toEqual(20);
  });

  it('should update maxStreak if the recovered streak is more than the current maxStreak', async () => {
    loggedUser = '1';
    await con.getRepository(UserStreak).update(
      { userId: loggedUser },
      {
        currentStreak: 1,
        maxStreak: 20,
        lastViewAt: subDays(new Date(), 2),
      },
    );
    await con
      .getRepository(User)
      .update({ id: loggedUser }, { reputation: 25 });

    // insert redis key with old streak length
    const oldLength = 20;
    const redisKey = generateStorageKey(
      StorageTopic.Streak,
      StorageKey.Reset,
      loggedUser,
    );
    await setRedisObjectWithExpiry(
      redisKey,
      oldLength,
      addDays(new Date(), 1).getTime(),
    );

    const { data, errors } = await client.mutate(MUTATION);
    const { recoverStreak } = data;
    expect(errors).toBeFalsy();
    expect(recoverStreak).toBeTruthy();
    expect(recoverStreak.current).toEqual(21);
    expect(recoverStreak.max).toEqual(21);
  });

  it('should recover streak with 0 points on the first time', async () => {
    loggedUser = '1';
    const missing = await con.getRepository(ReputationEvent).findOneBy({
      targetType: ReputationType.Streak,
      reason: ReputationReason.StreakFirstRecovery,
    });
    expect(missing).toBeNull();
    await con.getRepository(UserStreak).update(
      { userId: loggedUser },
      {
        currentStreak: 1,
        maxStreak: 20,
        lastViewAt: subDays(new Date(), 2),
      },
    );
    await con
      .getRepository(User)
      .update({ id: loggedUser }, { reputation: 25 });

    // insert redis key with old streak length
    const oldLength = 20;
    const redisKey = generateStorageKey(
      StorageTopic.Streak,
      StorageKey.Reset,
      loggedUser,
    );
    await setRedisObjectWithExpiry(
      redisKey,
      oldLength,
      addDays(new Date(), 1).getTime(),
    );

    const { data, errors } = await client.mutate(MUTATION);
    const { recoverStreak } = data;
    expect(errors).toBeFalsy();
    expect(recoverStreak).toBeTruthy();
    expect(recoverStreak.current).toEqual(21);
    expect(recoverStreak.max).toEqual(21);
    const reputationEvent = await con.getRepository(ReputationEvent).findOneBy({
      targetType: ReputationType.Streak,
      reason: ReputationReason.StreakFirstRecovery,
    });
    expect(reputationEvent).toBeTruthy();
    expect(reputationEvent!.amount).toEqual(0);
  });

  it('should recover streak with 25 points on the second time', async () => {
    loggedUser = '1';
    const yesterday = subDays(new Date(), 1);
    await con.getRepository(ReputationEvent).save({
      targetType: ReputationType.Streak,
      reason: ReputationReason.StreakFirstRecovery,
      timestamp: yesterday,
      grantToId: '1',
      targetId: format(yesterday, 'dd-MM-yyyy'),
      amount: reputationReasonAmount.streak_recover_for_free,
    });
    await con.getRepository(UserStreakAction).save([
      {
        userId: loggedUser,
        type: UserStreakActionType.Recover,
        createdAt: yesterday,
      },
    ]);
    await con.getRepository(UserStreak).update(
      { userId: loggedUser },
      {
        currentStreak: 1,
        maxStreak: 20,
        lastViewAt: subDays(new Date(), 2),
      },
    );
    await con
      .getRepository(User)
      .update({ id: loggedUser }, { reputation: 25 });

    // insert redis key with old streak length
    const oldLength = 20;
    const redisKey = generateStorageKey(
      StorageTopic.Streak,
      StorageKey.Reset,
      loggedUser,
    );
    await setRedisObjectWithExpiry(
      redisKey,
      oldLength,
      addDays(new Date(), 1).getTime(),
    );

    const { data, errors } = await client.mutate(MUTATION);
    const { recoverStreak } = data;
    expect(errors).toBeFalsy();
    expect(recoverStreak).toBeTruthy();
    expect(recoverStreak.current).toEqual(21);
    expect(recoverStreak.max).toEqual(21);
    const redisCache = await getRestoreStreakCache({ userId: loggedUser });
    expect(redisCache).toBeNull();

    const reputationEvent = await con.getRepository(ReputationEvent).findOne({
      select: ['amount', 'targetId'],
      where: {
        targetType: ReputationType.Streak,
        reason: ReputationReason.StreakRecover,
      },
    });
    expect(reputationEvent).toBeTruthy();
    expect(reputationEvent!.amount).toEqual(-25);
    expect(reputationEvent!.targetId).toEqual(format(new Date(), 'dd-MM-yyyy'));
  });

  it('should recover streak with 25 points on the third time', async () => {
    loggedUser = '1';
    const yesterday = subDays(new Date(), 1);
    const twoDaysAgo = subDays(yesterday, 1);
    await con.getRepository(ReputationEvent).save([
      {
        targetType: ReputationType.Streak,
        reason: ReputationReason.StreakFirstRecovery,
        timestamp: yesterday,
        grantToId: '1',
        targetId: format(twoDaysAgo, 'dd-MM-yyyy'),
        amount: reputationReasonAmount.streak_recover_for_free,
      },
      {
        targetType: ReputationType.Streak,
        reason: ReputationReason.StreakRecover,
        timestamp: yesterday,
        grantToId: '1',
        targetId: format(yesterday, 'dd-MM-yyyy'),
        amount: reputationReasonAmount.streak_recover,
      },
    ]);
    await con.getRepository(UserStreakAction).save([
      {
        userId: loggedUser,
        type: UserStreakActionType.Recover,
        createdAt: twoDaysAgo,
      },
      {
        userId: loggedUser,
        type: UserStreakActionType.Recover,
        createdAt: yesterday,
      },
    ]);
    await con.getRepository(UserStreak).update(
      { userId: loggedUser },
      {
        currentStreak: 1,
        maxStreak: 20,
        lastViewAt: subDays(new Date(), 2),
      },
    );
    await con
      .getRepository(User)
      .update({ id: loggedUser }, { reputation: 25 });

    // insert redis key with old streak length
    const oldLength = 20;
    const redisKey = generateStorageKey(
      StorageTopic.Streak,
      StorageKey.Reset,
      loggedUser,
    );
    await setRedisObjectWithExpiry(
      redisKey,
      oldLength,
      addDays(new Date(), 1).getTime(),
    );

    const { data, errors } = await client.mutate(MUTATION);
    const { recoverStreak } = data;
    expect(errors).toBeFalsy();
    expect(recoverStreak).toBeTruthy();
    expect(recoverStreak.current).toEqual(21);
    expect(recoverStreak.max).toEqual(21);
    const redisCache = await getRestoreStreakCache({ userId: loggedUser });
    expect(redisCache).toBeNull();

    const reputationEvents = await con.getRepository(ReputationEvent).find({
      select: ['amount'],
      where: {
        targetType: ReputationType.Streak,
        reason: ReputationReason.StreakRecover,
      },
    });
    expect(reputationEvents.length).toEqual(2);
    const sameAmounts = reputationEvents.every(({ amount }) => amount === -25);
    expect(sameAmounts).toBeTruthy();
  });
});

describe('mutation updateStreakConfig', () => {
  const QUERY = `mutation UpdateStreakConfig($weekStart: Int) {
    updateStreakConfig(weekStart: $weekStart) {
      max
      total
      current
      lastViewAt
      weekStart
    }
  }`;

  it('should not allow unauthenticated users', () =>
    testQueryErrorCode(client, { query: QUERY }, 'UNAUTHENTICATED'));

  it('should update the streak config and return the streak', async () => {
    loggedUser = '1';

    expect(
      (await con.getRepository(User).findOneBy({ id: loggedUser }))?.weekStart,
    ).toEqual(DayOfWeek.Monday);

    const res = await client.query(QUERY, {
      variables: { weekStart: DayOfWeek.Sunday },
    });

    expect(
      (await con.getRepository(User).findOneBy({ id: loggedUser }))?.weekStart,
    ).toEqual(DayOfWeek.Sunday);

    expect(res.errors).toBeFalsy();
    expect(res.data).toEqual({
      updateStreakConfig: {
        max: 0,
        total: 0,
        current: 0,
        lastViewAt: null,
        weekStart: DayOfWeek.Sunday,
      },
    });
  });
});

describe('query userStreaksProfile', () => {
  const QUERY_BY_USER_ID = `query UserStreakProfile($id: ID!) {
    userStreakProfile(id: $id) {
      max
      total
    }
  }`;

  afterEach(() => {
    jest.useRealTimers();
  });

  it('should not allow to query without user id', () =>
    testQueryErrorCode(
      client,
      { query: QUERY_BY_USER_ID },
      'GRAPHQL_VALIDATION_FAILED',
    ));

  it('should return default user streaks based on user id when no streak is found', async () => {
    const res = await client.query(QUERY_BY_USER_ID, {
      variables: { id: '2' },
    });
    expect(res.errors).toBeFalsy();
    expect(res.data).toEqual({
      userStreakProfile: {
        max: 0,
        total: 0,
      },
    });
  });

  it('should return updated user streak for user id when streak is found', async () => {
    const userId = '2';
    const fakeToday = new Date(2024, 0, 6); // Saturday
    const lastViewAt = subDays(fakeToday, 2); // Thursday

    jest.useFakeTimers({ advanceTimers: true, now: fakeToday });
    const repo = con.getRepository(UserStreak);
    await repo.update({ userId }, { currentStreak: 5, lastViewAt });

    const res = await client.query(QUERY_BY_USER_ID, {
      variables: { id: userId },
    });
    expect(res.errors).toBeFalsy();

    const streak = await repo.findOneBy({ userId });
    expect(streak.currentStreak).toEqual(5);
  });
});

describe('query referredUsers', () => {
  const QUERY = `query ReferredUsers {
    referredUsers {
      edges {
        node {
          id
          name
          username
          bio
          image
        }
      }
    }
  }`;

  it('should not allow unauthenticated users', () =>
    testQueryErrorCode(client, { query: QUERY }, 'UNAUTHENTICATED'));

  it('should return users that have been referred by the logged in user', async () => {
    loggedUser = '1';
    const referred = ['4', '2', '3'];
    const outsideReferred = ['1', '5', '6'];
    await con
      .getRepository(User)
      .update({ id: In(referred) }, { referralId: '1' });
    const res = await client.query(QUERY);
    expect(res.errors).toBeFalsy();
    const isAllReferred = res.data.referredUsers.edges.every(({ node }) =>
      referred.includes(node.id),
    );
    expect(isAllReferred).toBeTruthy();
    const noUnReferred = res.data.referredUsers.edges.every(
      ({ node }) => !outsideReferred.includes(node.id),
    );
    expect(noUnReferred).toBeTruthy();
  });
});

describe('query userMostReadTags', () => {
  const QUERY = `query UserMostReadTags($id: ID!, $limit: Int){
    userMostReadTags(id: $id, limit: $limit) {
      value
      count
      total
      percentage
    }
  }`;

  it('should return the user most read tags', async () => {
    loggedUser = '1';
    const now = new Date();
    await con
      .getRepository(Keyword)
      .save([...keywordsFixture, ...additionalKeywords]);
    await con.getRepository(PostKeyword).save(postKeywordFixtures);
    await con.getRepository(View).save([
      { userId: loggedUser, timestamp: subDays(now, 1), postId: 'p1' },
      { userId: loggedUser, timestamp: subDays(now, 2), postId: 'p2' },
      { userId: loggedUser, timestamp: subDays(now, 3), postId: 'p3' },
      { userId: loggedUser, timestamp: subDays(now, 4), postId: 'p4' },
      { userId: loggedUser, timestamp: subDays(now, 5), postId: 'p5' },
      { userId: loggedUser, timestamp: subDays(now, 6), postId: 'p6' },
      { userId: loggedUser, timestamp: subDays(now, 7), postId: 'p1' },
    ]);
    const res = await client.query(QUERY, { variables: { id: '1' } });
    expect(res.errors).toBeFalsy();
    expect(res.data.userMostReadTags.length).toEqual(5);
    expect(res.data.userMostReadTags).toMatchSnapshot();

    const limit = 8;
    const limited = await client.query(QUERY, {
      variables: { id: '1', limit },
    });
    expect(limited.errors).toBeFalsy();
    expect(limited.data.userMostReadTags.length).toEqual(limit);
    expect(limited.data.userMostReadTags).toMatchSnapshot();
  });
});

describe('query user', () => {
  const QUERY = `query User($id: ID!) {
    user(id: $id) {
      name
      username
      image
    }
  }`;

  it('should return user info with name, username, and image', async () => {
    const requestUserId = '1';
    const res = await client.query(QUERY, { variables: { id: requestUserId } });
    expect(res.errors).toBeFalsy();
    expect(res.data.user).toMatchSnapshot();
  });
});

describe('query team members', () => {
  const QUERY = `query User($id: ID!) {
    user(id: $id) {
      name
      username
      image
      isTeamMember
    }
  }`;

  it('should return team member as false', async () => {
    const requestUserId = '1';
    const res = await client.query(QUERY, { variables: { id: requestUserId } });
    expect(res.errors).toBeFalsy();
    expect(res.data.user).toMatchObject({
      name: 'Ido',
      username: null,
      image: 'https://daily.dev/ido.jpg',
      isTeamMember: false,
    });
  });

  it('should return team member as true', async () => {
    await con.getRepository(Feature).insert({
      feature: FeatureType.Team,
      userId: '1',
      value: 1,
    });
    const requestUserId = '1';
    const res = await client.query(QUERY, { variables: { id: requestUserId } });
    expect(res.errors).toBeFalsy();
    expect(res.data.user).toMatchObject({
      name: 'Ido',
      username: null,
      image: 'https://daily.dev/ido.jpg',
      isTeamMember: true,
    });
  });
});

describe('user company', () => {
  beforeEach(async () => {
    await con.getRepository(Company).save([
      {
        id: '1',
        name: 'Company 1',
        image: 'https://daily.dev/company1.jpg',
        domains: ['company1.com'],
      },
      {
        id: '2',
        name: 'Company 2',
        image: 'https://daily.dev/company2.jpg',
        domains: ['company2.com'],
      },
      {
        id: '3',
        name: 'Company 3',
        image: 'https://daily.dev/company3.jpg',
        domains: ['company3.com'],
      },
    ]);
    await con.getRepository(UserCompany).save([
      {
        userId: '1',
        companyId: '1',
        verified: true,
        email: 'u1@com1.com',
        code: '123',
      },
      {
        userId: '1',
        companyId: '2',
        verified: true,
        email: 'u1@com2.com',
        code: '123',
      },
      {
        userId: '1',
        companyId: '3',
        verified: false,
        email: 'u1@com3.com',
        code: '123',
      },
      {
        userId: '2',
        companyId: '3',
        verified: true,
        email: 'u2@com4.com',
        code: '123',
      },
      { userId: '1', verified: true, email: 'u1@com5.com', code: '123' },
    ]);
  });

  describe('query user (companies)', () => {
    const QUERY = `query User($id: ID!) {
    user(id: $id) {
      companies {
        id
        name
        image
      }
    }
  }`;
    it('should return verified records where companies exist', async () => {
      const requestUserId = '1';
      const res = await client.query(QUERY, {
        variables: { id: requestUserId },
      });
      expect(res.errors).toBeFalsy();
      expect(res.data.user.companies).toMatchObject([
        {
          id: '1',
          image: 'https://daily.dev/company1.jpg',
          name: 'Company 1',
        },
        {
          id: '2',
          image: 'https://daily.dev/company2.jpg',
          name: 'Company 2',
        },
      ]);
    });

    it('return data for other users', async () => {
      loggedUser = '1';
      const requestUserId = '2';
      const res = await client.query(QUERY, {
        variables: { id: requestUserId },
      });
      expect(res.errors).toBeFalsy();
      expect(res.data.user.companies).toMatchObject([
        { id: '3', name: 'Company 3', image: 'https://daily.dev/company3.jpg' },
      ]);
    });

    it('return empty array if no companies found', async () => {
      const requestUserId = '3';
      const res = await client.query(QUERY, {
        variables: { id: requestUserId },
      });
      expect(res.errors).toBeFalsy();
      expect(res.data.user.companies).toMatchObject([]);
    });
  });

  describe('query companies', () => {
    const QUERY = `query Companies {
    companies {
      email
      company {
      id
     }
    }
  }`;

    it('should not authorize when not logged in', () =>
      testQueryErrorCode(client, { query: QUERY }, 'UNAUTHENTICATED'));

    it('should return user companies that are verified', async () => {
      loggedUser = '1';
      const res = await client.query(QUERY);
      expect(res.errors).toBeFalsy();
      expect(res.data.companies).toMatchObject([
        { email: 'u1@com1.com', company: { id: '1' } },
        { email: 'u1@com2.com', company: { id: '2' } },
        { email: 'u1@com5.com', company: null },
      ]);
    });
  });

  describe('mutation addUserCompany', () => {
    const QUERY = `mutation addUserCompany($email: String!) {
    addUserCompany(email: $email) {
      _
    }
  }`;

    beforeEach(async () => {
      await deleteKeysByPattern(`${rateLimiterName}:*`);
    });

    it('should not authorize when not logged in', () => {
      return testQueryError(
        client,
        { query: QUERY, variables: { email: 'test@test.com' } },
        (errors) => {
          expect(errors[0].extensions.code).toEqual('UNAUTHENTICATED');
        },
      );
    });

    it('should fail if no email is passed', async () => {
      loggedUser = '1';
      return testQueryErrorCode(
        client,
        { query: QUERY },
        'GRAPHQL_VALIDATION_FAILED',
      );
    });

    it('should fail if email was already used by other user', async () => {
      loggedUser = '1';
      return testQueryError(
        client,
        { query: QUERY, variables: { email: 'u2@com4.com' } },
        (errors) => {
          expect(errors[0].extensions!.code).toEqual(
            'GRAPHQL_VALIDATION_FAILED',
          );
          expect(errors[0].message).toEqual(
            'Oops, there was an issue verifying this email. Please use a different one.',
          );
        },
      );
    });

    it('should fail if email invalid format', async () => {
      loggedUser = '1';
      return testQueryError(
        client,
        { query: QUERY, variables: { email: 'u2@com4' } },
        (errors) => {
          expect(errors[0].extensions.code).toEqual(
            'GRAPHQL_VALIDATION_FAILED',
          );
          expect(errors[0].message).toEqual('Invalid email');
        },
      );
    });

    it('should fail if email is in list of ignored work email domains', async () => {
      loggedUser = '1';
      return testQueryError(
        client,
        { query: QUERY, variables: { email: 'u2@igored.com' } },
        (errors) => {
          expect(errors[0].extensions.code).toEqual(
            'GRAPHQL_VALIDATION_FAILED',
          );
          expect(errors[0].message).toEqual(
            'We can only verify unique company domains',
          );
        },
      );
    });

    it('should create user company record without linked company', async () => {
      loggedUser = '1';
      const res = await client.query(QUERY, {
        variables: { email: 'u1@com4.com' },
      });
      expect(res.errors).toBeFalsy();
      const row = await con.getRepository(UserCompany).findOneByOrFail({
        email: 'u1@com4.com',
      });
      expect(row.verified).toBeFalsy();
      expect(row.code.length).toEqual(6);
      expect(row.companyId).toEqual(null);
    });

    it('should create user company record with linked company', async () => {
      loggedUser = '1';
      await con.getRepository(Company).save([
        {
          id: '4',
          name: 'Company 4',
          image: 'https://daily.dev/company4.jpg',
          domains: ['com4.com'],
        },
      ]);
      const res = await client.query(QUERY, {
        variables: { email: 'u1@com4.com' },
      });
      expect(res.errors).toBeFalsy();
      const row = await con.getRepository(UserCompany).findOneByOrFail({
        email: 'u1@com4.com',
      });
      expect(row.verified).toBeFalsy();
      expect(row.code.length).toEqual(6);
      expect(row.companyId).toEqual('4');
    });

    it('should update verification code if it was an existing record', async () => {
      loggedUser = '1';
      const res = await client.query(QUERY, {
        variables: { email: 'u1@com3.com' },
      });
      expect(res.errors).toBeFalsy();
      const row = await con.getRepository(UserCompany).findOneByOrFail({
        email: 'u1@com3.com',
      });
      expect(row.verified).toBeFalsy();
      expect(row.code.length).toEqual(6);
    });

    it('should send verification email to user if email is not verified', async () => {
      loggedUser = '1';
      const res = await client.query(QUERY, {
        variables: { email: 'u1@com4.com' },
      });
      expect(res.errors).toBeFalsy();
      const row = await con.getRepository(UserCompany).findOneByOrFail({
        email: 'u1@com4.com',
      });
      expect(row.verified).toBeFalsy();
      expect(row.code.length).toEqual(6);
      expect(row.companyId).toEqual(null);

      expect(sendEmail).toHaveBeenCalledTimes(1);
      expect(sendEmail).toHaveBeenCalledWith({
        to: 'u1@com4.com',
        send_to_unsubscribed: true,
        message_data: {
          code: expect.any(String),
        },
        identifiers: {
          id: loggedUser,
        },
        transactional_message_id:
          CioTransactionalMessageTemplateId.VerifyCompany,
      });
    });

    it('should not send verification email to user if email is verified', async () => {
      loggedUser = '1';
      await con.getRepository(UserCompany).save({
        verified: true,
        email: 'u1@com3.com',
        code: '654321',
        userId: loggedUser,
      });
      return testQueryError(
        client,
        { query: QUERY, variables: { email: 'u1@com3.com' } },
        (errors) => {
          expect(errors[0].extensions!.code).toEqual(
            'GRAPHQL_VALIDATION_FAILED',
          );
          expect(errors[0].message).toEqual(
            'This email has already been verified',
          );

          expect(sendEmail).not.toHaveBeenCalled();
        },
      );
    });
  });

  describe('mutation removeUserCompany', () => {
    const QUERY = `mutation RemoveUserCompany($email: String!) {
    removeUserCompany(email: $email) {
      _
    }
  }`;

    it('should not authorize when not logged in', () => {
      return testQueryError(
        client,
        { query: QUERY, variables: { email: 'test@test.com' } },
        (errors) => {
          expect(errors[0].extensions.code).toEqual('UNAUTHENTICATED');
        },
      );
    });

    it('should fail if no email is passed', async () => {
      loggedUser = '1';
      return testQueryErrorCode(
        client,
        { query: QUERY },
        'GRAPHQL_VALIDATION_FAILED',
      );
    });

    it('should ignore if email is not known', async () => {
      loggedUser = '1';
      const res = await client.query(QUERY, {
        variables: { email: 'random@random.com' },
      });
      expect(res.errors).toBeFalsy();
      expect(res.data.removeUserCompany._).toBeTruthy();
    });

    it('should ignore if email is not owned by user', async () => {
      loggedUser = '1';
      const res = await client.query(QUERY, {
        variables: { email: 'u2@com4.com' },
      });
      expect(res.errors).toBeFalsy();
      expect(res.data.removeUserCompany._).toBeTruthy();
      const row = await con.getRepository(UserCompany).findOneBy({
        email: 'u2@com4.com',
      });
      expect(row).toBeTruthy();
    });

    it('should delete if user is owner of email', async () => {
      loggedUser = '1';
      const res = await client.query(QUERY, {
        variables: { email: 'u1@com2.com' },
      });
      expect(res.errors).toBeFalsy();
      expect(res.data.removeUserCompany._).toBeTruthy();
      const row = await con.getRepository(UserCompany).findOneBy({
        email: 'u1@com2.com',
      });
      expect(row).toBeFalsy();
    });
  });

  describe('mutation verifyUserCompanyCode', () => {
    const QUERY = `mutation VerifyUserCompanyCode($email: String!, $code: String!) {
    verifyUserCompanyCode(email: $email, code: $code) {
      email
    }
  }`;

    beforeEach(async () => {
      await deleteKeysByPattern(`${rateLimiterName}:*`);
    });

    it('should not authorize when not logged in', () => {
      return testQueryError(
        client,
        { query: QUERY, variables: { email: 'test@test.com', code: '123' } },
        (errors) => {
          expect(errors[0].extensions.code).toEqual('UNAUTHENTICATED');
        },
      );
    });

    it('should fail if no email is passed', async () => {
      loggedUser = '1';
      return testQueryErrorCode(
        client,
        { query: QUERY, variables: { code: '123' } },
        'GRAPHQL_VALIDATION_FAILED',
      );
    });

    it('should fail if email but no code is passed', async () => {
      loggedUser = '1';
      return testQueryErrorCode(
        client,
        { query: QUERY, variables: { email: 'test@test.com' } },
        'GRAPHQL_VALIDATION_FAILED',
      );
    });

    it('should fail if email not found', async () => {
      loggedUser = '1';
      return testQueryError(
        client,
        { query: QUERY, variables: { email: 'test@test.com', code: '123' } },
        (errors) => {
          expect(errors[0].message).toEqual('Entity not found');
        },
      );
    });

    it('should fail if email not owned by user', async () => {
      loggedUser = '1';
      return testQueryError(
        client,
        { query: QUERY, variables: { email: 'u2@com4.com', code: '123' } },
        (errors) => {
          expect(errors[0].message).toEqual('Entity not found');
        },
      );
    });

    it('should fail if email already verified', async () => {
      loggedUser = '1';
      return testQueryError(
        client,
        { query: QUERY, variables: { email: 'u1@com1.com', code: '123' } },
        (errors) => {
          expect(errors[0].message).toEqual('Entity not found');
        },
      );
    });

    it('should fail if code not correct', async () => {
      loggedUser = '1';
      return testQueryError(
        client,
        { query: QUERY, variables: { email: 'u1@com3.com', code: '456' } },
        (errors) => {
          expect(errors[0].message).toEqual('Invalid code');
        },
      );
    });

    it('should verify the record', async () => {
      loggedUser = '1';
      const res = await client.query(QUERY, {
        variables: { email: 'u1@com3.com', code: '123' },
      });
      expect(res.errors).toBeFalsy();
      expect(res.data.verifyUserCompanyCode.email).toEqual('u1@com3.com');
      const row = await con.getRepository(UserCompany).findOneBy({
        email: 'u1@com3.com',
      });
      expect(row.verified).toBeTruthy();
    });
  });
});

describe('query userReadingRank', () => {
  const QUERY = `query UserReadingRank($id: ID!, $version: Int, $limit: Int){
    userReadingRank(id: $id, version: $version, limit: $limit) {
      rankThisWeek
      rankLastWeek
      currentRank
      progressThisWeek
      readToday
      lastReadTime
      tags {
        tag
        readingDays
        percentage
      }
    }
  }`;

  const now = new Date();
  const thisWeekStart = startOfISOWeek(now);
  const lastWeekStart = startOfISOWeek(subDays(now, 7));
  const dayStart = startOfDay(now);

  it('should return partially null result when the user asks for someone else', async () => {
    loggedUser = '1';
    const res = await client.query(QUERY, { variables: { id: '2' } });
    expect(res.errors).toBeFalsy();
    expect(res.data.userReadingRank).toMatchSnapshot();
  });

  it('should return the reading rank', async () => {
    loggedUser = '1';
    await con
      .getRepository(Keyword)
      .save([...keywordsFixture, ...additionalKeywords]);
    await con.getRepository(PostKeyword).save(postKeywordFixtures);
    await con.getRepository(View).save([
      { userId: loggedUser, postId: 'p1', timestamp: lastWeekStart },
      {
        userId: loggedUser,
        postId: 'p2',
        timestamp: addDays(lastWeekStart, 1),
      },
      {
        userId: loggedUser,
        postId: 'p3',
        timestamp: addDays(lastWeekStart, 3),
      },
      {
        userId: loggedUser,
        postId: 'p1',
        timestamp: addDays(thisWeekStart, 1),
      },
      {
        userId: loggedUser,
        postId: 'p2',
        timestamp: addDays(thisWeekStart, 2),
      },
      {
        userId: loggedUser,
        postId: 'p3',
        timestamp: addDays(thisWeekStart, 3),
      },
      {
        userId: loggedUser,
        postId: 'p4',
        timestamp: addDays(thisWeekStart, 1),
      },
      {
        userId: loggedUser,
        postId: 'p5',
        timestamp: addDays(thisWeekStart, 2),
      },
      {
        userId: loggedUser,
        postId: 'p6',
        timestamp: addDays(thisWeekStart, 3),
      },
      {
        userId: loggedUser,
        postId: 'p7',
        timestamp: addDays(thisWeekStart, 4),
      },
    ]);
    const res = await client.query(QUERY, { variables: { id: '1' } });
    expect(res.errors).toBeFalsy();
    const { rankThisWeek, progressThisWeek } = res.data.userReadingRank;
    expect(rankThisWeek).not.toEqual(progressThisWeek);
    expect(res.data.userReadingRank).toMatchSnapshot({
      readToday: expect.anything(),
      lastReadTime: expect.anything(),
    });
  });

  it('should return the reading rank with tags and accurate current rank on version 2', async () => {
    loggedUser = '1';
    await con
      .getRepository(Keyword)
      .save([...keywordsFixture, ...additionalKeywords]);
    await con.getRepository(PostKeyword).save(postKeywordFixtures);
    await con.getRepository(View).save([
      { userId: loggedUser, postId: 'p1', timestamp: lastWeekStart },
      {
        userId: loggedUser,
        postId: 'p2',
        timestamp: addDays(lastWeekStart, 1),
      },
      {
        userId: loggedUser,
        postId: 'p3',
        timestamp: addDays(lastWeekStart, 3),
      },
      {
        userId: loggedUser,
        postId: 'p1',
        timestamp: addDays(thisWeekStart, 1),
      },
      {
        userId: loggedUser,
        postId: 'p2',
        timestamp: addDays(thisWeekStart, 2),
      },
      {
        userId: loggedUser,
        postId: 'p3',
        timestamp: addDays(thisWeekStart, 3),
      },
      {
        userId: loggedUser,
        postId: 'p4',
        timestamp: addDays(thisWeekStart, 1),
      },
      {
        userId: loggedUser,
        postId: 'p5',
        timestamp: addDays(thisWeekStart, 2),
      },
      {
        userId: loggedUser,
        postId: 'p6',
        timestamp: addDays(thisWeekStart, 3),
      },
      {
        userId: loggedUser,
        postId: 'p7',
        timestamp: addDays(thisWeekStart, 4),
      },
    ]);
    const res = await client.query(QUERY, {
      variables: { id: '1', version: 2, limit: 8 },
    });
    expect(res.errors).toBeFalsy();
    const { tags } = res.data.userReadingRank;
    expect(tags.length).toEqual(8);
    const sum = tags.reduce((total, { readingDays }) => total + readingDays, 0);
    expect(sum).toEqual(12);
    const { rankThisWeek, progressThisWeek } = res.data.userReadingRank;
    expect(rankThisWeek).toEqual(progressThisWeek);

    const limited = await client.query(QUERY, {
      variables: { id: '1', version: 2, limit: 6 },
    });
    expect(limited.errors).toBeFalsy();
    const { tags: limitedTags } = limited.data.userReadingRank;
    expect(limitedTags.length).toEqual(6);
    const limitedSum = limitedTags.reduce(
      (total, { readingDays }) => total + readingDays,
      0,
    );
    expect(limitedSum).toEqual(10);
  });

  it('should return the last read time accurately', async () => {
    loggedUser = '1';
    const createdAtNew = new Date('2021-09-22T07:15:51.247Z');
    const createdAtNewer = new Date('2021-10-22T07:15:51.247Z');
    await con.getRepository(View).save([
      {
        userId: loggedUser,
        postId: 'p1',
        timestamp: createdAtNewer,
      },
      {
        userId: loggedUser,
        postId: 'p2',
        timestamp: createdAtNew,
      },
    ]);
    const res = await client.query(QUERY, { variables: { id: '1' } });
    expect(res.errors).toBeFalsy();
    expect(res.data.userReadingRank).toMatchSnapshot({
      readToday: expect.anything(),
    });
    expect(res.data.userReadingRank.lastReadTime).toEqual(
      createdAtNewer.toISOString(),
    );
  });

  it('should return last week rank as current rank', async () => {
    loggedUser = '1';
    await con.getRepository(View).save([
      { userId: loggedUser, postId: 'p1', timestamp: lastWeekStart },
      {
        userId: loggedUser,
        postId: 'p2',
        timestamp: addDays(lastWeekStart, 1),
      },
      {
        userId: loggedUser,
        postId: 'p3',
        timestamp: addDays(lastWeekStart, 3),
      },
      {
        userId: loggedUser,
        postId: 'p4',
        timestamp: addDays(thisWeekStart, 1),
      },
    ]);
    const res = await client.query(QUERY, { variables: { id: '1' } });
    expect(res.errors).toBeFalsy();
    expect(res.data.userReadingRank.currentRank).toEqual(1);
  });

  it('should test the supported timezone change results', async () => {
    loggedUser = '2';
    const lastWeekStartTimezoned = subDays(
      getTimezonedStartOfISOWeek({ date: now, timezone: userTimezone }),
      7,
    );
    await con.getRepository(View).save([
      {
        userId: loggedUser,
        postId: 'p1',
        timestamp: lastWeekStartTimezoned,
      },
      {
        userId: loggedUser,
        postId: 'p2',
        timestamp: addDays(lastWeekStartTimezoned, 2),
      },
      {
        userId: loggedUser,
        postId: 'p3',
        timestamp: addDays(lastWeekStartTimezoned, 3),
      },
    ]);

    const res = await client.query(QUERY, {
      variables: { id: loggedUser, version: 2 },
    });
    expect(res.errors).toBeFalsy();
    expect(res.data.userReadingRank.currentRank).toEqual(3);
  });

  it('should not return 8 reading days for a timezone edge case', async () => {
    loggedUser = '2';
    const lastWeekStartTimezoned = subDays(
      getTimezonedStartOfISOWeek({ date: now, timezone: userTimezone }),
      7,
    );
    await con.getRepository(View).save([
      {
        userId: loggedUser,
        postId: 'p1',
        timestamp: subHours(lastWeekStartTimezoned, 8),
      },
      {
        userId: loggedUser,
        postId: 'p1',
        timestamp: addHours(lastWeekStartTimezoned, 4),
      },
      {
        userId: loggedUser,
        postId: 'p2',
        timestamp: addDays(lastWeekStartTimezoned, 1),
      },
      {
        userId: loggedUser,
        postId: 'p2',
        timestamp: addDays(lastWeekStartTimezoned, 2),
      },
      {
        userId: loggedUser,
        postId: 'p3',
        timestamp: addDays(lastWeekStartTimezoned, 3),
      },
      {
        userId: loggedUser,
        postId: 'p3',
        timestamp: addDays(lastWeekStartTimezoned, 4),
      },
      {
        userId: loggedUser,
        postId: 'p3',
        timestamp: addDays(lastWeekStartTimezoned, 5),
      },
      {
        userId: loggedUser,
        postId: 'p3',
        timestamp: addDays(lastWeekStartTimezoned, 6),
      },
      {
        userId: loggedUser,
        postId: 'p3',
        timestamp: addDays(lastWeekStartTimezoned, 7),
      },
    ]);
    const res = await client.query(QUERY, {
      variables: { id: loggedUser, version: 2 },
    });
    expect(res.errors).toBeFalsy();
    expect(res.data.userReadingRank.rankLastWeek).toEqual(7);
  });

  it('should set readToday to true', async () => {
    loggedUser = '1';
    await con
      .getRepository(View)
      .save([{ userId: loggedUser, postId: 'p4', timestamp: dayStart }]);
    const res = await client.query(QUERY, { variables: { id: '1' } });
    expect(res.errors).toBeFalsy();
    expect(res.data.userReadingRank.readToday).toEqual(true);
  });

  it('should group progress by day', async () => {
    loggedUser = '1';
    await con.getRepository(View).save([
      { userId: loggedUser, postId: 'p1', timestamp: thisWeekStart },
      {
        userId: loggedUser,
        postId: 'p2',
        timestamp: addHours(thisWeekStart, 1),
      },
      {
        userId: loggedUser,
        postId: 'p3',
        timestamp: addHours(thisWeekStart, 3),
      },
    ]);
    const res = await client.query(QUERY, { variables: { id: '1' } });
    expect(res.errors).toBeFalsy();
    expect(res.data.userReadingRank.progressThisWeek).toEqual(1);
  });
});

describe('query userReadingRankHistory', () => {
  const QUERY = `query UserReadingRankHistory($id: ID!, $after: String!, $before: String!, $version: Int){
    userReadingRankHistory(id: $id, after: $after, before: $before, version: $version) {
      rank
      count
    }
  }`;

  const now = new Date();
  const lastWeekStart = startOfISOWeek(subDays(now, 7));
  const lastTwoWeeksStart = startOfISOWeek(subDays(now, 14));
  const lastThreeWeeksStart = startOfISOWeek(subDays(now, 21));

  it('should return the reading rank history', async () => {
    loggedUser = '1';
    await con.getRepository(View).save([
      { userId: loggedUser, postId: 'p1', timestamp: lastThreeWeeksStart },
      {
        userId: loggedUser,
        postId: 'p2',
        timestamp: lastTwoWeeksStart,
      },
      {
        userId: loggedUser,
        postId: 'p3',
        timestamp: addDays(lastTwoWeeksStart, 1),
      },
      {
        userId: loggedUser,
        postId: 'p4',
        timestamp: addDays(lastTwoWeeksStart, 2),
      },
      {
        userId: loggedUser,
        postId: 'p5',
        timestamp: addDays(lastWeekStart, 3),
      },
      {
        userId: loggedUser,
        postId: 'p6',
        timestamp: addDays(lastWeekStart, 4),
      },
      {
        userId: loggedUser,
        postId: 'p7',
        timestamp: addDays(lastWeekStart, 5),
      },
    ]);
    const res = await client.query(QUERY, {
      variables: {
        id: '1',
        after: lastThreeWeeksStart.toISOString(),
        before: now.toISOString(),
      },
    });
    expect(res.errors).toBeFalsy();
    expect(res.data.userReadingRankHistory).toMatchSnapshot();
  });

  it('should return the reading rank history utilizing timezone', async () => {
    const thisWeekStartTimezoned = getTimezonedStartOfISOWeek({
      date: now,
      timezone: userTimezone,
    });
    const lastWeekStartTimezoned = startOfISOWeek(
      subDays(thisWeekStartTimezoned, 7),
    );
    const lastTwoWeeksStartTimezoned = startOfISOWeek(
      subDays(thisWeekStartTimezoned, 14),
    );
    const lastThreeWeeksStartTimezoned = startOfISOWeek(
      subDays(thisWeekStartTimezoned, 21),
    );

    const loggedUserTimezonded = '2';
    await con.getRepository(View).save([
      {
        userId: loggedUserTimezonded,
        postId: 'p1',
        timestamp: lastThreeWeeksStartTimezoned,
      },
      {
        userId: loggedUserTimezonded,
        postId: 'p2',
        timestamp: lastTwoWeeksStartTimezoned,
      },
      {
        userId: loggedUserTimezonded,
        postId: 'p3',
        timestamp: addDays(lastTwoWeeksStartTimezoned, 1),
      },
      {
        userId: loggedUserTimezonded,
        postId: 'p4',
        timestamp: addDays(lastTwoWeeksStartTimezoned, 2),
      },
      {
        userId: loggedUserTimezonded,
        postId: 'p5',
        timestamp: addDays(lastWeekStartTimezoned, 3),
      },
      {
        userId: loggedUserTimezonded,
        postId: 'p6',
        timestamp: addDays(lastWeekStartTimezoned, 4),
      },
      {
        userId: loggedUserTimezonded,
        postId: 'p7',
        timestamp: addDays(lastWeekStartTimezoned, 5),
      },
    ]);
    const res = await client.query(QUERY, {
      variables: {
        id: loggedUserTimezonded,
        after: lastThreeWeeksStartTimezoned.toISOString(),
        before: now.toISOString(),
      },
    });
    expect(res.errors).toBeFalsy();
    expect(res.data.userReadingRankHistory).toMatchSnapshot();
  });

  it('should return the reading rank history v2 utilizing timezone', async () => {
    loggedUser = '1';
    await con.getRepository(View).save([
      { userId: loggedUser, postId: 'p1', timestamp: lastThreeWeeksStart },
      {
        userId: loggedUser,
        postId: 'p2',
        timestamp: lastTwoWeeksStart,
      },
      {
        userId: loggedUser,
        postId: 'p3',
        timestamp: addDays(lastTwoWeeksStart, 1),
      },
      {
        userId: loggedUser,
        postId: 'p4',
        timestamp: addDays(lastTwoWeeksStart, 2),
      },
      {
        userId: loggedUser,
        postId: 'p5',
        timestamp: addDays(lastWeekStart, 3),
      },
      {
        userId: loggedUser,
        postId: 'p6',
        timestamp: addDays(lastWeekStart, 4),
      },
      {
        userId: loggedUser,
        postId: 'p7',
        timestamp: addDays(lastWeekStart, 5),
      },
    ]);
    const res = await client.query(QUERY, {
      variables: {
        id: '1',
        after: lastThreeWeeksStart.toISOString(),
        before: now.toISOString(),
        version: 2,
      },
    });
    expect(res.errors).toBeFalsy();
    expect(res.data.userReadingRankHistory).toMatchSnapshot();
  });

  it('should not count views in the same day multiple times', async () => {
    loggedUser = '1';
    await con.getRepository(View).save([
      { userId: loggedUser, postId: 'p1', timestamp: lastThreeWeeksStart },
      {
        userId: loggedUser,
        postId: 'p2',
        timestamp: lastTwoWeeksStart,
      },
      {
        userId: loggedUser,
        postId: 'p3',
        timestamp: addHours(lastTwoWeeksStart, 1),
      },
      {
        userId: loggedUser,
        postId: 'p4',
        timestamp: addDays(lastTwoWeeksStart, 2),
      },
      {
        userId: loggedUser,
        postId: 'p5',
        timestamp: addDays(lastWeekStart, 3),
      },
      {
        userId: loggedUser,
        postId: 'p6',
        timestamp: addDays(lastWeekStart, 4),
      },
      {
        userId: loggedUser,
        postId: 'p7',
        timestamp: addDays(lastWeekStart, 5),
      },
    ]);
    const res = await client.query(QUERY, {
      variables: {
        id: '1',
        after: lastThreeWeeksStart.toISOString(),
        before: now.toISOString(),
      },
    });
    expect(res.errors).toBeFalsy();
    expect(res.data.userReadingRankHistory).toMatchSnapshot();
  });
});

describe('query userReadHistory', () => {
  const QUERY = `query UserReadHistory($id: ID!, $after: String!, $before: String!){
    userReadHistory(id: $id, after: $after, before: $before) {
      date
      reads
    }
  }`;

  const now = new Date(2021, 4, 2);
  const thisWeekStart = startOfISOWeek(now);
  const lastWeekStart = startOfISOWeek(subDays(now, 7));
  const lastTwoWeeksStart = startOfISOWeek(subDays(now, 14));
  const lastThreeWeeksStart = startOfISOWeek(subDays(now, 21));

  it('should return the read history', async () => {
    loggedUser = '1';
    await con.getRepository(View).save([
      { userId: loggedUser, postId: 'p1', timestamp: thisWeekStart },
      {
        userId: loggedUser,
        postId: 'p2',
        timestamp: thisWeekStart,
      },
      {
        userId: loggedUser,
        postId: 'p3',
        timestamp: thisWeekStart,
      },
      {
        userId: loggedUser,
        postId: 'p4',
        timestamp: addDays(lastTwoWeeksStart, 2),
      },
      {
        userId: loggedUser,
        postId: 'p5',
        timestamp: addDays(lastTwoWeeksStart, 2),
      },
      {
        userId: loggedUser,
        postId: 'p6',
        timestamp: addDays(lastWeekStart, 4),
      },
      {
        userId: loggedUser,
        postId: 'p7',
        timestamp: addDays(lastWeekStart, 5),
      },
    ]);
    const res = await client.query(QUERY, {
      variables: {
        id: '1',
        after: lastThreeWeeksStart.toISOString(),
        before: now.toISOString(),
      },
    });
    expect(res.errors).toBeFalsy();
    expect(res.data.userReadHistory).toMatchSnapshot();
  });

  it('should return the timezone based read history', async () => {
    loggedUser = '1';
    const loggedUserTimezonded = '2';
    const thisWeekStartTimezoned = getTimezonedStartOfISOWeek({
      date: thisWeekStart,
      timezone: userTimezone,
    });
    await con.getRepository(View).save([
      {
        userId: loggedUser,
        postId: 'p1',
        timestamp: subHours(thisWeekStart, 5),
      },
      {
        userId: loggedUserTimezonded,
        postId: 'p1',
        timestamp: subHours(thisWeekStartTimezoned, 5),
      },
    ]);
    const res = await client.query(QUERY, {
      variables: {
        id: '1',
        after: lastThreeWeeksStart.toISOString(),
        before: now.toISOString(),
      },
    });
    expect(res.errors).toBeFalsy();
    expect(res.data.userReadHistory).toMatchSnapshot();
    expect(res.data.userReadHistory[0].date).toBe('2021-04-25');

    const resPacific = await client.query(QUERY, {
      variables: {
        id: loggedUserTimezonded,
        after: lastThreeWeeksStart.toISOString(),
        before: now.toISOString(),
      },
    });
    expect(resPacific.errors).toBeFalsy();
    expect(resPacific.data.userReadHistory[0].date).toBe('2021-04-25');
  });
});

describe('query public readHistory', () => {
  const QUERY = `
    query ReadHistory($after: String, $first: Int) {
      readHistory(first: $first, after: $after, isPublic: true) {
        pageInfo { endCursor, hasNextPage }
        edges {
          node {
            timestamp
            timestampDb
            post {
              id
              url
              title
              image
              source {
                image
              }
            }
          }
        }
      }
    }
  `;

  it("should return user's reading history without private posts", async () => {
    loggedUser = '1';
    const createdAtOld = new Date('2020-09-22T07:15:51.247Z');
    const createdAtNew = new Date('2021-09-22T07:15:51.247Z');
    await saveFixtures(con, View, [
      {
        userId: '1',
        postId: 'pp',
        timestamp: createdAtOld,
      },
      {
        userId: '1',
        postId: 'p2',
        timestamp: createdAtNew,
      },
    ]);

    const res = await client.query(QUERY);
    expect(res.errors).toBeFalsy();
    expect(res.data.readHistory.edges.length).toEqual(1);
    expect(res.data.readHistory.edges[0].node.post.id).toEqual('p2');
  });
});

describe('query readHistory', () => {
  const QUERY = `
    query ReadHistory($after: String, $first: Int) {
      readHistory(first: $first, after: $after) {
        pageInfo { endCursor, hasNextPage }
        edges {
          node {
            timestamp
            timestampDb
            post {
              id
              url
              title
              image
              source {
                image
              }
            }
          }
        }
      }
    }
  `;

  it('should not authorize when not logged in', () =>
    testQueryErrorCode(client, { query: QUERY }, 'UNAUTHENTICATED'));

  it("should return user's reading history paginated", async () => {
    loggedUser = '1';
    const createdAtOld = new Date('2020-09-22T07:15:51.247Z');
    const createdAtOlder = new Date('2021-08-22T07:15:51.247Z');
    const createdAtNew = new Date('2021-09-22T07:15:51.247Z');
    const createdAtNewer = new Date('2021-10-22T07:15:51.247Z');

    await saveFixtures(con, View, [
      {
        userId: '1',
        postId: 'p1',
        timestamp: createdAtOld,
      },
      {
        userId: '1',
        postId: 'p2',
        timestamp: createdAtNewer,
      },
      {
        userId: '1',
        postId: 'p2',
        timestamp: createdAtOlder,
      },
      {
        userId: '1',
        postId: 'p2',
        timestamp: createdAtNew,
      },
    ]);
    const res = await client.query(QUERY);
    const [secondView, firstView] = res.data.readHistory.edges;
    expect(res.errors).toBeFalsy();
    expect(res.data).toMatchSnapshot();
    expect(new Date(secondView.node.timestamp).getTime()).toBeGreaterThan(
      new Date(firstView.node.timestamp).getTime(),
    );
  });

  it('should return the reading history of user in descending order', async () => {
    loggedUser = '1';
    const createdAtOld = new Date('2020-09-22T07:15:51.247Z');
    const createdAtNew = new Date('2021-09-22T07:15:51.247Z');
    await saveFixtures(con, View, [
      {
        userId: '1',
        postId: 'p1',
        timestamp: createdAtNew,
      },
      {
        userId: '1',
        postId: 'p2',
        timestamp: createdAtOld,
      },
    ]);
    const res = await client.query(QUERY);
    const [firstButLaterView, secondButEarlierView] =
      res.data.readHistory.edges;
    const firstDate = new Date(firstButLaterView.node.timestamp).getTime();
    const secondDate = new Date(secondButEarlierView.node.timestamp).getTime();
    expect(res.errors).toBeFalsy();
    expect(res.data).toMatchSnapshot();
    expect(firstDate).toBeGreaterThan(secondDate);
  });

  it("should return user's reading history in without the hidden ones", async () => {
    loggedUser = '1';
    const createdAtOld = new Date('2020-09-22T07:15:51.247Z');
    const createdAtNew = new Date('2021-09-22T07:15:51.247Z');
    await saveFixtures(con, View, [
      {
        userId: '1',
        postId: 'p1',
        timestamp: createdAtOld,
        hidden: true,
      },
      {
        userId: '1',
        postId: 'p2',
        timestamp: createdAtNew,
      },
    ]);

    const res = await client.query(QUERY);
    expect(res.errors).toBeFalsy();
    expect(res.data.readHistory.edges.length).toEqual(1);
    expect(res.data).toMatchSnapshot();
  });

  it("should return user's reading history without the deleted posts", async () => {
    loggedUser = '1';
    const createdAtOld = new Date('2020-09-22T07:15:51.247Z');
    const createdAtNew = new Date('2021-09-22T07:15:51.247Z');
    await saveFixtures(con, View, [
      {
        userId: '1',
        postId: 'pd',
        timestamp: createdAtOld,
      },
      {
        userId: '1',
        postId: 'p2',
        timestamp: createdAtNew,
      },
    ]);

    const res = await client.query(QUERY);
    expect(res.errors).toBeFalsy();
    expect(res.data.readHistory.edges.length).toEqual(1);
    expect(res.data.readHistory.edges[0].node.post.id).toEqual('p2');
  });

  it("should return user's reading history with the banned posts", async () => {
    loggedUser = '1';
    const createdAtOld = new Date('2020-09-22T07:15:51.247Z');
    const createdAtNew = new Date('2021-09-22T07:15:51.247Z');
    await saveFixtures(con, View, [
      {
        userId: '1',
        postId: 'pb',
        timestamp: createdAtOld,
      },
      {
        userId: '1',
        postId: 'p2',
        timestamp: createdAtNew,
      },
    ]);

    const res = await client.query(QUERY);
    expect(res.errors).toBeFalsy();
    expect(res.data.readHistory.edges.length).toEqual(2);
    expect(res.data.readHistory.edges[1].node.post.id).toEqual('pb');
  });

  it('should return the same date for a non-timezoned user', async () => {
    loggedUser = '1';
    const createdAt = new Date('2020-09-22T07:15:51.247Z');
    await saveFixtures(con, View, [
      {
        userId: loggedUser,
        postId: 'p1',
        timestamp: createdAt,
      },
    ]);
    const res = await client.query(QUERY);

    expect(res.errors).toBeFalsy();
    expect(res.data.readHistory.edges.length).toEqual(1);
    expect(res.data.readHistory.edges[0].node.timestamp).toBe(
      res.data.readHistory.edges[0].node.timestampDb,
    );
    expect(res.data).toMatchSnapshot();
  });

  it('should return two different dates for a timezoned user', async () => {
    loggedUser = '2';
    const createdAt = new Date('2020-09-22T07:15:51.247Z');
    await saveFixtures(con, View, [
      {
        userId: loggedUser,
        postId: 'p1',
        timestamp: createdAt,
      },
    ]);
    const res = await client.query(QUERY);

    expect(res.errors).toBeFalsy();
    expect(res.data.readHistory.edges.length).toEqual(1);
    expect(res.data.readHistory.edges[0].node.timestamp).not.toBe(
      res.data.readHistory.edges[0].node.timestampDb,
    );
    expect(res.data).toMatchSnapshot();
  });
});

describe('mutation hideReadHistory', () => {
  const MUTATION = `
    mutation HideReadHistory($postId: String!, $timestamp: DateTime!) {
      hideReadHistory(postId: $postId, timestamp: $timestamp) {
        _
      }
    }
  `;

  it('should not authorize when not logged in', () =>
    testMutationErrorCode(
      client,
      {
        mutation: MUTATION,
        variables: { postId: 'p1', timestamp: now.toISOString() },
      },
      'UNAUTHENTICATED',
    ));

  it('should set view history hidden property to true', async () => {
    loggedUser = '1';
    const repo = con.getRepository(View);
    const createdAtOld = new Date('2020-09-22T07:15:51.247Z');
    const createdAtNew = new Date('2021-09-22T07:15:51.247Z');

    await repo.save([
      {
        userId: '1',
        postId: 'p1',
        hidden: false,
        timestamp: createdAtOld.toISOString(),
      },
      {
        userId: '1',
        postId: 'p2',
        hidden: false,
        timestamp: createdAtNew.toISOString(),
      },
    ]);

    const res = await client.mutate(MUTATION, {
      variables: { postId: 'p2', timestamp: createdAtNew.toISOString() },
    });

    expect(res.errors).toBeFalsy();
    expect(await repo.find()).toMatchSnapshot();
  });

  it('should set view history hidden property to true without matching milliseconds value', async () => {
    loggedUser = '1';
    const createdAt = new Date('2020-09-22T07:15:51.247231Z');
    const createdAtDifferentMS = new Date('2020-09-22T07:15:51.247Z');
    const repo = con.getRepository(View);

    await repo.save([
      {
        userId: '1',
        postId: 'p1',
        timestamp: createdAt.toISOString(),
        hidden: false,
      },
      {
        userId: '1',
        postId: 'p2',
        hidden: false,
        timestamp: new Date('2019-09-22T07:15:51.247231Z').toISOString(),
      },
    ]);

    const res = await client.mutate(MUTATION, {
      variables: {
        postId: 'p1',
        timestamp: createdAtDifferentMS.toISOString(),
      },
    });

    expect(res.errors).toBeFalsy();
    expect(await repo.find()).toMatchSnapshot();
  });
});

describe('query searchReadingHistorySuggestions', () => {
  const QUERY = (query: string): string => `{
    searchReadingHistorySuggestions(query: "${query}") {
      query
      hits {
        title
      }
    }
  }
`;

  it('should return reading history search suggestions', async () => {
    loggedUser = '1';
    await con.getRepository(View).save([
      { userId: loggedUser, timestamp: subDays(now, 1), postId: 'p1' },
      { userId: loggedUser, timestamp: subDays(now, 2), postId: 'p2' },
      { userId: loggedUser, timestamp: subDays(now, 3), postId: 'p3' },
      { userId: loggedUser, timestamp: subDays(now, 4), postId: 'p4' },
      { userId: loggedUser, timestamp: subDays(now, 5), postId: 'p5' },
      { userId: loggedUser, timestamp: subDays(now, 6), postId: 'p6' },
      { userId: loggedUser, timestamp: subDays(now, 7), postId: 'p1' },
    ]);
    const res = await client.query(QUERY('p1'));
    expect(res.data).toMatchSnapshot();
  });
});

describe('query search reading history', () => {
  const QUERY = `
  query SearchReadingHistory($query: String!, $after: String, $first: Int) {
    readHistory: searchReadingHistory(query: $query, first: $first, after: $after) {
      pageInfo { hasNextPage }
      edges {
        node {
          post {
            id
            url
            title
            image
            source {
              image
            }
          }
        }
      }
    }
  }
`;

  it('should return reading history search feed', async () => {
    loggedUser = '1';
    await con.getRepository(View).save([
      { userId: loggedUser, timestamp: subDays(now, 1), postId: 'p1' },
      { userId: loggedUser, timestamp: subDays(now, 2), postId: 'p2' },
      { userId: loggedUser, timestamp: subDays(now, 3), postId: 'p3' },
      { userId: loggedUser, timestamp: subDays(now, 4), postId: 'p4' },
      { userId: loggedUser, timestamp: subDays(now, 5), postId: 'p5' },
      { userId: loggedUser, timestamp: subDays(now, 6), postId: 'p6' },
      { userId: loggedUser, timestamp: subDays(now, 7), postId: 'p1' },
    ]);
    const res = await client.query(QUERY, { variables: { query: 'p1' } });
    expect(res.errors).toBeFalsy();
    expect(res.data).toMatchSnapshot();
  });

  it('should return reading history search empty feed', async () => {
    loggedUser = '1';
    await con.getRepository(View).save([
      { userId: loggedUser, timestamp: subDays(now, 1), postId: 'p1' },
      { userId: loggedUser, timestamp: subDays(now, 2), postId: 'p2' },
      { userId: loggedUser, timestamp: subDays(now, 3), postId: 'p3' },
      { userId: loggedUser, timestamp: subDays(now, 4), postId: 'p4' },
      { userId: loggedUser, timestamp: subDays(now, 5), postId: 'p5' },
      { userId: loggedUser, timestamp: subDays(now, 6), postId: 'p6' },
      { userId: loggedUser, timestamp: subDays(now, 7), postId: 'p1' },
    ]);
    const res = await client.query(QUERY, {
      variables: { query: 'NOT FOUND' },
    });
    expect(res.errors).toBeFalsy();
    expect(res.data).toMatchSnapshot();
  });
});

describe('mutation updateUserProfile', () => {
  const MUTATION = `
    mutation updateUserProfile($data: UpdateUserInput!) {
      updateUserProfile(data: $data) {
        id
        name
        image
        username
        permalink
        bio
        twitter
        github
        hashnode
        createdAt
        infoConfirmed
        notificationEmail
        timezone
        experienceLevel
        language
      }
    }
  `;

  it('should not authorize when not logged in', async () =>
    await testMutationErrorCode(
      client,
      { mutation: MUTATION, variables: { data: { username: 'Test' } } },
      'UNAUTHENTICATED',
    ));

  it('should not allow duplicated github', async () => {
    loggedUser = '1';

    await testMutationErrorCode(
      client,
      { mutation: MUTATION, variables: { data: { github: 'lee' } } },
      'GRAPHQL_VALIDATION_FAILED',
    );
  });

  it('should not allow duplicated twitter', async () => {
    loggedUser = '1';

    await testMutationErrorCode(
      client,
      { mutation: MUTATION, variables: { data: { twitter: 'lee' } } },
      'GRAPHQL_VALIDATION_FAILED',
    );
  });

  it('should not allow duplicated hashnode', async () => {
    loggedUser = '1';

    await testMutationErrorCode(
      client,
      { mutation: MUTATION, variables: { data: { hashnode: 'lee' } } },
      'GRAPHQL_VALIDATION_FAILED',
    );
  });

  it('should not allow duplicated username', async () => {
    loggedUser = '1';

    await testMutationErrorCode(
      client,
      { mutation: MUTATION, variables: { data: { username: 'lee' } } },
      'GRAPHQL_VALIDATION_FAILED',
    );
  });

  it('should not allow duplicated roadmap', async () => {
    loggedUser = '1';

    await testMutationErrorCode(
      client,
      { mutation: MUTATION, variables: { data: { roadmap: 'lee' } } },
      'GRAPHQL_VALIDATION_FAILED',
    );
  });

  it('should not allow duplicated threads', async () => {
    loggedUser = '1';

    await testMutationErrorCode(
      client,
      { mutation: MUTATION, variables: { data: { threads: 'lee' } } },
      'GRAPHQL_VALIDATION_FAILED',
    );
  });

  it('should not allow duplicated codepen', async () => {
    loggedUser = '1';

    await testMutationErrorCode(
      client,
      { mutation: MUTATION, variables: { data: { codepen: 'lee' } } },
      'GRAPHQL_VALIDATION_FAILED',
    );
  });

  it('should not allow duplicated reddit', async () => {
    loggedUser = '1';

    await testMutationErrorCode(
      client,
      { mutation: MUTATION, variables: { data: { reddit: 'lee' } } },
      'GRAPHQL_VALIDATION_FAILED',
    );
  });

  it('should not allow duplicated stackoverflow', async () => {
    loggedUser = '1';

    await testMutationErrorCode(
      client,
      {
        mutation: MUTATION,
        variables: { data: { stackoverflow: '999999/lee' } },
      },
      'GRAPHQL_VALIDATION_FAILED',
    );
  });

  it('should not allow duplicated linkedin', async () => {
    loggedUser = '1';

    await testMutationErrorCode(
      client,
      { mutation: MUTATION, variables: { data: { linkedin: 'lee' } } },
      'GRAPHQL_VALIDATION_FAILED',
    );
  });

  it('should not allow duplicated mastodon', async () => {
    loggedUser = '1';

    await testMutationErrorCode(
      client,
      {
        mutation: MUTATION,
        variables: { data: { mastodon: 'https://mastodon.social/@lee' } },
      },
      'GRAPHQL_VALIDATION_FAILED',
    );
  });

  it('should not allow empty username', async () => {
    loggedUser = '1';

    await testMutationErrorCode(
      client,
      { mutation: MUTATION, variables: { data: { username: null } } },
      'GRAPHQL_VALIDATION_FAILED',
    );
  });

  it('should not allow duplicated username with different case', async () => {
    loggedUser = '1';

    await testMutationErrorCode(
      client,
      { mutation: MUTATION, variables: { data: { username: 'Lee' } } },
      'GRAPHQL_VALIDATION_FAILED',
    );
  });

  it('should not allow disallowed username', async () => {
    loggedUser = '1';

    await con.getRepository(DisallowHandle).save({ value: 'disallow' });

    await testMutationErrorCode(
      client,
      { mutation: MUTATION, variables: { data: { username: 'disallow' } } },
      'GRAPHQL_VALIDATION_FAILED',
    );
  });

  it('should not allow invalid github handle', async () => {
    loggedUser = '1';

    await testMutationErrorCode(
      client,
      { mutation: MUTATION, variables: { data: { github: '#a1' } } },
      'GRAPHQL_VALIDATION_FAILED',
    );
  });

  it('should not allow invalid twitter handle', async () => {
    loggedUser = '1';

    await testMutationErrorCode(
      client,
      { mutation: MUTATION, variables: { data: { twitter: '#a1' } } },
      'GRAPHQL_VALIDATION_FAILED',
    );
  });

  it('should not allow invalid hashnode handle', async () => {
    loggedUser = '1';

    await testMutationErrorCode(
      client,
      { mutation: MUTATION, variables: { data: { hashnode: '#a1' } } },
      'GRAPHQL_VALIDATION_FAILED',
    );
  });

  it('should not allow invalid username handle', async () => {
    loggedUser = '1';

    await testMutationErrorCode(
      client,
      { mutation: MUTATION, variables: { data: { username: '#a1' } } },
      'GRAPHQL_VALIDATION_FAILED',
    );
  });

  it('should not allow invalid timezone', async () => {
    loggedUser = '1';

    await testMutationErrorCode(
      client,
      {
        mutation: MUTATION,
        variables: { data: { timezone: 'Europe/Trondheim' } },
      },
      'GRAPHQL_VALIDATION_FAILED',
    );
  });

  it('should update user profile', async () => {
    loggedUser = '1';

    const repo = con.getRepository(User);
    const user = await repo.findOneBy({ id: loggedUser });
    const timezone = 'Europe/London';
    const res = await client.mutate(MUTATION, {
      variables: { data: { timezone, username: 'aaa1', name: 'Ido' } },
    });

    expect(res.errors?.length).toBeFalsy();
    const updatedUser = await repo.findOneBy({ id: loggedUser });
    expect(updatedUser?.timezone).not.toEqual(user?.timezone);
    expect(updatedUser?.timezone).toEqual(timezone);
    expect(res.data.updateUserProfile).toMatchSnapshot({
      createdAt: expect.any(String),
    });
  });

  it('should update user profile and set info confirmed', async () => {
    loggedUser = '1';

    const repo = con.getRepository(User);
    await repo.update({ id: loggedUser }, { email: 'sample@daily.dev' });
    const user = await repo.findOneBy({ id: loggedUser });
    const username = 'aaa1';
    expect(user?.infoConfirmed).toBeFalsy();
    const res = await client.mutate(MUTATION, {
      variables: { data: { username, name: user.name } },
    });
    expect(res.errors?.length).toBeFalsy();
    const updatedUser = await repo.findOneBy({ id: loggedUser });
    expect(updatedUser?.infoConfirmed).toBeTruthy();
  });

  it('should update user profile and change email', async () => {
    loggedUser = '1';

    const repo = con.getRepository(User);
    const user = await repo.findOneBy({ id: loggedUser });

    const email = 'SamPle@daily.dev';
    expect(user?.infoConfirmed).toBeFalsy();
    const res = await client.mutate(MUTATION, {
      variables: { data: { email, username: 'uuu1', name: user.name } },
    });
    expect(res.errors?.length).toBeFalsy();
    const updatedUser = await repo.findOneBy({ id: loggedUser });
    expect(updatedUser?.email).toEqual(email.toLowerCase());
  });

  it('should update user profile and change experience level', async () => {
    loggedUser = '1';

    const repo = con.getRepository(User);
    const user = await repo.findOneBy({ id: loggedUser });

    const experienceLevel = 'foo';
    expect(user?.experienceLevel).toBeNull();
    const res = await client.mutate(MUTATION, {
      variables: {
        data: { experienceLevel, username: 'uuu1', name: user.name },
      },
    });
    expect(res.errors?.length).toBeFalsy();
    const updatedUser = await repo.findOneBy({ id: loggedUser });
    expect(updatedUser?.experienceLevel).toEqual(experienceLevel);
  });

  it('should update user profile and change language', async () => {
    loggedUser = '1';

    const repo = con.getRepository(User);
    const user = await repo.findOneBy({ id: loggedUser });

    const language = 'de';
    expect(user!.language).toBeNull();
    const res = await client.mutate(MUTATION, {
      variables: {
        data: { language, username: 'uuu1', name: user!.name },
      },
    });
    expect(res.errors?.length).toBeFalsy();
    const updatedUser = await repo.findOneBy({ id: loggedUser });
    expect(updatedUser!.language).toEqual(language);
  });

  it('should not update user profile if language is invalid', async () => {
    loggedUser = '1';

    const repo = con.getRepository(User);
    const user = await repo.findOneBy({ id: loggedUser });

    const language = 'klingon';
    expect(user!.language).toBeNull();

    await testMutationErrorCode(
      client,
      {
        mutation: MUTATION,
        variables: {
          data: { language, username: 'uuu1', name: user!.name },
        },
      },
      'GRAPHQL_VALIDATION_FAILED',
    );

    const updatedUser = await repo.findOneBy({ id: loggedUser });
    expect(updatedUser!.language).toEqual(null);
  });

  it('should update notification email preference', async () => {
    loggedUser = '1';

    const repo = con.getRepository(User);
    const user = await repo.findOneBy({ id: loggedUser });
    expect(user?.notificationEmail).toBeTruthy();
    const notificationEmail = false;
    const res = await client.mutate(MUTATION, {
      variables: {
        data: { username: 'sample', name: 'test', notificationEmail },
      },
    });
    expect(res.errors).toBeFalsy();
    const updatedUser = await repo.findOneBy({ id: loggedUser });
    expect(updatedUser?.notificationEmail).toEqual(notificationEmail);
  });

  it('should not update if username is empty', async () => {
    loggedUser = '1';

    await testMutationErrorCode(
      client,
      { mutation: MUTATION, variables: { data: { name: 'Ido' } } },
      'GRAPHQL_VALIDATION_FAILED',
    );
  });

  it('should not update if name is empty', async () => {
    loggedUser = '1';
    await con.getRepository(User).update({ id: loggedUser }, { name: null });

    await testMutationErrorCode(
      client,
      { mutation: MUTATION, variables: { data: { username: 'u1' } } },
      'GRAPHQL_VALIDATION_FAILED',
    );
  });

  it('should update if name is already set but not provided', async () => {
    loggedUser = '1';
    await con
      .getRepository(User)
      .update({ id: loggedUser }, { username: 'handle' });
    const res = await client.mutate(MUTATION, {
      variables: {
        data: { acceptedMarketing: true },
      },
    });
    expect(res.errors).toBeFalsy();
  });

  it('should not update user profile if email exists (case insensitive)', async () => {
    loggedUser = '1';

    const repo = con.getRepository(User);
    await repo.update({ id: '2' }, { email: 'SamPlE@daily.dev' });

    await testMutationErrorCode(
      client,
      {
        mutation: MUTATION,
        variables: { data: { email: 'sAMple@daily.dev' } },
      },
      'GRAPHQL_VALIDATION_FAILED',
    );
  });

  it('should validate github handle', () => {
    const valid = [
      'lee',
      '@lee',
      'github.com/lee',
      'https://github.com/lee',
      'https://github.com/lee/',
    ];
    const invalid = [
      'lee#',
      'http://github.com/lee',
      'http://github.com',
      'github.com',
      'https://example.com/lee',
      'https://github.com/lee?bla=1',
    ];

    valid.forEach((item) => {
      expect(githubSocialUrlMatch.test(item)).toBe(true);
      expect(item.match(githubSocialUrlMatch)?.groups?.value).toBe('lee');
    });

    invalid.forEach((item) => {
      expect(githubSocialUrlMatch.test(item)).toBe(false);
    });
  });

  it('should validate twitter handle', () => {
    const valid = [
      'lee',
      '@lee',
      'x.com/lee',
      'https://x.com/lee',
      'https://x.com/lee/',
      'twitter.com/lee',
      'https://twitter.com/lee',
      'https://twitter.com/lee/',
    ];
    const invalid = [
      'lee#',
      'http://twitter.com/lee',
      'http://x.com/lee',
      'http://twitter.com',
      'http://x.com',
      'twitter.com',
      'x.com',
      'https://example.com/u/lee',
      'https://twitter.com/lee?bla=1',
      'https://x.com/lee?bla=1',
    ];

    valid.forEach((item) => {
      expect(twitterSocialUrlMatch.test(item)).toBe(true);
      expect(item.match(twitterSocialUrlMatch)?.groups?.value).toBe('lee');
    });

    invalid.forEach((item) => {
      expect(twitterSocialUrlMatch.test(item)).toBe(false);
    });
  });

  it('should validate roadmap handle', () => {
    const valid = [
      'lee',
      'roadmap.sh/u/lee',
      'https://roadmap.sh/u/lee',
      'https://roadmap.sh/u/lee/',
    ];
    const invalid = [
      'lee#',
      'http://roadmap.sh/lee',
      'http://roadmap.sh',
      'roadmap.sh',
      'https://example.com/u/lee',
      'https://roadmap.sh/lee?bla=1',
    ];

    valid.forEach((item) => {
      expect(roadmapShSocialUrlMatch.test(item)).toBe(true);
      expect(item.match(roadmapShSocialUrlMatch)?.groups?.value).toBe('lee');
    });

    invalid.forEach((item) => {
      expect(roadmapShSocialUrlMatch.test(item)).toBe(false);
    });
  });

  it('should validate threads handle', () => {
    const valid = [
      'lee',
      '@lee',
      'threads.net/lee',
      'https://threads.net/@lee',
      'https://threads.net/@lee/',
      'https://threads.net/lee',
      'https://threads.net/lee/',
    ];
    const invalid = [
      'lee#',
      'http://threads.net/lee',
      'http://threads.net',
      'threads.net',
      'https://example.com/@lee',
      'https://example.com/lee',
      'https://threads.net/lee?bla=1',
    ];

    valid.forEach((item) => {
      expect(threadsSocialUrlMatch.test(item)).toBe(true);
      expect(item.match(threadsSocialUrlMatch)?.groups?.value).toBe('lee');
    });

    invalid.forEach((item) => {
      expect(threadsSocialUrlMatch.test(item)).toBe(false);
    });
  });

  it('should validate codepen handle', () => {
    const valid = [
      'lee',
      'codepen.io/lee',
      'https://codepen.io/lee',
      'https://codepen.io/lee/',
    ];
    const invalid = [
      'lee#',
      'http://codepen.io/lee',
      'http://codepen.io',
      'codepen.io',
      'https://example.com/lee',
      'https://codepen.io/lee?bla=1',
    ];

    valid.forEach((item) => {
      expect(codepenSocialUrlMatch.test(item)).toBe(true);
      expect(item.match(codepenSocialUrlMatch)?.groups?.value).toBe('lee');
    });

    invalid.forEach((item) => {
      expect(codepenSocialUrlMatch.test(item)).toBe(false);
    });
  });

  it('should validate reddit handle', () => {
    const valid = [
      'lee',
      'reddit.com/u/lee',
      'reddit.com/user/lee',
      'https://reddit.com/u/lee',
      'https://reddit.com/u/lee/',
      'https://reddit.com/user/lee',
      'https://reddit.com/user/lee/',
    ];
    const invalid = [
      'lee#',
      'http://reddit.com/lee',
      'http://reddit.com',
      'reddit.com',
      'https://example.com/u/lee',
      'https://reddit.com/user/lee?bla=1',
    ];

    valid.forEach((item) => {
      expect(redditSocialUrlMatch.test(item)).toBe(true);
      expect(item.match(redditSocialUrlMatch)?.groups?.value).toBe('lee');
    });

    invalid.forEach((item) => {
      expect(redditSocialUrlMatch.test(item)).toBe(false);
    });
  });

  it('should validate stackoverflow handle', () => {
    const valid = [
      'stackoverflow.com/users/999999/lee',
      'https://stackoverflow.com/users/999999/lee',
      'https://stackoverflow.com/users/999999/lee/',
    ];
    const invalid = [
      '99999/lee',
      'lee',
      'lee#',
      'http://stackoverflow.com/lee',
      'http://stackoverflow.com',
      'stackoverflow.com',
      'https://example.com/users/lee',
      'https://example.com/users/999999/lee',
      'kfdfsfs/lee',
      'https://stackoverflow.com/users/999999/lee?bla=1',
    ];

    valid.forEach((item) => {
      expect(stackoverflowSocialUrlMatch.test(item)).toBe(true);
      expect(item.match(stackoverflowSocialUrlMatch)?.groups?.value).toBe(
        '999999/lee',
      );
    });

    invalid.forEach((item) => {
      expect(stackoverflowSocialUrlMatch.test(item)).toBe(false);
    });
  });

  it('should validate linkedin handle', () => {
    const valid = [
      'lee',
      'linkedin.com/in/lee',
      'https://linkedin.com/in/lee',
      'https://linkedin.com/in/lee/',
    ];
    const invalid = [
      'lee#',
      'http://linkedin.com/lee',
      'http://linkedin.com',
      'linkedin.com',
      'https://example.com/in/lee',
      'https://linkedin.com/in/lee?bla=1',
    ];

    valid.forEach((item) => {
      expect(linkedinSocialUrlMatch.test(item)).toBe(true);
      expect(item.match(linkedinSocialUrlMatch)?.groups?.value).toBe('lee');
    });

    invalid.forEach((item) => {
      expect(linkedinSocialUrlMatch.test(item)).toBe(false);
    });
  });

  it('should validate mastodon handle', () => {
    const valid = [
      'https://mastodon.social/@lee',
      'https://selfhostedmastodon.dev/@lee',
      'https://selfhostedmastodon.dev/@lee/',
    ];
    const invalid = [
      'lee#',
      'http://mastodon.social/lee',
      'http://mastodon.social',
      'mastodon.sh',
      'https://mastodon.social/@lee?bla=1',
      'mastodon.social/@lee',
    ];

    valid.forEach((item) => {
      expect(mastodonSocialUrlMatch.test(item)).toBe(true);
      expect(item.match(mastodonSocialUrlMatch)?.groups?.value).toBe(item);
    });

    invalid.forEach((item) => {
      expect(mastodonSocialUrlMatch.test(item)).toBe(false);
    });
  });

  it('should validate portfolio link', () => {
    const valid = [
      'https://example.com',
      'https://example.com/',
      'https://example.com?bla=1',
      'https://example.com/portfolio?bla=1',
      'https://example.com/portfolio',
      'https://example.com/portfolio/design',
      'https://example.com/portfolio/design/',
      'https://example.com/portfolio?bla=1&da=2',
      'https://example.com/portfolio/?bla=1&da=2',
    ];
    const invalid = [
      'lee#',
      '//example.com',
      '/example.com',
      'example.com/',
      'http://example.com',
      'example.com',
      'ftp://example.com/portfolio',
    ];

    valid.forEach((item) => {
      expect(socialUrlMatch.test(item)).toBe(true);
      expect(item.match(socialUrlMatch)?.groups?.value).toBe(item);
    });

    invalid.forEach((item) => {
      expect(socialUrlMatch.test(item)).toBe(false);
    });
  });

  it('should throw validation error if portfolio is larger then limit', async () => {
    loggedUser = '1';

    await testQueryErrorCode(
      client,
      {
        query: MUTATION,
        variables: {
          data: { portfolio: new Array(portfolioLimit).fill('a').join('') },
        },
      },
      'GRAPHQL_VALIDATION_FAILED',
    );
  });
});

describe('mutation deleteUser', () => {
  const MUTATION = `
    mutation deleteUser {
      deleteUser {
        _
      }
    }
  `;

  it('should not authorize when not logged in', async () =>
    await testMutationErrorCode(
      client,
      { mutation: MUTATION },
      'UNAUTHENTICATED',
    ));

  it('should delete user from database', async () => {
    loggedUser = '1';

    await con.getRepository(User).save([ghostUser]);

    await client.mutate(MUTATION);

    const users = await con.getRepository(User).find();
    expect(users.length).toEqual(3);

    const userOne = await con.getRepository(User).findOneBy({ id: '1' });
    expect(userOne).toEqual(null);
  });

  it('should delete author ID from post', async () => {
    loggedUser = '1';

    await con.getRepository(User).save([ghostUser]);

    await client.mutate(MUTATION);

    const post = await con.getRepository(Post).findOneBy({ id: 'p1' });
    expect(post.authorId).toEqual(null);
  });

  it('should delete scout ID from post', async () => {
    loggedUser = '1';

    await con.getRepository(User).save([ghostUser]);

    await client.mutate(MUTATION);

    const post = await con.getRepository(Post).findOneBy({ id: 'p6' });
    expect(post.authorId).toEqual(null);
  });
});

describe('POST /v1/users/logout', () => {
  const BASE_PATH = '/v1/users/logout';

  it('should logout and clear cookies', async () => {
    mockLogout();
    const res = await authorizeRequest(request(app.server).post(BASE_PATH))
      .set('User-Agent', TEST_UA)
      .set('Cookie', 'da3=1;da2=1')
      .expect(204);

    const cookies = setCookieParser.parse(res, { map: true });
    expect(cookies['da2'].value).toBeTruthy();
    expect(cookies['da2'].value).not.toEqual('1');
    expect(cookies['da3'].value).toBeFalsy();
  });
});

describe('DELETE /v1/users/me', () => {
  const BASE_PATH = '/v1/users/me';

  beforeEach(async () => {
    await con.getRepository(User).save([ghostUser]);
  });

  it('should not authorize when not logged in', async () => {
    await request(app.server).delete(BASE_PATH).expect(401);
  });

  it('should delete user from database', async () => {
    mockLogout();
    await authorizeRequest(request(app.server).delete(BASE_PATH)).expect(204);

    const users = await con.getRepository(User).find();
    expect(users.length).toEqual(3);

    const userOne = await con.getRepository(User).findOneBy({ id: '1' });
    expect(userOne).toEqual(null);
  });

  it('should clear cookies', async () => {
    mockLogout();
    const res = await authorizeRequest(request(app.server).delete(BASE_PATH))
      .set('User-Agent', TEST_UA)
      .set('Cookie', 'da3=1;da2=1')
      .expect(204);

    const cookies = setCookieParser.parse(res, { map: true });
    expect(cookies['da2'].value).toBeTruthy();
    expect(cookies['da2'].value).not.toEqual('1');
    expect(cookies['da3'].value).toBeFalsy();
  });

  it('clears invitedBy from associated features', async () => {
    await con.getRepository(Feature).insert({
      feature: FeatureType.Search,
      userId: '2',
      value: FeatureValue.Allow,
      invitedById: '1',
    });

    mockLogout();
    await authorizeRequest(request(app.server).delete(BASE_PATH)).expect(204);

    const feature = await con.getRepository(Feature).findOneBy({ userId: '2' });
    expect(feature.invitedById).toBeNull();
  });

  it('removes associated invite records', async () => {
    await con.getRepository(Invite).insert({
      userId: '1',
      campaign: CampaignType.Search,
    });

    mockLogout();
    await authorizeRequest(request(app.server).delete(BASE_PATH)).expect(204);

    expect(await con.getRepository(Invite).count()).toEqual(0);
  });
});

describe('query generateUniqueUsername', () => {
  const QUERY = `
    query GenerateUniqueUsername($name: String!) {
      generateUniqueUsername(name: $name)
  }`;

  it('should return a unique username', async () => {
    const res = await client.query(QUERY, { variables: { name: 'John Doe' } });
    expect(res.errors).toBeFalsy();
    expect(res.data.generateUniqueUsername).toEqual('johndoe');
  });

  it('should return a unique username with a random string', async () => {
    await con.getRepository(User).update({ id: '1' }, { username: 'johndoe' });

    const res = await client.query(QUERY, { variables: { name: 'John Doe' } });
    expect(res.errors).toBeFalsy();
    expect(res.data.generateUniqueUsername).not.toEqual('johndoe');
  });

  it('should return a unique username with a random string if disallowed', async () => {
    await con.getRepository(DisallowHandle).save({ value: 'johndoe' });

    const res = await client.query(QUERY, { variables: { name: 'John Doe' } });
    expect(res.errors).toBeFalsy();
    expect(res.data.generateUniqueUsername).not.toEqual('johndoe');
  });
});

describe('query referralCampaign', () => {
  const QUERY = `
    query ReferralCampaign($referralOrigin: String!) {
      referralCampaign(referralOrigin: $referralOrigin) {
        referredUsersCount
        referralCountLimit
        referralToken
        url
      }
  }`;

  beforeEach(async () => {
    await con.getRepository(Invite).save({
      userId: '1',
      campaign: CampaignType.Search,
      limit: 5,
      count: 1,
      token: 'd688afeb-381c-43b5-89af-533f81ccd036',
    });
  });

  it('should return campaign progress for user', async () => {
    loggedUser = '1';

    await con
      .getRepository(User)
      .update(
        { id: '2' },
        { referralId: '1', referralOrigin: 'knightcampaign' },
      );
    await con
      .getRepository(User)
      .update(
        { id: '3' },
        { referralId: '1', referralOrigin: 'knightcampaign' },
      );

    const res = await client.query(QUERY, {
      variables: { referralOrigin: 'knightcampaign' },
    });
    expect(res.errors).toBeFalsy();
    expect(res.data.referralCampaign.referredUsersCount).toBe(2);
    expect(res.data.referralCampaign.url).toBe(
      `${process.env.COMMENTS_PREFIX}/join?cid=knightcampaign&userid=1`,
    );
  });

  it('should require authentication', async () => {
    await testQueryErrorCode(
      client,
      { query: QUERY, variables: { referralOrigin: 'knightcampaign' } },
      'UNAUTHENTICATED',
    );
  });

  describe('with an existing invite record for the user', () => {
    it('should include the campaign progress & token from the invite', async () => {
      loggedUser = '1';

      const res = await client.query(QUERY, {
        variables: { referralOrigin: 'search' },
      });

      expect(res.errors).toBeFalsy();
      expect(res.data.referralCampaign.referredUsersCount).toBe(1);
      expect(res.data.referralCampaign.referralCountLimit).toBe(5);
      expect(res.data.referralCampaign.referralToken).toBe(
        'd688afeb-381c-43b5-89af-533f81ccd036',
      );
    });

    it('should include the invite token in the URL', async () => {
      loggedUser = '1';

      const res = await client.query(QUERY, {
        variables: { referralOrigin: 'search' },
      });

      expect(res.data.referralCampaign.url).toBe(
        `${process.env.COMMENTS_PREFIX}/join?cid=search&userid=1&ctoken=d688afeb-381c-43b5-89af-533f81ccd036`,
      );
    });
  });
});

describe('query personalizedDigest', () => {
  const QUERY = `
    query PersonalizedDigest {
      personalizedDigest {
        preferredDay
        preferredHour
      }
  }`;

  beforeEach(async () => {
    await con.getRepository(UserPersonalizedDigest).clear();
  });

  it('should require authentication', async () => {
    await testQueryErrorCode(
      client,
      { query: QUERY, variables: {} },
      'UNAUTHENTICATED',
    );
  });

  it('should throw not found exception when user is not subscribed', async () => {
    loggedUser = '1';

    await testQueryErrorCode(
      client,
      {
        query: QUERY,
        variables: { token: 'notfound' },
      },
      'NOT_FOUND',
    );
  });

  it('should return personalized digest settings for user', async () => {
    loggedUser = '1';

    await con.getRepository(UserPersonalizedDigest).save({
      userId: loggedUser,
    });

    const res = await client.query(QUERY);
    expect(res.errors).toBeFalsy();
    expect(res.data.personalizedDigest).toMatchObject([
      {
        preferredDay: 1,
        preferredHour: 9,
      },
    ]);
  });

  describe('flags field', () => {
    const FLAGS_QUERY = `
    query PersonalizedDigest {
      personalizedDigest {
        type
        flags {
          sendType
        }
      }
  }`;

    beforeEach(async () => {
      loggedUser = '1';

      await con.getRepository(UserPersonalizedDigest).save({
        userId: loggedUser,
        type: UserPersonalizedDigestType.Digest,
      });
    });

    it('should return all the public flags', async () => {
      await con.getRepository(UserPersonalizedDigest).save({
        userId: loggedUser,
        type: UserPersonalizedDigestType.Digest,
        flags: {
          sendType: UserPersonalizedDigestSendType.workdays,
        },
      });

      const res = await client.query(FLAGS_QUERY);

      expect(res.errors).toBeFalsy();
      expect(res.data.personalizedDigest.length).toEqual(1);
      expect(res.data.personalizedDigest[0].flags).toEqual({
        sendType: UserPersonalizedDigestSendType.workdays,
      });
    });

    it('should contain all default values in db query', async () => {
      const res = await client.query(FLAGS_QUERY);

      expect(res.errors).toBeFalsy();
      expect(res.data.personalizedDigest.length).toEqual(1);
      expect(res.data.personalizedDigest[0].flags).toEqual({
        sendType: UserPersonalizedDigestSendType.weekly,
      });
    });
  });
});

describe('mutation subscribePersonalizedDigest', () => {
  const MUTATION = `mutation SubscribePersonalizedDigest($hour: Int, $day: Int, $type: DigestType) {
    subscribePersonalizedDigest(hour: $hour, day: $day, type: $type) {
      preferredDay
      preferredHour
    }
  }`;

  beforeEach(async () => {
    await con.getRepository(UserPersonalizedDigest).clear();
  });

  it('should require authentication', async () => {
    await testQueryErrorCode(
      client,
      {
        query: MUTATION,
        variables: {
          day: DayOfWeek.Monday,
          hour: 9,
        },
      },
      'UNAUTHENTICATED',
    );
  });

  it('should throw validation error if day param is less then 0', async () => {
    loggedUser = '1';

    await testQueryErrorCode(
      client,
      {
        query: MUTATION,
        variables: {
          day: -1,
          hour: 9,
        },
      },
      'GRAPHQL_VALIDATION_FAILED',
    );
  });

  it('should throw validation error if day param is more then 6', async () => {
    loggedUser = '1';

    await testQueryErrorCode(
      client,
      {
        query: MUTATION,
        variables: {
          day: 7,
          hour: 9,
        },
      },
      'GRAPHQL_VALIDATION_FAILED',
    );
  });

  it('should throw validation error if day param is less then 0', async () => {
    loggedUser = '1';

    await testQueryErrorCode(
      client,
      {
        query: MUTATION,
        variables: {
          day: DayOfWeek.Monday,
          hour: -1,
        },
      },
      'GRAPHQL_VALIDATION_FAILED',
    );
  });

  it('should throw validation error if hour param is more then 23', async () => {
    loggedUser = '1';

    await testQueryErrorCode(
      client,
      {
        query: MUTATION,
        variables: {
          day: DayOfWeek.Monday,
          hour: 24,
        },
      },
      'GRAPHQL_VALIDATION_FAILED',
    );
  });

  it('should subscribe to personal digest for user with default settings', async () => {
    loggedUser = '1';

    const res = await client.mutate(MUTATION, {
      variables: {},
    });
    expect(res.errors).toBeFalsy();
    expect(res.data.subscribePersonalizedDigest).toMatchObject({
      preferredDay: DayOfWeek.Monday,
      preferredHour: 9,
    });
  });

  it('should subscribe to personal digest for user with settings', async () => {
    loggedUser = '1';

    const res = await client.mutate(MUTATION, {
      variables: {
        day: DayOfWeek.Wednesday,
        hour: 17,
      },
    });
    expect(res.errors).toBeFalsy();
    expect(res.data.subscribePersonalizedDigest).toMatchObject({
      preferredDay: DayOfWeek.Wednesday,
      preferredHour: 17,
    });
  });

  it('should update settings for personal digest if already exists', async () => {
    loggedUser = '1';

    const res = await client.mutate(MUTATION, {
      variables: {
        day: DayOfWeek.Wednesday,
        hour: 17,
      },
    });
    expect(res.errors).toBeFalsy();

    const resUpdate = await client.mutate(MUTATION, {
      variables: {
        day: DayOfWeek.Friday,
        hour: 22,
      },
    });
    expect(resUpdate.errors).toBeFalsy();
    expect(resUpdate.data.subscribePersonalizedDigest).toMatchObject({
      preferredDay: DayOfWeek.Friday,
      preferredHour: 22,
    });
  });

  it('should subscribe to reading reminder', async () => {
    loggedUser = '1';

    const res = await client.mutate(MUTATION, {
      variables: {
        type: UserPersonalizedDigestType.ReadingReminder,
      },
    });
    expect(res.errors).toBeFalsy();
    expect(res.data.subscribePersonalizedDigest).toMatchObject({
      preferredDay: DayOfWeek.Monday,
      preferredHour: 9,
    });
    const digest = await con.getRepository(UserPersonalizedDigest).findOneBy({
      userId: loggedUser,
      type: UserPersonalizedDigestType.ReadingReminder,
    });
    expect(digest.flags).toEqual({
      sendType: UserPersonalizedDigestSendType.workdays,
    });
  });
});

describe('mutation unsubscribePersonalizedDigest', () => {
  const MUTATION = `mutation UnsubscribePersonalizedDigest {
    unsubscribePersonalizedDigest {
      _
    }
  }`;

  beforeEach(async () => {
    await con.getRepository(UserPersonalizedDigest).clear();
  });

  it('should require authentication', async () => {
    await testQueryErrorCode(
      client,
      {
        query: MUTATION,
      },
      'UNAUTHENTICATED',
    );
  });

  it('should unsubscribe from personal digest for user', async () => {
    loggedUser = '1';

    await con.getRepository(UserPersonalizedDigest).save({
      userId: loggedUser,
    });

    const res = await client.mutate(MUTATION);
    expect(res.errors).toBeFalsy();

    const personalizedDigest = await con
      .getRepository(UserPersonalizedDigest)
      .findOneBy({
        userId: loggedUser,
      });
    expect(personalizedDigest).toBeNull();
  });

  it('should not throw error if not subscribed', async () => {
    loggedUser = '1';

    const personalizedDigest = await con
      .getRepository(UserPersonalizedDigest)
      .findOneBy({
        userId: loggedUser,
      });
    expect(personalizedDigest).toBeNull();

    const res = await client.mutate(MUTATION);
    expect(res.errors).toBeFalsy();
  });
});

describe('mutation acceptFeatureInvite', () => {
  const MUTATION = `mutation AcceptFeatureInvite($token: String!, $referrerId: ID!, $feature: String!) {
    acceptFeatureInvite(token: $token, referrerId: $referrerId, feature: $feature) {
      _
    }
  }`;

  beforeEach(async () => {
    await con.getRepository(Invite).save({
      userId: '2',
      campaign: CampaignType.Search,
      limit: 5,
      count: 1,
      token: 'd688afeb-381c-43b5-89af-533f81ccd036',
    });
  });

  it('should require authentication', async () => {
    await testQueryErrorCode(
      client,
      {
        query: MUTATION,
        variables: {
          token: 'd688afeb-381c-43b5-89af-533f81ccd036',
          referrerId: 2,
          feature: CampaignType.Search,
        },
      },
      'UNAUTHENTICATED',
    );
  });

  it('should return a 404 if the token and referrer mismatch', async () => {
    loggedUser = '1';

    await testQueryErrorCode(
      client,
      {
        query: MUTATION,
        variables: {
          token: 'd688afeb-381c-43b5-89af-533f81ccd036',
          referrerId: 1,
          feature: CampaignType.Search,
        },
      },
      'NOT_FOUND',
    );
  });

  it('should raise a validation error if the invite limit has been reached', async () => {
    loggedUser = '1';

    await con
      .getRepository(Invite)
      .update(
        { token: 'd688afeb-381c-43b5-89af-533f81ccd036' },
        { limit: 5, count: 5 },
      );

    await testQueryError(
      client,
      {
        query: MUTATION,
        variables: {
          token: 'd688afeb-381c-43b5-89af-533f81ccd036',
          referrerId: 2,
          feature: CampaignType.Search,
        },
      },
      (errors) => {
        expect(errors[0].extensions.code).toEqual('GRAPHQL_VALIDATION_FAILED');
        expect(errors[0].message).toEqual('INVITE_LIMIT_REACHED');
      },
    );
  });

  it('should do nothing if the feature already exists', async () => {
    loggedUser = '1';

    await con.getRepository(Feature).save({
      feature: FeatureType.Search,
      userId: loggedUser,
      value: FeatureValue.Allow,
    });

    // pre-check
    const inviteBefore = await con
      .getRepository(Invite)
      .findOneBy({ token: 'd688afeb-381c-43b5-89af-533f81ccd036' });
    expect(inviteBefore.count).toEqual(1);

    const res = await client.mutate(MUTATION, {
      variables: {
        token: 'd688afeb-381c-43b5-89af-533f81ccd036',
        referrerId: '2',
        feature: CampaignType.Search,
      },
    });

    expect(res.errors).toBeFalsy();
    const inviteAfter = await con
      .getRepository(Invite)
      .findOneBy({ token: 'd688afeb-381c-43b5-89af-533f81ccd036' });
    expect(inviteAfter.count).toEqual(1);
  });

  it('should update the invite count for the referrer', async () => {
    loggedUser = '1';

    const res = await client.mutate(MUTATION, {
      variables: {
        token: 'd688afeb-381c-43b5-89af-533f81ccd036',
        referrerId: '2',
        feature: CampaignType.Search,
      },
    });

    expect(res.errors).toBeFalsy();
    const invite = await con
      .getRepository(Invite)
      .findOneBy({ token: 'd688afeb-381c-43b5-89af-533f81ccd036' });
    expect(invite.count).toEqual(2);
  });

  it('should create a feature and enable it for the referred', async () => {
    loggedUser = '1';

    const res = await client.mutate(MUTATION, {
      variables: {
        token: 'd688afeb-381c-43b5-89af-533f81ccd036',
        referrerId: '2',
        feature: CampaignType.Search,
      },
    });

    expect(res.errors).toBeFalsy();
    expect(
      await con.getRepository(Feature).count({
        where: {
          userId: loggedUser,
          feature: FeatureType.Search,
        },
      }),
    ).toEqual(1);

    const feature = await con.getRepository(Feature).findOneBy({
      userId: loggedUser,
      feature: FeatureType.Search,
    });

    expect(feature.value).toEqual(FeatureValue.Allow);
    expect(feature.invitedById).toEqual('2');
  });

  it('should not enable the feature or increment invites count for the referred if it already exists', async () => {
    loggedUser = '1';

    await con.getRepository(Feature).save({
      userId: loggedUser,
      feature: FeatureType.Search,
      value: FeatureValue.Block,
    });

    const res = await client.mutate(MUTATION, {
      variables: {
        token: 'd688afeb-381c-43b5-89af-533f81ccd036',
        referrerId: '2',
        feature: CampaignType.Search,
      },
    });

    expect(res.errors).toBeFalsy();
    expect(
      await con.getRepository(Feature).count({
        where: {
          userId: loggedUser,
          feature: FeatureType.Search,
        },
      }),
    ).toEqual(1);

    const feature = await con.getRepository(Feature).findOneBy({
      userId: loggedUser,
      feature: FeatureType.Search,
    });

    expect(feature.value).toEqual(FeatureValue.Block);
    expect(feature.invitedById).toBeNull();

    const invite = await con
      .getRepository(Invite)
      .findOneBy({ token: 'd688afeb-381c-43b5-89af-533f81ccd036' });
    expect(invite.count).toEqual(1);
  });
});

describe('mutation updateReadme', () => {
  const MUTATION = `mutation UpdateReadme($content: String!) {
    updateReadme(content: $content) {
      readme
      readmeHtml
    }
  }`;

  it('should require authentication', async () => {
    await testMutationErrorCode(
      client,
      {
        mutation: MUTATION,
        variables: { content: 'test' },
      },
      'UNAUTHENTICATED',
    );
  });

  it('should update the readme and render markdown', async () => {
    loggedUser = '1';

    const expected = `Hello

**Readme!**`;
    const res = await client.mutate(MUTATION, {
      variables: { content: expected },
    });
    expect(res.errors).toBeFalsy();
    expect(res.data.updateReadme).toEqual({
      readme: expected,
      readmeHtml: '<p>Hello</p>\n<p><strong>Readme!</strong></p>\n',
    });
  });
});

describe('user_create_alerts_trigger after insert trigger', () => {
  it('should insert default alerts', async () => {
    await con.getRepository(User).delete({});
    const repo = con.getRepository(Alerts);
    await repo.delete({});
    const [user] = usersFixture;
    await saveFixtures(con, User, [user]);
    const alerts = await repo.findOneBy({ userId: user.id });
    expect(alerts).toBeTruthy();
  });
});

describe('addUserAcquisitionChannel mutation', () => {
  const MUTATION = `
    mutation AddUserAcquisitionChannel($acquisitionChannel: String!) {
      addUserAcquisitionChannel(acquisitionChannel: $acquisitionChannel) {
        _
      }
    }
  `;

  it('should not allow unauthenticated users', () =>
    testMutationErrorCode(
      client,
      { mutation: MUTATION, variables: { acquisitionChannel: 'friend' } },
      'UNAUTHENTICATED',
    ));

  it('should not throw an error when user is authenticated', async () => {
    loggedUser = '1';

    const user = await con.getRepository(User).findOneBy({ id: loggedUser });
    expect(user.acquisitionChannel).toBeNull();

    await client.mutate(MUTATION, {
      variables: { acquisitionChannel: 'friend' },
    });

    const updatedUser = await con
      .getRepository(User)
      .findOneBy({ id: loggedUser });
    expect(updatedUser.acquisitionChannel).toEqual('friend');
  });
});

describe('mutation clearUserMarketingCta', () => {
  const MUTATION = /* GraphQL */ `
    mutation ClearUserMarketingCta($campaignId: String!) {
      clearUserMarketingCta(campaignId: $campaignId) {
        _
      }
    }
  `;
  const redisKey1 = generateStorageKey(
    StorageTopic.Boot,
    StorageKey.MarketingCta,
    '1',
  );
  const redisKey2 = generateStorageKey(
    StorageTopic.Boot,
    StorageKey.MarketingCta,
    '2',
  );

  beforeEach(async () => {
    await con.getRepository(MarketingCta).save([
      {
        campaignId: 'worlds-best-campaign',
        variant: 'card',
        createdAt: new Date('2024-03-13 12:00:00'),
        flags: {
          title: 'Join the best community in the world',
          description: 'Join the best community in the world',
          ctaUrl: 'http://localhost:5002',
          ctaText: 'Join now',
        },
      },
      {
        campaignId: 'worlds-second-best-campaign',
        variant: 'card',
        createdAt: new Date('2024-03-13 13:00:00'),
        flags: {
          title: 'Join the second best community in the world',
          description: 'Join the second best community in the world',
          ctaUrl: 'http://localhost:5002',
          ctaText: 'Join now',
        },
      },
    ]);

    await con.getRepository(UserMarketingCta).save([
      {
        marketingCtaId: 'worlds-best-campaign',
        userId: '1',
        createdAt: new Date('2024-03-13 12:00:00'),
      },
      {
        marketingCtaId: 'worlds-best-campaign',
        userId: '2',
        createdAt: new Date('2024-03-13 12:00:00'),
      },
    ]);

    await deleteRedisKey(redisKey1);
    await deleteRedisKey(redisKey2);
  });

  it('should not allow unauthenticated users', () =>
    testMutationErrorCode(
      client,
      { mutation: MUTATION, variables: { campaignId: 'worlds-best-campaign' } },
      'UNAUTHENTICATED',
    ));

  it('should mark the user marketing cta as read', async () => {
    loggedUser = '1';

    expect(
      await con.getRepository(UserMarketingCta).findOneBy({
        userId: '1',
        marketingCtaId: 'worlds-best-campaign',
        readAt: IsNull(),
      }),
    ).toBeTruthy();

    await client.mutate(MUTATION, {
      variables: { campaignId: 'worlds-best-campaign' },
    });

    expect(
      await con.getRepository(UserMarketingCta).findOneBy({
        userId: '1',
        marketingCtaId: 'worlds-best-campaign',
        readAt: IsNull(),
      }),
    ).toBeFalsy();

    expect(await getRedisObject(redisKey1)).toEqual('SLEEPING');
  });

  it('should pre-load the next user marketing cta', async () => {
    loggedUser = '1';
    await con.getRepository(UserMarketingCta).save([
      {
        marketingCtaId: 'worlds-second-best-campaign',
        userId: '1',
        createdAt: new Date('2024-03-13 13:00:00'),
      },
    ]);

    await client.mutate(MUTATION, {
      variables: { campaignId: 'worlds-best-campaign' },
    });

    expect(
      JSON.parse((await getRedisObject(redisKey1)) as string),
    ).toMatchObject({
      campaignId: 'worlds-second-best-campaign',
      variant: 'card',
      createdAt: '2024-03-13T13:00:00.000Z',
      flags: {
        title: 'Join the second best community in the world',
        description: 'Join the second best community in the world',
        ctaUrl: 'http://localhost:5002',
        ctaText: 'Join now',
      },
    });
  });

  it('should not write to redis if there is no current marketing cta', async () => {
    loggedUser = '1';

    await con.getRepository(UserMarketingCta).update(
      {
        userId: '1',
        marketingCtaId: 'worlds-best-campaign',
        readAt: IsNull(),
      },
      { readAt: new Date() },
    );

    await client.mutate(MUTATION, {
      variables: { campaignId: 'worlds-best-campaign' },
    });

    expect(JSON.parse((await getRedisObject(redisKey1)) as string)).toBeNull();
  });

  it('should not update other users marketing cta', async () => {
    loggedUser = '1';

    await client.mutate(MUTATION, {
      variables: { campaignId: 'worlds-best-campaign' },
    });

    expect(
      await con.getRepository(UserMarketingCta).findOneBy({
        userId: '2',
        marketingCtaId: 'worlds-best-campaign',
        readAt: IsNull(),
      }),
    ).toBeTruthy();
  });

  it('should not update other marketing cta', async () => {
    loggedUser = '1';

    await con.getRepository(UserMarketingCta).save([
      {
        marketingCtaId: 'worlds-second-best-campaign',
        userId: '1',
        createdAt: new Date('2024-03-13 13:00:00'),
      },
    ]);

    await client.mutate(MUTATION, {
      variables: { campaignId: 'worlds-best-campaign' },
    });

    expect(
      await con.getRepository(UserMarketingCta).findOneBy({
        userId: '1',
        marketingCtaId: 'worlds-best-campaign',
        readAt: IsNull(),
      }),
    ).toBeFalsy();
    expect(
      await con.getRepository(UserMarketingCta).findOneBy({
        userId: '1',
        marketingCtaId: 'worlds-second-best-campaign',
        readAt: IsNull(),
      }),
    ).toBeTruthy();
  });
});

describe('query userIntegrations', () => {
  const QUERY = `
  query UserIntegrations {
    userIntegrations {
      edges {
        node {
          id
          type
          name
          userId
        }
      }
    }
  }
`;

  it('should require authentication', async () => {
    await testQueryErrorCode(client, { query: QUERY }, 'UNAUTHENTICATED');
  });

  it('should return user integrations', async () => {
    loggedUser = '1';
    const createdAt = new Date();

    await con.getRepository(UserIntegration).save([
      {
        userId: '1',
        type: UserIntegrationType.Slack,
        createdAt: addSeconds(createdAt, 3),
        name: 'daily.dev',
        meta: {
          appId: 'sapp1',
          scope: 'channels:read,chat:write,channels:join',
          teamId: 'st1',
          teamName: 'daily.dev',
          tokenType: 'bot',
          accessToken: await encrypt(
            'xoxb-token',
            process.env.SLACK_DB_KEY as string,
          ),
          slackUserId: 'su1',
        },
      },
      {
        userId: '1',
        type: UserIntegrationType.Slack,
        createdAt: addSeconds(createdAt, 2),
        name: 'daily.dev',
        meta: {
          appId: 'sapp2',
          scope: 'channels:read,chat:write,channels:join',
          teamId: 'st2',
          teamName: 'example team',
          tokenType: 'bot',
          accessToken: await encrypt(
            'xoxb-token2',
            process.env.SLACK_DB_KEY as string,
          ),
          slackUserId: 'su2',
        },
      },
      {
        userId: '1',
        type: UserIntegrationType.Slack,
        createdAt: addSeconds(createdAt, 1),
        name: 'daily.dev',
        meta: {
          appId: 'sapp2',
          scope: 'channels:read,chat:write,channels:join',
          teamId: 'st2',
          tokenType: 'bot',
          accessToken: await encrypt(
            'xoxb-token3',
            process.env.SLACK_DB_KEY as string,
          ),
          slackUserId: 'su2',
        },
      },
    ]);

    const res = await client.query(QUERY);
    expect(res.errors).toBeFalsy();
    expect(res.data.userIntegrations).toMatchObject({
      edges: [
        {
          node: {
            id: expect.any(String),
            type: UserIntegrationType.Slack,
            name: 'daily.dev',
            userId: '1',
          },
        },
        {
          node: {
            id: expect.any(String),
            type: UserIntegrationType.Slack,
            name: 'example team',
            userId: '1',
          },
        },
        {
          node: {
            id: expect.any(String),
            type: UserIntegrationType.Slack,
            name: expect.stringContaining('Slack '),
            userId: '1',
          },
        },
      ],
    });
  });
});

describe('mutation sendReport', () => {
  const MUTATION = `
    mutation SendReport($type: ReportEntity!, $id: ID!, $reason: ReportReason!, $comment: String, $tags: [String]) {
      sendReport(type: $type, id: $id, reason: $reason, comment: $comment, tags: $tags) {
        _
      }
    }
  `;

  it('should not authorize when not logged in', () =>
    testMutationErrorCode(
      client,
      {
        mutation: MUTATION,
        variables: { type: 'post', id: 'p1', reason: 'BROKEN' },
      },
      'UNAUTHENTICATED',
    ));

  describe('post report entity', () => {
    const variables = {
      type: 'post',
      id: 'p1',
      reason: 'BROKEN',
      comment: 'Test comment',
    };

    it('should throw not found when cannot find post', () => {
      loggedUser = '1';
      return testMutationErrorCode(
        client,
        {
          mutation: MUTATION,
          variables: { ...variables, id: 'invalid' },
        },
        'NOT_FOUND',
      );
    });

    it('should throw error when user cannot access the post', async () => {
      loggedUser = '1';
      await con.getRepository(Source).update({ id: 'a' }, { private: true });
      return testMutationErrorCode(
        client,
        { mutation: MUTATION, variables },
        'FORBIDDEN',
      );
    });

    it('should report post with comment', async () => {
      loggedUser = '1';
      const res = await client.mutate(MUTATION, { variables });
      expect(res.errors).toBeFalsy();
      const actualUserPost = await con.getRepository(UserPost).findOneBy({
        userId: loggedUser,
        postId: 'p1',
      });
      expect(actualUserPost).toMatchObject({
        userId: loggedUser,
        postId: 'p1',
        hidden: true,
      });
      expect(
        await con
          .getRepository(PostReport)
          .findOneBy({ userId: loggedUser, postId: 'p1' }),
      ).toEqual({
        postId: 'p1',
        userId: '1',
        createdAt: expect.anything(),
        reason: 'BROKEN',
        tags: null,
        comment: 'Test comment',
      });
    });

    it('should report post without comment', async () => {
      loggedUser = '1';
      const res = await client.mutate(MUTATION, {
        variables: { ...variables, comment: undefined },
      });
      expect(res.errors).toBeFalsy();
      const actualUserPost = await con.getRepository(UserPost).findOneBy({
        userId: loggedUser,
        postId: 'p1',
      });
      expect(actualUserPost).toMatchObject({
        userId: loggedUser,
        postId: 'p1',
        hidden: true,
      });
      expect(
        await con
          .getRepository(PostReport)
          .findOneBy({ userId: loggedUser, postId: 'p1' }),
      ).toEqual({
        postId: 'p1',
        userId: '1',
        createdAt: expect.anything(),
        reason: 'BROKEN',
        tags: null,
        comment: null,
      });
    });

    it('should ignore conflicts', async () => {
      loggedUser = '1';
      await con.getRepository(UserPost).save({
        userId: loggedUser,
        postId: 'p1',
        hidden: true,
      });
      const res = await client.mutate(MUTATION, { variables });
      expect(res.errors).toBeFalsy();
      const actualUserPost = await con.getRepository(UserPost).findOneBy({
        userId: loggedUser,
        postId: 'p1',
      });
      expect(actualUserPost).toMatchObject({
        userId: loggedUser,
        postId: 'p1',
        hidden: true,
      });
    });

    it('should save all the irrelevant tags', async () => {
      loggedUser = '1';
      const tags = ['js', 'react'];
      const res = await client.mutate(MUTATION, {
        variables: {
          ...variables,
          comment: undefined,
          reason: 'IRRELEVANT',
          tags,
        },
      });
      expect(res.errors).toBeFalsy();
      const actualUserPost = await con.getRepository(UserPost).findOneBy({
        userId: loggedUser,
        postId: 'p1',
      });
      expect(actualUserPost).toMatchObject({
        userId: loggedUser,
        postId: 'p1',
        hidden: true,
      });
      expect(
        await con
          .getRepository(PostReport)
          .findOneBy({ userId: loggedUser, postId: 'p1' }),
      ).toEqual({
        postId: 'p1',
        userId: '1',
        createdAt: expect.anything(),
        reason: 'IRRELEVANT',
        tags,
        comment: null,
      });
    });

    it('should throw an error if there is no irrelevant tags when the reason is IRRELEVANT', async () => {
      loggedUser = '1';

      await testMutationErrorCode(
        client,
        {
          mutation: MUTATION,
          variables: { ...variables, tags: [], reason: 'IRRELEVANT' },
        },
        'GRAPHQL_VALIDATION_FAILED',
      );

      return testMutationErrorCode(
        client,
        {
          mutation: MUTATION,
          variables: { ...variables, id: 'p1', reason: 'IRRELEVANT' },
        },
        'GRAPHQL_VALIDATION_FAILED',
      );
    });

    it('should save report if post is hidden already', async () => {
      loggedUser = '1';
      await con.getRepository(UserPost).save({
        userId: loggedUser,
        postId: 'p1',
        hidden: true,
      });
      const res = await client.mutate(MUTATION, { variables });
      expect(res.errors).toBeFalsy();
      const actual = await con.getRepository(PostReport).findOne({
        where: { userId: loggedUser },
        select: ['postId', 'userId'],
      });
      expect(actual).toEqual({
        postId: 'p1',
        userId: '1',
      });
    });
  });

  describe('source report entity', () => {
    const variables = {
      type: 'source',
      id: 'a',
      reason: 'SPAM',
      comment: 'Test comment',
    };

    it('should throw not found when cannot find source', () => {
      loggedUser = '1';
      return testMutationErrorCode(
        client,
        {
          mutation: MUTATION,
          variables: { ...variables, id: 'invalid' },
        },
        'NOT_FOUND',
      );
    });

    it('should throw error when user cannot access the source', async () => {
      loggedUser = '1';
      await con.getRepository(Source).update({ id: 'a' }, { private: true });
      return testMutationErrorCode(
        client,
        { mutation: MUTATION, variables },
        'FORBIDDEN',
      );
    });

    it('should report private source as a member', async () => {
      loggedUser = '1';
      await con.getRepository(Source).update({ id: 'a' }, { private: true });
      await con.getRepository(SourceMember).save({
        userId: loggedUser,
        sourceId: 'a',
        role: SourceMemberRoles.Member,
        referralToken: 't1',
      });
      const res = await client.mutate(MUTATION, { variables });
      expect(res.errors).toBeFalsy();

      const report = await con
        .getRepository(SourceReport)
        .findOneBy({ userId: loggedUser, sourceId: 'a' });

      expect(report).toEqual({
        sourceId: 'a',
        userId: '1',
        createdAt: expect.anything(),
        reason: 'SPAM',
        comment: 'Test comment',
      });
    });

    it('should report source with comment', async () => {
      loggedUser = '1';
      const res = await client.mutate(MUTATION, { variables });
      expect(res.errors).toBeFalsy();

      const report = await con
        .getRepository(SourceReport)
        .findOneBy({ userId: loggedUser, sourceId: 'a' });

      expect(report).toEqual({
        sourceId: 'a',
        userId: '1',
        createdAt: expect.anything(),
        reason: 'SPAM',
        comment: 'Test comment',
      });
    });

    it('should report source without comment', async () => {
      loggedUser = '1';
      const res = await client.mutate(MUTATION, {
        variables: { ...variables, comment: undefined },
      });
      expect(res.errors).toBeFalsy();

      const report = await con
        .getRepository(SourceReport)
        .findOneBy({ userId: loggedUser, sourceId: 'a' });

      expect(report).toEqual({
        sourceId: 'a',
        userId: '1',
        createdAt: expect.anything(),
        reason: 'SPAM',
        comment: null,
      });
    });
  });

  describe('comment report entity', () => {
    const variables = {
      type: 'comment',
      id: 'c1',
      reason: 'HATEFUL',
      comment: 'Test comment',
    };

    it('should throw not found when cannot find comment', () => {
      loggedUser = '1';
      return testMutationErrorCode(
        client,
        {
          mutation: MUTATION,
          variables: { ...variables, id: 'invalid' },
        },
        'NOT_FOUND',
      );
    });

    it('should report comment with note', async () => {
      loggedUser = '1';
      const res = await client.mutate(MUTATION, { variables });
      expect(res.errors).toBeFalsy();
      const comment = await con
        .getRepository(CommentReport)
        .findOneBy({ commentId: 'c1' });
      expect(comment).toEqual({
        commentId: 'c1',
        userId: '1',
        createdAt: expect.anything(),
        reason: 'HATEFUL',
        note: 'Test comment',
      });
    });

    it('should report comment without note', async () => {
      loggedUser = '1';
      const res = await client.mutate(MUTATION, {
        variables: { type: 'comment', id: 'c1', reason: 'HATEFUL' },
      });
      expect(res.errors).toBeFalsy();
      const comment = await con
        .getRepository(CommentReport)
        .findOneBy({ commentId: 'c1' });
      expect(comment).toEqual({
        commentId: 'c1',
        userId: '1',
        createdAt: expect.anything(),
        reason: 'HATEFUL',
        note: null,
      });
    });

    it('should ignore conflicts', async () => {
      loggedUser = '1';
      const res1 = await client.mutate(MUTATION, {
        variables: { type: 'comment', id: 'c1', reason: 'HATEFUL' },
      });
      expect(res1.errors).toBeFalsy();
      const comment = await con
        .getRepository(CommentReport)
        .findOneBy({ commentId: 'c1' });
      expect(comment).toEqual({
        commentId: 'c1',
        userId: '1',
        createdAt: expect.anything(),
        reason: 'HATEFUL',
        note: null,
      });
      const res2 = await client.mutate(MUTATION, {
        variables: { type: 'comment', id: 'c1', reason: 'HATEFUL' },
      });
      expect(res2.errors).toBeFalsy();
    });
  });
});<|MERGE_RESOLUTION|>--- conflicted
+++ resolved
@@ -35,14 +35,11 @@
   FeatureValue,
   MarketingCta,
   Post,
-<<<<<<< HEAD
   PostReport,
-=======
   ReputationEvent,
   ReputationReason,
   reputationReasonAmount,
   ReputationType,
->>>>>>> 5399edbf
   Source,
   SourceMember,
   User,
@@ -101,11 +98,8 @@
 import { SourceReport } from '../src/entity/sources/SourceReport';
 import { SourceMemberRoles } from '../src/roles';
 import { rateLimiterName } from '../src/directive/rateLimit';
-<<<<<<< HEAD
 import { CommentReport } from '../src/entity/CommentReport';
-=======
 import { getRestoreStreakCache } from '../src/workers/cdc/primary';
->>>>>>> 5399edbf
 
 let con: DataSource;
 let app: FastifyInstance;
