--- conflicted
+++ resolved
@@ -103,11 +103,8 @@
 exports[`query userSettings should create default settings if not exist 1`] = `
 Object {
   "appInsaneMode": true,
-<<<<<<< HEAD
   "autoDismissNotifications": true,
-=======
   "companionExpanded": null,
->>>>>>> ca158be4
   "customLinks": null,
   "enableCardAnimations": true,
   "insaneMode": false,
