--- conflicted
+++ resolved
@@ -32,13 +32,8 @@
         specifier: ^2.4.3
         version: 2.4.3(graphql-subscriptions@3.0.0(graphql@16.11.0))
       '@dailydotdev/schema':
-<<<<<<< HEAD
-        specifier: 0.2.15
-        version: 0.2.15(@bufbuild/protobuf@1.10.0)
-=======
         specifier: 0.2.16
         version: 0.2.16(@bufbuild/protobuf@1.10.0)
->>>>>>> 1896e4ef
       '@dailydotdev/ts-ioredis-pool':
         specifier: ^1.0.2
         version: 1.0.2
@@ -688,13 +683,8 @@
     peerDependencies:
       graphql-subscriptions: ^1.0.0 || ^2.0.0
 
-<<<<<<< HEAD
-  '@dailydotdev/schema@0.2.15':
-    resolution: {integrity: sha512-RJ0t2OCI0ormsIEkfBj/7kes3AUhAQ6n/XZhwv3F+7cdeWdre3AvyNMom6+uBnlX7+7lY5diQvFLYFaiPyQB/Q==}
-=======
   '@dailydotdev/schema@0.2.16':
     resolution: {integrity: sha512-nntxT35Sb37LCTOC/5jSBNVfS1yAs6H4KUUcI9uJJupoM3OSH/I1LV1Ic0SBT4+UwnaNAc7NZLuPst1OrVY98Q==}
->>>>>>> 1896e4ef
     peerDependencies:
       '@bufbuild/protobuf': 1.x
 
@@ -5132,11 +5122,7 @@
     transitivePeerDependencies:
       - supports-color
 
-<<<<<<< HEAD
-  '@dailydotdev/schema@0.2.15(@bufbuild/protobuf@1.10.0)':
-=======
   '@dailydotdev/schema@0.2.16(@bufbuild/protobuf@1.10.0)':
->>>>>>> 1896e4ef
     dependencies:
       '@bufbuild/protobuf': 1.10.0
 
