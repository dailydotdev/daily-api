import { GrowthBook } from '@growthbook/growthbook';
import { logger } from './logger';
import { isProd } from './common/utils';
import { SubscriptionCycles } from './paddle';

type RemoteConfigValue = {
  inc: number;
  vordrWords: string[];
  vordrIps: string[];
  blockedCountries: string[];
  ignoredWorkEmailDomains: string[];
  pricingIds: Record<string, SubscriptionCycles>;
  origins: string[];
  clickbaitTitleProbabilityThreshold: number;
  plusCustomFeed: boolean;
  rateLimitReputationThreshold: number;
  postRateLimit: number;
  commentRateLimit: number;
  fees: Partial<{
    transfer: number;
  }>;
  enableBalance: boolean;
<<<<<<< HEAD
  coreProductId: string;
=======
  approvedStoreKitSandboxUsers: string[];
>>>>>>> d516062e
};

class RemoteConfig {
  private gb?: GrowthBook;

  async init(): Promise<void> {
    if (!process.env.GROWTHBOOK_API_CONFIG_CLIENT_KEY) {
      if (isProd) {
        logger.warn('remote config client key missing');
      }

      return;
    }

    this.gb = new GrowthBook({
      apiHost: 'https://cdn.growthbook.io',
      clientKey: process.env.GROWTHBOOK_API_CONFIG_CLIENT_KEY,
    });

    await this.gb.init({
      streaming: true,
    });

    logger.info('connected remote config');
  }

  get vars(): Partial<RemoteConfigValue> {
    if (!process.env.GROWTHBOOK_API_CONFIG_CLIENT_KEY) {
      return {};
    }

    if (!this.gb) {
      throw new Error('remote config not initialized');
    }

    const result = this.gb.getFeatureValue(
      process.env.API_CONFIG_FEATURE_KEY,
      null,
    );

    if (!result) {
      logger.error('failed to get remote config');

      return {};
    }

    return result;
  }

  get validLanguages(): Record<string, string> {
    if (!process.env.GROWTHBOOK_API_CONFIG_CLIENT_KEY) {
      return {
        de: 'German',
        en: 'English',
        es: 'Spanish',
        no: 'Norwegian',
        fr: 'French',
      };
    }

    if (!this.gb) {
      throw new Error('remote config not initialized');
    }

    const result = this.gb.getFeatureValue(
      process.env.VALID_LANGUAGES_FEATURE_KEY,
      null,
    );

    if (!result) {
      logger.error('failed to get valid languages');

      return {};
    }

    return result;
  }
}

export const remoteConfig = new RemoteConfig();<|MERGE_RESOLUTION|>--- conflicted
+++ resolved
@@ -20,11 +20,8 @@
     transfer: number;
   }>;
   enableBalance: boolean;
-<<<<<<< HEAD
+  approvedStoreKitSandboxUsers: string[];
   coreProductId: string;
-=======
-  approvedStoreKitSandboxUsers: string[];
->>>>>>> d516062e
 };
 
 class RemoteConfig {
