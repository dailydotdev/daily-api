import { messageToJson, Worker } from './worker';
import { ChangeObject } from '../types';
import {
  ArticlePost,
  CollectionPost,
  Comment,
  FreeformPost,
  getAuthorPostStats,
  NotificationAttachmentV2,
  NotificationAvatarV2,
  NotificationV2,
  Post,
  PostRelation,
  PostRelationType,
  PostType,
  SharePost,
  Source,
  SourceRequest,
  SquadPublicRequest,
  SquadSource,
  Submission,
  User,
  UserPersonalizedDigest,
  UserPersonalizedDigestType,
  UserTopReader,
  WelcomePost,
} from '../entity';
import {
  addNotificationEmailUtm,
  baseNotificationEmailData,
  basicHtmlStrip,
  CioTransactionalMessageTemplateId,
  formatMailDate,
  getOrganizationPermalink,
  getSourceLink,
  liveTimerDateFormat,
  mapCloudinaryUrl,
  pickImageUrl,
  sendEmail,
  truncatePostToTweet,
  truncateToTweet,
} from '../common';
import { DataSource, In, IsNull, Not } from 'typeorm';
import { SubmissionFailErrorMessage } from '../errors';
import { simplifyComment } from '../notifications/builder';
import {
  getNotificationV2AndChildren,
  NotificationChannel,
  NotificationType,
  streamNotificationUsers,
} from '../notifications/common';
import { processStreamInBatches } from '../common/streaming';
import { counters } from '../telemetry';
import { SourcePostModeration } from '../entity/SourcePostModeration';
import { UserTransaction } from '../entity/user/UserTransaction';
import { formatCoresCurrency } from '../common/number';
import { ContentPreferenceOrganization } from '../entity/contentPreference/ContentPreferenceOrganization';
import { BriefPost } from '../entity/posts/BriefPost';
import { isPlusMember } from '../paddle';
import { BriefingSection } from '@dailydotdev/schema';
import type { JsonValue } from '@bufbuild/protobuf';
import { isNullOrUndefined } from '../common/object';
import { generateCampaignPostEmail } from '../common/campaign/post';
import { generateCampaignSquadEmail } from '../common/campaign/source';

interface Data {
  notification: ChangeObject<NotificationV2>;
}

export const notificationToTemplateId: Record<NotificationType, string> = {
  source_post_approved: '62',
  source_post_submitted: '61',
  source_post_rejected: '', // we won't send an email on rejected ones
  community_picks_failed: '28',
  community_picks_succeeded: '27',
  community_picks_granted: '26',
  article_picked: '32',
  article_new_comment: '33',
  article_upvote_milestone: '22',
  article_report_approved: '30',
  article_analytics: '31',
  source_approved: '34',
  source_rejected: '35',
  comment_mention: '29',
  comment_reply: '37',
  comment_upvote_milestone: '44',
  squad_post_added: '17',
  squad_member_joined: '18',
  squad_new_comment: '19',
  squad_reply: '20',
  squad_blocked: '',
  promoted_to_admin: '12',
  demoted_to_member: '',
  post_mention: '54',
  promoted_to_moderator: '13',
  squad_subscribe_to_notification: '',
  collection_updated: '11',
  dev_card_unlocked: '9',
  source_post_added: '8',
  squad_public_submitted: '42',
  squad_public_rejected: '43',
  squad_public_approved: '41',
  post_bookmark_reminder: '',
  streak_reset_restore: '',
  squad_featured: '56',
  user_post_added: '58',
  user_given_top_reader: CioTransactionalMessageTemplateId.UserGivenTopReader,
  user_gifted_plus: CioTransactionalMessageTemplateId.UserReceivedPlusGift,
  user_received_award: CioTransactionalMessageTemplateId.UserReceivedAward,
  organization_member_joined:
    CioTransactionalMessageTemplateId.OrganizationMemberJoined,
  briefing_ready: '81',
  user_follow: '',
  marketing: '',
  new_user_welcome: '',
  announcements: '',
  in_app_purchases: '',
  campaign_post_completed: '79',
  campaign_squad_completed: '83',
<<<<<<< HEAD
  campaign_post_first_milestone: '80',
  campaign_squad_first_milestone: '82',
=======
  new_opportunity_match: '',
>>>>>>> fc369f61
};

type TemplateData = Record<string, unknown> & {
  sendAtMs?: number;
};

export type TemplateDataFunc = (
  con: DataSource,
  user: Pick<User, 'id' | 'username' | 'permalink'>,
  notification: NotificationV2,
  attachments: NotificationAttachmentV2[],
  avatars: NotificationAvatarV2[],
) => Promise<TemplateData | null>;
const notificationToTemplateData: Record<NotificationType, TemplateDataFunc> = {
  campaign_post_completed: generateCampaignPostEmail,
  campaign_squad_completed: generateCampaignSquadEmail,
  campaign_post_first_milestone: generateCampaignPostEmail,
  campaign_squad_first_milestone: generateCampaignSquadEmail,
  source_post_approved: async (con, user, notification) => {
    const post = await con.getRepository(Post).findOne({
      where: { id: notification.referenceId },
    });

    if (!post) {
      return null;
    }

    const [squad, createdBy, sharedPost] = await Promise.all([
      con.getRepository(SquadSource).findOne({
        where: { id: post.sourceId },
        select: ['name', 'type', 'handle', 'image'],
      }),
      post.author,
      post.type === PostType.Share
        ? con.getRepository(ArticlePost).findOne({
            where: { id: (post as SharePost).sharedPostId },
            select: ['title', 'image'],
          })
        : Promise.resolve(null),
    ]);

    if (!squad || !createdBy) {
      return null;
    }

    return {
      full_name: createdBy.name,
      profile_image: createdBy.image,
      squad_name: squad.name,
      squad_image: squad.image,
      commenter_reputation: createdBy.reputation.toString(),
      post_link: addNotificationEmailUtm(
        notification.targetUrl,
        notification.type,
      ),
      post_image: sharedPost?.image || (post as FreeformPost).image,
      post_title:
        post.type === PostType.Share ? sharedPost?.title || '' : post.title,
      commentary:
        post.type === PostType.Share
          ? post.title
          : (post as FreeformPost).content,
    };
  },
  source_post_submitted: async (con, user, notification) => {
    const moderation: Pick<
      SourcePostModeration,
      | 'createdById'
      | 'sourceId'
      | 'image'
      | 'title'
      | 'content'
      | 'type'
      | 'sharedPostId'
    > | null = await con.getRepository(SourcePostModeration).findOne({
      where: { id: notification.referenceId },
      select: [
        'createdById',
        'sourceId',
        'image',
        'title',
        'content',
        'type',
        'sharedPostId',
      ],
    });

    if (!moderation) {
      return null;
    }

    const { sharedPostId } = moderation;
    const [squad, createdBy, sharedPost, moderator]: [
      Pick<SquadSource, 'type' | 'name' | 'handle' | 'image'> | null,
      Pick<User, 'name' | 'reputation' | 'image'> | null,
      Pick<ArticlePost, 'title' | 'image'> | null,
      Pick<User, 'name' | 'reputation' | 'image'> | null,
    ] = await Promise.all([
      con.getRepository(SquadSource).findOne({
        where: { id: moderation.sourceId },
        select: ['type', 'name', 'handle', 'image'],
      }),
      con.getRepository(User).findOne({
        where: { id: moderation.createdById },
        select: ['name', 'image', 'reputation'],
      }),
      moderation.type === PostType.Share && sharedPostId
        ? con.getRepository(ArticlePost).findOne({
            where: { id: sharedPostId },
            select: ['title', 'image'],
          })
        : Promise.resolve(null),
      con.getRepository(User).findOne({
        where: { id: user.id },
        select: ['name', 'image', 'reputation'],
      }),
    ]);

    if (!squad || !createdBy || !moderator) {
      return null;
    }

    return {
      full_name: moderator.name,
      profile_image: createdBy.image,
      squad_name: squad.name,
      squad_image: squad.image,
      creator_name: createdBy.name,
      creator_reputation: createdBy.reputation.toString(),
      post_link: `${getSourceLink(squad)}/moderate`,
      post_image: (sharedPost as ArticlePost)?.image || moderation.image,
      post_title: sharedPost?.title || moderation.title,
      commentary:
        moderation.type === PostType.Share
          ? moderation.title
          : moderation.content,
    };
  },
  source_post_rejected: async () => null,
  post_bookmark_reminder: async () => null,
  streak_reset_restore: async () => null,
  community_picks_failed: async (con, user, notification) => {
    const submission = await con
      .getRepository(Submission)
      .findOneBy({ id: notification.referenceId });
    if (!submission) {
      return null;
    }
    return {
      submitted_at: formatMailDate(submission.createdAt),
      article_link: submission.url,
      reason:
        SubmissionFailErrorMessage[submission?.reason] ??
        SubmissionFailErrorMessage.GENERIC_ERROR,
    };
  },
  community_picks_succeeded: async (con, user, notification) => {
    const post = (await con
      .getRepository(Post)
      .findOneBy({ id: notification.referenceId })) as ArticlePost;
    const submission = await con
      .getRepository(Submission)
      .findOneByOrFail({ url: post.url!, userId: user.id });
    return {
      submitted_at: formatMailDate(submission.createdAt),
      post_title: truncatePostToTweet(post),
      post_image: post.image || pickImageUrl(post),
      article_link: post.url!,
      discussion_link: addNotificationEmailUtm(
        notification.targetUrl,
        notification.type,
      ),
    };
  },
  community_picks_granted: async () => {
    return {};
  },
  article_picked: async (con, user, notification, attachments) => {
    const att = attachments[0];
    return {
      post_title: truncatePostToTweet(att),
      post_image: att.image,
      discussion_link: addNotificationEmailUtm(
        notification.targetUrl,
        notification.type,
      ),
    };
  },
  article_new_comment: async (con, user, notification) => {
    const comment = await con.getRepository(Comment).findOne({
      where: { id: notification.referenceId },
      relations: ['post', 'user'],
    });
    if (!comment) {
      return null;
    }
    const [commenter, post] = await Promise.all([comment.user, comment.post]);
    return {
      profile_image: commenter.image,
      full_name: commenter.name,
      post_title: truncatePostToTweet(post),
      post_image: (post as ArticlePost).image || pickImageUrl(post),
      new_comment: notification.description!,
      discussion_link: addNotificationEmailUtm(
        notification.targetUrl,
        notification.type,
      ),
      user_reputation: commenter.reputation,
    };
  },
  article_upvote_milestone: async (con, user, notification, attachments) => {
    const att = attachments[0];
    return {
      post_title: truncatePostToTweet(att),
      post_image: att.image,
      discussion_link: addNotificationEmailUtm(
        notification.targetUrl,
        notification.type,
      ),
      upvotes: notification.uniqueKey!,
      upvote_title: basicHtmlStrip(notification.title),
    };
  },
  article_report_approved: async (con, user, notification) => {
    const post = await con
      .getRepository(Post)
      .findOneByOrFail({ id: notification.referenceId });
    return {
      post_title: truncatePostToTweet(post),
      post_image: (post as ArticlePost).image || pickImageUrl(post),
    };
  },
  article_analytics: async (con, user, notification) => {
    const [stats, post] = await Promise.all([
      getAuthorPostStats(con, user.id),
      con.getRepository(Post).findOneByOrFail({ id: notification.referenceId }),
    ]);
    return {
      post_image: (post as ArticlePost).image || pickImageUrl(post),
      post_title: truncatePostToTweet(post),
      post_views: post.views,
      post_upvotes: post.upvotes,
      post_comments: post.comments,
      profile_link: addNotificationEmailUtm(user.permalink, notification.type),
      post_views_total: stats.numPostViews,
      post_upvotes_total: stats.numPostUpvotes,
      post_comments_total: stats.numPostComments,
    };
  },
  source_approved: async (con, user, notification, attachments, avatars) => {
    const av = avatars[0];
    const sourceRequest = await con
      .getRepository(SourceRequest)
      .findOneByOrFail({ id: notification.referenceId });
    return {
      source_name: av.name,
      source_image: av.image,
      rss_link: sourceRequest.sourceFeed!,
      source_link: addNotificationEmailUtm(
        notification.targetUrl,
        notification.type,
      ),
    };
  },
  source_rejected: async (con, user, notification) => {
    const sourceRequest = await con
      .getRepository(SourceRequest)
      .findOneByOrFail({ id: notification.referenceId });
    return {
      rss_link: sourceRequest.sourceUrl,
    };
  },
  comment_mention: async (con, user, notification) => {
    const comment = await con.getRepository(Comment).findOne({
      where: { id: notification.referenceId },
      relations: ['post', 'user'],
    });
    if (!comment) {
      return null;
    }
    const [commenter, post] = await Promise.all([comment.user, comment.post]);
    return {
      full_name: commenter.name,
      commenter_profile_image: commenter.image,
      comment: notification.description!,
      post_image: (post as ArticlePost).image || pickImageUrl(post),
      post_title: truncatePostToTweet(post),
      post_link: addNotificationEmailUtm(
        notification.targetUrl,
        notification.type,
      ),
      user_reputation: commenter.reputation,
    };
  },
  comment_reply: async (con, user, notification) => {
    const comment = await con.getRepository(Comment).findOne({
      where: { id: notification.referenceId },
      relations: ['parent', 'user', 'post'],
    });
    if (!comment) {
      return null;
    }
    const [commenter, parent, post] = await Promise.all([
      comment.user,
      comment.parent,
      comment.post,
    ]);
    if (!commenter || !parent || !post) {
      return null;
    }

    const parentUser = await parent.user;
    if (!parentUser) {
      return null;
    }

    return {
      user_profile_image: parentUser.image,
      full_name: commenter.name,
      main_comment: simplifyComment(parent.content),
      new_comment: notification.description!,
      post_title: truncatePostToTweet(post),
      discussion_link: addNotificationEmailUtm(
        notification.targetUrl,
        notification.type,
      ),
      user_reputation: parentUser.reputation,
      commenter_reputation: commenter.reputation,
      commenter_profile_image: commenter.image,
      user_name: parentUser.name,
    };
  },
  comment_upvote_milestone: async (con, user, notification) => {
    return {
      // Strip HTML tags
      upvote_title: basicHtmlStrip(notification.title),
      main_comment: notification.description!,
      discussion_link: addNotificationEmailUtm(
        notification.targetUrl,
        notification.type,
      ),
    };
  },
  squad_featured: async (con, _, notification) => {
    const source = await con.getRepository(Source).findOne({
      where: { id: notification.referenceId },
      select: ['name', 'image'],
    });

    if (!source) {
      return null;
    }

    return {
      squad_name: source.name,
      squad_image: source.image,
      squad_link: addNotificationEmailUtm(
        notification.targetUrl,
        notification.type,
      ),
    };
  },
  squad_member_joined: async (con, user, notification) => {
    const [joinedUser, post] = await Promise.all([
      con.getRepository(User).findOneBy({ id: notification.uniqueKey }),
      con
        .getRepository(WelcomePost)
        .findOneByOrFail({ sourceId: notification.referenceId }),
    ]);
    const source = await post.source;
    if (!joinedUser || !source) {
      return null;
    }
    return {
      full_name: joinedUser.name,
      profile_image: joinedUser.image,
      squad_name: source.name,
      squad_image: source.image,
      post_link: addNotificationEmailUtm(
        notification.targetUrl,
        notification.type,
      ),
      user_reputation: joinedUser.reputation,
      new_member_handle: joinedUser.username!,
    };
  },
  squad_post_added: async (con, user, notification) => {
    const post = await con.getRepository(Post).findOne({
      where: { id: notification.referenceId },
      relations: ['author', 'source'],
    });
    if (!post) {
      return null;
    }
    const [author, source, sharedPost] = await Promise.all([
      post.author,
      post.source,
      post.type === PostType.Share
        ? con.getRepository(Post).findOneBy({
            id: (post as SharePost)?.sharedPostId,
          })
        : null,
    ]);
    if (!author || !source) {
      return null;
    }

    const baseObject = {
      full_name: author.name,
      profile_image: author.image,
      squad_name: source.name,
      squad_image: source.image,
      post_link: addNotificationEmailUtm(
        notification.targetUrl,
        notification.type,
      ),
      user_reputation: author.reputation,
    };

    if (post.type === PostType.Freeform) {
      return {
        ...baseObject,
        commentary: truncateToTweet((post as FreeformPost)?.content),
        post_image: (post as FreeformPost).image || pickImageUrl(post),
        post_title: truncatePostToTweet(post),
      };
    }

    if (sharedPost && post.type === PostType.Share) {
      return {
        ...baseObject,
        commentary: truncatePostToTweet(post),
        post_image:
          (sharedPost as ArticlePost).image || pickImageUrl(sharedPost),
        post_title: truncatePostToTweet(sharedPost),
      };
    }
    return null;
  },
  squad_new_comment: async (con, user, notification) => {
    const comment = await con.getRepository(Comment).findOne({
      where: { id: notification.referenceId },
      relations: ['post', 'user'],
    });
    if (!comment) {
      return null;
    }
    const [commenter, post] = [
      await comment.user,
      (await comment.post) as SharePost,
    ];
    if (!post || !post?.sharedPostId || !post?.authorId) {
      return null;
    }
    const [sharedPost, author, source] = await Promise.all([
      con.getRepository(Post).findOneBy({ id: post.sharedPostId }),
      post.author,
      post.source,
    ]);
    return {
      profile_image: commenter.image,
      full_name: commenter.name,
      squad_name: source.name,
      squad_image: source.image,
      post_title: truncatePostToTweet(sharedPost || undefined),
      post_image: (sharedPost as ArticlePost).image || pickImageUrl(post),
      new_comment: notification.description!,
      post_link: addNotificationEmailUtm(
        notification.targetUrl,
        notification.type,
      ),
      commenter_reputation: commenter.reputation,
      user_name: author.name,
      user_reputation: author.reputation,
      user_image: author.image,
      commentary: truncatePostToTweet(post),
    };
  },
  squad_reply: async (con, user, notification) => {
    const comment = await con.getRepository(Comment).findOne({
      where: { id: notification.referenceId },
      relations: ['parent', 'user', 'post'],
    });
    if (!comment) {
      return null;
    }
    const [commenter, parent, post] = await Promise.all([
      comment.user,
      comment.parent,
      comment.post,
    ]);
    if (!commenter || !parent || !post) {
      return null;
    }

    const parentUser = await parent.user;
    if (!parentUser) {
      return null;
    }

    const source = await post.source;
    return {
      full_name: commenter.name,
      profile_image: commenter.image,
      squad_name: source.name,
      squad_image: source.image,
      commenter_reputation: commenter.reputation,
      new_comment: notification.description!,
      post_link: addNotificationEmailUtm(
        notification.targetUrl,
        notification.type,
      ),
      user_name: parentUser.name,
      user_reputation: parentUser.reputation,
      user_image: parentUser.image,
      main_comment: simplifyComment(parent.content),
    };
  },
  squad_blocked: async () => {
    return null;
  },
  promoted_to_admin: async (con, user, notification) => {
    const source = await con
      .getRepository(Source)
      .findOneBy({ id: notification.referenceId });
    if (!source) {
      return null;
    }
    return {
      squad_name: source.name,
      squad_link: addNotificationEmailUtm(
        notification.targetUrl,
        notification.type,
      ),
    };
  },
  squad_subscribe_to_notification: async () => {
    return null;
  },
  demoted_to_member: async () => {
    return null;
  },
  post_mention: async (con, user, notification) => {
    const post = await con.getRepository(Post).findOne({
      where: { id: notification.referenceId },
      relations: ['author', 'source'],
    });
    if (!post) {
      return null;
    }
    const [author, source, sharedPost] = await Promise.all([
      post.author,
      post.source,
      post.type === PostType.Share
        ? con.getRepository(Post).findOneBy({
            id: (post as SharePost)?.sharedPostId,
          })
        : null,
    ]);
    if (!author || !source) {
      return null;
    }

    const baseObject = {
      full_name: author.name,
      profile_image: author.image,
      squad_name: source.name,
      squad_image: source.image,
      post_link: addNotificationEmailUtm(
        notification.targetUrl,
        notification.type,
      ),
      user_reputation: author.reputation,
    };

    if (post.type === PostType.Freeform) {
      return {
        ...baseObject,
        commentary: truncateToTweet((post as FreeformPost)?.content),
        post_image: (post as FreeformPost).image || pickImageUrl(post),
        post_title: truncatePostToTweet(post),
      };
    }

    if (sharedPost && post.type === PostType.Share) {
      return {
        ...baseObject,
        commentary: truncatePostToTweet(post),
        post_image:
          (sharedPost as ArticlePost).image || pickImageUrl(sharedPost),
        post_title: truncatePostToTweet(sharedPost),
      };
    }
    return null;
  },
  promoted_to_moderator: async (con, user, notification) => {
    const source = await con
      .getRepository(Source)
      .findOneBy({ id: notification.referenceId });
    if (!source) {
      return null;
    }
    return {
      squad_name: source.name,
      squad_link: addNotificationEmailUtm(
        notification.targetUrl,
        notification.type,
      ),
    };
  },
  collection_updated: async (con, user, notification) => {
    const post = await con.getRepository(CollectionPost).findOne({
      where: {
        id: notification.referenceId,
      },
    });

    if (!post) {
      return null;
    }

    const latestPostRelation = await con.getRepository(PostRelation).findOne({
      where: {
        postId: post.id,
        type: PostRelationType.Collection,
      },
      order: {
        createdAt: 'DESC',
      },
      relations: {
        relatedPost: {
          source: true,
        },
      },
    });

    if (!latestPostRelation) {
      return null;
    }

    const latestRelatedPost =
      (await latestPostRelation.relatedPost) as ArticlePost;
    const latestRelatedPostSource = await latestRelatedPost.source;

    return {
      post_title: truncatePostToTweet(post),
      post_image: post.image || pickImageUrl(post),
      post_upvotes: post.upvotes,
      post_comments: post.comments,
      post_link: addNotificationEmailUtm(
        notification.targetUrl,
        notification.type,
      ),
      post_timestamp: formatMailDate(post.metadataChangedAt),
      source_title: truncatePostToTweet(latestRelatedPost),
      source_image: latestRelatedPost.image || pickImageUrl(latestRelatedPost),
      source_timestamp: formatMailDate(latestRelatedPost.createdAt),
      source_name: latestRelatedPostSource.name,
    };
  },
  dev_card_unlocked: async () => {
    return {};
  },
  source_post_added: async (con, user, notification) => {
    const post = (await con.getRepository(Post).findOne({
      where: {
        id: notification.referenceId,
      },
      relations: {
        source: true,
      },
    })) as ArticlePost;
    const source = await post.source;

    return {
      post_link: addNotificationEmailUtm(
        notification.targetUrl,
        notification.type,
      ),
      post_image: post.image || pickImageUrl(post),
      post_title: truncatePostToTweet(post),
      source_name: source.name,
      source_image: source.image,
    };
  },
  squad_public_submitted: async (con, user, notification) => {
    const request = await con.getRepository(SquadPublicRequest).findOneOrFail({
      where: { id: notification.referenceId },
    });

    const squad = await request.source;

    return {
      squad_name: squad.name,
      squad_handle: squad.handle,
      squad_image: squad.image,
      timestamp: formatMailDate(request.createdAt),
    };
  },
  squad_public_rejected: async (con, user, notification) => {
    const request = await con.getRepository(SquadPublicRequest).findOneOrFail({
      where: { id: notification.referenceId },
      order: { createdAt: 'DESC' },
    });

    const squad = await request.source;

    return {
      squad_name: squad.name,
      squad_handle: squad.handle,
      squad_image: squad.image,
    };
  },
  squad_public_approved: async (con, user, notification) => {
    const request = await con.getRepository(SquadPublicRequest).findOneOrFail({
      where: { id: notification.referenceId },
      order: { createdAt: 'DESC' },
    });

    const squad = await request.source;

    return {
      squad_name: squad.name,
      squad_handle: squad.handle,
      squad_image: squad.image,
    };
  },
  user_post_added: async (con, user, notification) => {
    const [post, avatar] = await Promise.all([
      con.getRepository(Post).findOneOrFail({
        where: {
          id: notification.referenceId,
        },
      }),
      con.getRepository(NotificationAvatarV2).findOneOrFail({
        where: {
          id: notification.avatars[0],
        },
      }),
    ]);

    return {
      post_link: addNotificationEmailUtm(
        notification.targetUrl,
        notification.type,
      ),
      post_image: (post as ArticlePost).image || pickImageUrl(post),
      post_title: truncatePostToTweet(post),
      full_name: avatar.name,
      profile_image: avatar.image,
    };
  },
  user_given_top_reader: async (con, user, notification) => {
    const userTopReader = await con
      .getRepository(UserTopReader)
      .findOneByOrFail({
        userId: user.id,
        id: notification.referenceId,
      });

    const keyword = await userTopReader.keyword;
    if (!keyword) {
      throw new Error('Keyword not found');
    }

    return {
      image: userTopReader.image,
      issuedAt: formatMailDate(userTopReader.issuedAt),
      keyword: keyword?.flags?.title || keyword.value,
    };
  },
  user_gifted_plus: async (con, user) => {
    const { subscriptionFlags } = await con.getRepository(User).findOneOrFail({
      where: {
        id: user.id,
      },
      select: ['subscriptionFlags'],
    });

    if (!subscriptionFlags?.gifterId) {
      throw new Error('Gifter user not found');
    }

    const gifter = await con.getRepository(User).findOneOrFail({
      where: {
        id: subscriptionFlags.gifterId,
      },
      select: ['name', 'image'],
    });
    return {
      gifter_name: gifter.name,
      gifter_image: gifter.image,
    };
  },
  user_received_award: async (con, user, notification) => {
    const transaction = await con.getRepository(UserTransaction).findOneOrFail({
      where: {
        id: notification.referenceId,
        receiverId: user.id,
      },
      relations: {
        sender: true,
        product: true,
      },
    });

    const sender = await transaction.sender;
    const product = await transaction.product;

    const coreAmount =
      transaction.valueIncFees === 0
        ? 'Free'
        : `+${formatCoresCurrency(transaction.valueIncFees)}`;

    const title =
      transaction.valueIncFees === 0
        ? 'You just received an Award!'
        : `You just received ${coreAmount} Cores!`;

    return {
      title,
      core_amount: coreAmount,
      date: formatMailDate(transaction.createdAt),
      sender_image: sender.image,
      sender_name: sender.name,
      award_image: product.image,
      award_description: product?.flags?.description,
    };
  },
  organization_member_joined: async (con, user, notification) => {
    const organizationMember = await con
      .getRepository(ContentPreferenceOrganization)
      .findOneOrFail({
        where: {
          userId: user.id,
          organizationId: notification.referenceId,
        },
        relations: {
          user: true,
          organization: true,
        },
      });

    const organization = await organizationMember.organization;
    const member = await organizationMember.user;

    return {
      organization: {
        name: organization.name,
        href: getOrganizationPermalink(organization),
      },
      member: {
        name: member.name,
        image: member.image,
      },
    };
  },
  briefing_ready: async (con, user, notification) => {
    const personalizedDigest: Pick<
      UserPersonalizedDigest,
      'userId' | 'flags' | 'lastSendDate'
    > | null = await con.getRepository(UserPersonalizedDigest).findOne({
      select: ['userId', 'flags', 'lastSendDate'],
      where: {
        userId: user.id,
        type: UserPersonalizedDigestType.Brief,
      },
    });

    if (!personalizedDigest) {
      return null;
    }

    const post = await con.getRepository(BriefPost).findOne({
      where: { id: notification.referenceId },
      relations: {
        author: true,
      },
    });

    if (!post) {
      return null;
    }

    if (!Array.isArray(post.contentJSON)) {
      return null;
    }

    const author = await post.author;

    if (!author) {
      return null;
    }

    return {
      isPlus: isPlusMember(author.subscriptionFlags?.cycle),
      posts_number: post.flags.posts ?? 0,
      sources_number: post.flags.sources ?? 0,
      read_time: liveTimerDateFormat({
        value: new Date(),
        now: new Date(Date.now() + (post.readTime ?? 0) * 60 * 1000),
      }),
      saved_time: liveTimerDateFormat({
        value: new Date(),
        now: new Date(Date.now() + (post.flags.savedTime ?? 0) * 60 * 1000),
      }),
      read_link: `${process.env.COMMENTS_PREFIX}/posts/${post.id}`,
      sections: post.contentJSON.map((item: JsonValue) =>
        BriefingSection.fromJson(item),
      ),
      sendAtMs: personalizedDigest.lastSendDate?.getTime(),
    };
  },
  user_follow: async () => {
    return null;
  },
  marketing: async () => {
    return null;
  },
  new_user_welcome: async () => {
    return null;
  },
  announcements: async () => {
    return null;
  },
  in_app_purchases: async () => {
    return null;
  },
  new_opportunity_match: async () => {
    return null;
  },
};

const formatTemplateDate = <T extends TemplateData>(data: T): T => {
  return Object.keys(data).reduce((acc, key) => {
    switch (typeof data[key]) {
      case 'number':
        return { ...acc, [key]: (data[key] as number).toLocaleString() };
      case 'string':
        return { ...acc, [key]: mapCloudinaryUrl(data[key]) };
    }
    return acc;
  }, data);
};

const BATCH_SIZE = 1;
const QUEUE_CONCURRENCY = 100;

const worker: Worker = {
  subscription: 'api.new-notification-mail',
  handler: async (message, con, logger): Promise<void> => {
    const data: Data = messageToJson(message);
    const { id } = data.notification;
    const [notification, attachments, avatars] =
      await getNotificationV2AndChildren(con, id);
    if (!notification) {
      return;
    }
    const stream = await streamNotificationUsers(
      con,
      notification.id,
      NotificationChannel.Email,
    );
    try {
      await processStreamInBatches(
        stream,
        async (batch: { userId: string }[]) => {
          const users = await con.getRepository(User).find({
            select: ['id', 'username', 'email'],
            where: {
              id: In(batch.map((b) => b.userId)),
              email: Not(IsNull()),
            },
          });
          if (!users.length) {
            return;
          }
          await Promise.all(
            users.map(async (user) => {
              const templateDataFunc =
                notificationToTemplateData[notification.type];
              const templateData = await templateDataFunc(
                con,
                user,
                notification,
                attachments,
                avatars,
              );
              if (!templateData) {
                return;
              }
              const formattedData = formatTemplateDate(templateData);
              const templateId = notificationToTemplateId[notification.type];
              await sendEmail({
                ...baseNotificationEmailData,
                transactional_message_id: templateId,
                message_data: formattedData,
                identifiers: {
                  id: user.id,
                },
                to: user.email,
                send_at:
                  !isNullOrUndefined(templateData.sendAtMs) &&
                  templateData.sendAtMs > Date.now()
                    ? Math.floor(templateData.sendAtMs / 1000) // cio accepts seconds
                    : undefined,
              });
            }),
          );
        },
        QUEUE_CONCURRENCY,
        BATCH_SIZE,
      );
    } catch (err) {
      logger.error(
        {
          err,
        },
        'failed to send notification email',
      );
      counters?.background?.notificationFailed?.add(1, { channel: 'email' });
    }
  },
};

export default worker;<|MERGE_RESOLUTION|>--- conflicted
+++ resolved
@@ -117,12 +117,9 @@
   in_app_purchases: '',
   campaign_post_completed: '79',
   campaign_squad_completed: '83',
-<<<<<<< HEAD
   campaign_post_first_milestone: '80',
   campaign_squad_first_milestone: '82',
-=======
   new_opportunity_match: '',
->>>>>>> fc369f61
 };
 
 type TemplateData = Record<string, unknown> & {
