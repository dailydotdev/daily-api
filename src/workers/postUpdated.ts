--- conflicted
+++ resolved
@@ -201,14 +201,10 @@
     { id: databasePost.id },
     {
       ...data,
-<<<<<<< HEAD
-      flags: updateFlagsStatement({ ...data.flags, visible: data.visible }),
-=======
       flags: updateFlagsStatement<Post>({
         ...data.flags,
         visible: data.visible,
       }),
->>>>>>> 9e9dcdda
     },
   );
 
@@ -219,11 +215,7 @@
         visible: true,
         visibleAt: data.visibleAt,
         private: data.private,
-<<<<<<< HEAD
-        flags: updateFlagsStatement({
-=======
         flags: updateFlagsStatement<Post>({
->>>>>>> 9e9dcdda
           ...data.flags,
           private: data.private,
           visible: true,
