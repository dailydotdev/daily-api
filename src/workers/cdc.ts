--- conflicted
+++ resolved
@@ -21,13 +21,10 @@
   Source,
   PostMention,
   FreeformPost,
-<<<<<<< HEAD
   Banner,
-=======
   PostType,
   FREEFORM_POST_MINIMUM_CONTENT_LENGTH,
   FREEFORM_POST_MINIMUM_CHANGE_LENGTH,
->>>>>>> 82d0a22c
 } from '../entity';
 import {
   notifyCommentCommented,
@@ -67,12 +64,9 @@
   notifyPostContentEdited,
   notifyCommentEdited,
   notifyCommentDeleted,
-<<<<<<< HEAD
   notifyBannerCreated,
   notifyBannerRemoved,
-=======
   notifyFreeformContentRequested,
->>>>>>> 82d0a22c
 } from '../common';
 import { ChangeMessage } from '../types';
 import { DataSource } from 'typeorm';
