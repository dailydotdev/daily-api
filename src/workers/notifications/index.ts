--- conflicted
+++ resolved
@@ -90,13 +90,10 @@
   userStreakResetNotification,
   squadFeaturedUpdated,
   postAddedUserNotification,
-<<<<<<< HEAD
   SourcePostModerationSubmitted,
   SourcePostModerationApproved,
   SourcePostModerationRejected,
-=======
   // userTopReaderAdded,
->>>>>>> 2d05bdb3
 ];
 
 export const workers = [...notificationWorkers.map(notificationWorkerToWorker)];