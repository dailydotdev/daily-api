import { DataSource } from 'typeorm';
import { FastifyBaseLogger } from 'fastify';
import {
  Message,
  messageToJson,
  TypedNotificationWorkerProps,
} from '../worker';
import { NotificationBaseContext } from '../../notifications';
import { NotificationType } from '../../notifications/common';
import { PubSubSchema } from '../../common';

interface NotificationWorkerResult {
  type: NotificationType;
  ctx: NotificationBaseContext;
}

export type NotificationHandlerReturn = NotificationWorkerResult[] | undefined;

type NotificationMessageHandler = (
  message: Message,
  con: DataSource,
  logger: FastifyBaseLogger,
) => Promise<NotificationHandlerReturn>;

export interface NotificationWorker {
  subscription: string;
  handler: NotificationMessageHandler;
  maxMessages?: number;
}

<<<<<<< HEAD
interface TypedNotificationWorkerProps<
  T extends keyof PubSubSchema,
  D extends PubSubSchema[T] = PubSubSchema[T],
> {
  subscription: string;
  handler: (
    data: D,
    con: DataSource,
    logger: FastifyBaseLogger,
  ) => Promise<NotificationHandlerReturn>;
}

interface GenerateTypeWorkerResult {
  subscription: string;
  handler: NotificationWorkerHandler;
=======
interface GenerateTypeWorkerResult {
  subscription: string;
  handler: NotificationMessageHandler;
>>>>>>> 6480124b
}

export const generateTypedNotificationWorker = <
  T extends keyof PubSubSchema,
  D extends PubSubSchema[T] = PubSubSchema[T],
>({
  subscription,
  handler,
<<<<<<< HEAD
}: TypedNotificationWorkerProps<T, D>): GenerateTypeWorkerResult => {
=======
}: TypedNotificationWorkerProps<T>): GenerateTypeWorkerResult => {
>>>>>>> 6480124b
  return {
    subscription,
    handler: (message, ...props) => {
      const data: D = messageToJson(message);

      return handler(data, ...props);
    },
  };
};<|MERGE_RESOLUTION|>--- conflicted
+++ resolved
@@ -28,27 +28,9 @@
   maxMessages?: number;
 }
 
-<<<<<<< HEAD
-interface TypedNotificationWorkerProps<
-  T extends keyof PubSubSchema,
-  D extends PubSubSchema[T] = PubSubSchema[T],
-> {
-  subscription: string;
-  handler: (
-    data: D,
-    con: DataSource,
-    logger: FastifyBaseLogger,
-  ) => Promise<NotificationHandlerReturn>;
-}
-
-interface GenerateTypeWorkerResult {
-  subscription: string;
-  handler: NotificationWorkerHandler;
-=======
 interface GenerateTypeWorkerResult {
   subscription: string;
   handler: NotificationMessageHandler;
->>>>>>> 6480124b
 }
 
 export const generateTypedNotificationWorker = <
@@ -57,11 +39,7 @@
 >({
   subscription,
   handler,
-<<<<<<< HEAD
-}: TypedNotificationWorkerProps<T, D>): GenerateTypeWorkerResult => {
-=======
 }: TypedNotificationWorkerProps<T>): GenerateTypeWorkerResult => {
->>>>>>> 6480124b
   return {
     subscription,
     handler: (message, ...props) => {
