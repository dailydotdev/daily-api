--- conflicted
+++ resolved
@@ -80,11 +80,8 @@
   debeziumTimeToDate,
   shouldAllowRestore,
   isNumber,
-<<<<<<< HEAD
   notifySquadFeaturedUpdated,
-=======
   DEFAULT_TIMEZONE,
->>>>>>> b4f13dc9
 } from '../../common';
 import { ChangeMessage, ChangeObject, UserVote } from '../../types';
 import { DataSource, IsNull } from 'typeorm';
