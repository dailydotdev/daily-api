import {
  UserState,
  UserStateKey,
  ReputationEvent,
  CommentMention,
  MarketingCta,
  UserMarketingCta,
  SquadPublicRequest,
  UserStreak,
  Bookmark,
  Alerts,
} from '../../entity';
import { messageToJson, Worker } from '../worker';
import {
  Comment,
  COMMUNITY_PICKS_SOURCE,
  Feed,
  Post,
  Settings,
  SourceFeed,
  SourceMember,
  SourceRequest,
  Submission,
  SubmissionStatus,
  User,
  Feature,
  Source,
  PostMention,
  FreeformPost,
  Banner,
  PostType,
  FREEFORM_POST_MINIMUM_CONTENT_LENGTH,
  FREEFORM_POST_MINIMUM_CHANGE_LENGTH,
  UserPost,
  PostRelation,
  PostRelationType,
  normalizeCollectionPostSources,
  CollectionPost,
} from '../../entity';
import {
  notifyCommentCommented,
  notifyPostBannedOrRemoved,
  notifyPostCommented,
  notifyPostReport,
  notifyCommentReport,
  notifySendAnalyticsReport,
  notifySourceFeedAdded,
  notifySourceFeedRemoved,
  notifySettingsUpdated,
  increaseReputation,
  decreaseReputation,
  notifySubmissionRejected,
  notifySubmissionGrantedAccess,
  NotificationReason,
  notifyUsernameChanged,
  notifyNewCommentMention,
  notifyMemberJoinedSource,
  notifyFeatureAccess,
  notifySourcePrivacyUpdated,
  notifyPostVisible,
  notifySourceMemberRoleChanged,
  notifyNewPostMention,
  notifyContentRequested,
  notifyContentImageDeleted,
  notifyPostContentEdited,
  notifyCommentEdited,
  notifyCommentDeleted,
  notifyBannerCreated,
  notifyBannerRemoved,
  notifyFreeformContentRequested,
  notifySourceCreated,
  notifyPostYggdrasilIdSet,
  notifyPostCollectionUpdated,
  notifyUserReadmeUpdated,
  triggerTypedEvent,
  notifyReputationIncrease,
  PubSubSchema,
  debeziumTimeToDate,
  shouldAllowRestore,
} from '../../common';
import { ChangeMessage, ChangeObject, UserVote } from '../../types';
import { DataSource, IsNull } from 'typeorm';
import { FastifyBaseLogger } from 'fastify';
import { PostReport, ContentImage } from '../../entity';
import { reportReasons } from '../../schema/posts';
import { updateAlerts } from '../../schema/alerts';
import { TypeOrmError, TypeORMQueryFailedError } from '../../errors';
import { CommentReport } from '../../entity/CommentReport';
import { reportCommentReasons } from '../../schema/comments';
import { getTableName, isChanged, notifyPostContentUpdated } from './common';
import { UserComment } from '../../entity/user/UserComment';
<<<<<<< HEAD
import { StorageKey, StorageTopic, generateStorageKey } from '../../config';
import { deleteRedisKey, setRedisObjectWithExpiry } from '../../redis';
=======
import {
  StorageKey,
  StorageTopic,
  generateStorageKey,
  submissionAccessThreshold,
} from '../../config';
import { deleteRedisKey } from '../../redis';
>>>>>>> 631a4367
import { counters } from '../../telemetry';
import {
  cancelReminderWorkflow,
  runReminderWorkflow,
} from '../../temporal/notifications/utils';
import { addDays } from 'date-fns';

const isFreeformPostLongEnough = (
  freeform: ChangeMessage<FreeformPost>,
): boolean =>
  freeform.payload.after!.title!.length +
    freeform.payload.after!.content.length >=
  FREEFORM_POST_MINIMUM_CONTENT_LENGTH;

const isFreeformPostChangeLongEnough = (
  freeform: ChangeMessage<FreeformPost>,
): boolean =>
  Math.abs(
    freeform.payload.before!.content.length -
      freeform.payload.after!.content.length,
  ) >= FREEFORM_POST_MINIMUM_CHANGE_LENGTH;

const isCollectionUpdated = (
  collection: ChangeMessage<CollectionPost>,
): boolean =>
  collection.payload.before!.summary !== collection.payload.after!.summary ||
  collection.payload.before!.content !== collection.payload.after!.content;

const onSourceRequestChange = async (
  con: DataSource,
  logger: FastifyBaseLogger,
  data: ChangeMessage<SourceRequest>,
): Promise<void> => {
  if (data.payload.op === 'c') {
    // New source request
    await triggerTypedEvent(logger, 'pub-request', {
      reason: NotificationReason.New,
      sourceRequest: data.payload.after!,
    });
  } else if (data.payload.op === 'u') {
    if (!data.payload.before!.closed && data.payload.after!.closed) {
      if (data.payload.after!.approved) {
        // Source request published
        await triggerTypedEvent(logger, 'pub-request', {
          reason: NotificationReason.Publish,
          sourceRequest: data.payload.after!,
        });
      } else {
        // Source request declined
        await triggerTypedEvent(logger, 'pub-request', {
          reason: NotificationReason.Decline,
          sourceRequest: data.payload.after!,
        });
      }
    } else if (!data.payload.before!.approved && data.payload.after!.approved) {
      // Source request approved
      await triggerTypedEvent(logger, 'pub-request', {
        reason: NotificationReason.Approve,
        sourceRequest: data.payload.after!,
      });
    }
  }
};

const handleVoteCreated = async <TVoteTopic extends keyof PubSubSchema>({
  log,
  upvoteTopic,
  downvoteTopic,
  payload,
  vote,
}: {
  log: FastifyBaseLogger;
  upvoteTopic: TVoteTopic;
  downvoteTopic: TVoteTopic;
  payload: PubSubSchema[TVoteTopic];
  vote: UserVote;
}) => {
  if (vote === UserVote.Up) {
    await triggerTypedEvent(log, upvoteTopic, payload);
  } else if (vote === UserVote.Down) {
    await triggerTypedEvent(log, downvoteTopic, payload);
  }
};

const handleVoteUpdated = async <TVoteTopic extends keyof PubSubSchema>({
  log,
  upvoteTopic,
  downvoteTopic,
  upvoteCanceledTopic,
  downvoteCanceledTopic,
  payload,
  vote,
  payloadBefore,
  voteBefore,
}: {
  log: FastifyBaseLogger;
  upvoteTopic: TVoteTopic;
  downvoteTopic: TVoteTopic;
  upvoteCanceledTopic: TVoteTopic;
  downvoteCanceledTopic: TVoteTopic;
  payload: PubSubSchema[TVoteTopic];
  vote: UserVote;
  payloadBefore: PubSubSchema[TVoteTopic];
  voteBefore: UserVote;
}) => {
  const isVoteChanged = vote !== voteBefore;

  if (!isVoteChanged) {
    return;
  }

  const isVoteCanceled = voteBefore !== UserVote.None;

  if (isVoteCanceled) {
    await handleVoteDeleted({
      log,
      upvoteCanceledTopic,
      downvoteCanceledTopic,
      payloadBefore,
      voteBefore,
    });
  }

  if (vote !== UserVote.None) {
    await handleVoteCreated({
      log,
      upvoteTopic,
      downvoteTopic,
      payload,
      vote,
    });
  }
};

const handleVoteDeleted = async <TVoteTopic extends keyof PubSubSchema>({
  log,
  upvoteCanceledTopic,
  downvoteCanceledTopic,
  payloadBefore,
  voteBefore,
}: {
  log: FastifyBaseLogger;
  upvoteCanceledTopic: TVoteTopic;
  downvoteCanceledTopic: TVoteTopic;
  payloadBefore: PubSubSchema[TVoteTopic];
  voteBefore: UserVote;
}) => {
  if (voteBefore === UserVote.Up) {
    await triggerTypedEvent(log, upvoteCanceledTopic, payloadBefore);
  } else if (voteBefore === UserVote.Down) {
    await triggerTypedEvent(log, downvoteCanceledTopic, payloadBefore);
  }
};

const onPostVoteChange = async (
  con: DataSource,
  logger: FastifyBaseLogger,
  data: ChangeMessage<UserPost>,
): Promise<void> => {
  switch (data.payload.op) {
    case 'c':
      await handleVoteCreated({
        log: logger,
        upvoteTopic: 'post-upvoted',
        downvoteTopic: 'api.v1.post-downvoted',
        payload: {
          postId: data.payload.after!.postId,
          userId: data.payload.after!.userId,
        },
        vote: data.payload.after!.vote,
      });
      break;
    case 'u':
      await handleVoteUpdated({
        log: logger,
        upvoteTopic: 'post-upvoted',
        downvoteTopic: 'api.v1.post-downvoted',
        upvoteCanceledTopic: 'post-upvote-canceled',
        downvoteCanceledTopic: 'api.v1.post-downvote-canceled',
        payload: {
          postId: data.payload.after!.postId,
          userId: data.payload.after!.userId,
        },
        vote: data.payload.after!.vote,
        payloadBefore: {
          postId: data.payload.before!.postId,
          userId: data.payload.before!.userId,
        },
        voteBefore: data.payload.before!.vote,
      });
      break;
    case 'd':
      await handleVoteDeleted({
        log: logger,
        upvoteCanceledTopic: 'post-upvote-canceled',
        downvoteCanceledTopic: 'api.v1.post-downvote-canceled',
        payloadBefore: {
          postId: data.payload.before!.postId,
          userId: data.payload.before!.userId,
        },
        voteBefore: data.payload.before!.vote,
      });
      break;
  }

  return;
};

const onCommentVoteChange = async (
  con: DataSource,
  logger: FastifyBaseLogger,
  data: ChangeMessage<UserComment>,
): Promise<void> => {
  switch (data.payload.op) {
    case 'c':
      await handleVoteCreated({
        log: logger,
        upvoteTopic: 'comment-upvoted',
        downvoteTopic: 'api.v1.comment-downvoted',
        payload: {
          commentId: data.payload.after!.commentId,
          userId: data.payload.after!.userId,
        },
        vote: data.payload.after!.vote,
      });
      break;
    case 'u':
      await handleVoteUpdated({
        log: logger,
        upvoteTopic: 'comment-upvoted',
        downvoteTopic: 'api.v1.comment-downvoted',
        upvoteCanceledTopic: 'comment-upvote-canceled',
        downvoteCanceledTopic: 'api.v1.comment-downvote-canceled',
        payload: {
          commentId: data.payload.after!.commentId,
          userId: data.payload.after!.userId,
        },
        vote: data.payload.after!.vote,
        payloadBefore: {
          commentId: data.payload.before!.commentId,
          userId: data.payload.before!.userId,
        },
        voteBefore: data.payload.before!.vote,
      });
      break;
    case 'd':
      await handleVoteDeleted({
        log: logger,
        upvoteCanceledTopic: 'comment-upvote-canceled',
        downvoteCanceledTopic: 'api.v1.comment-downvote-canceled',
        payloadBefore: {
          commentId: data.payload.before!.commentId,
          userId: data.payload.before!.userId,
        },
        voteBefore: data.payload.before!.vote,
      });
      break;
  }
};

const onPostMentionChange = async (
  con: DataSource,
  logger: FastifyBaseLogger,
  data: ChangeMessage<PostMention>,
): Promise<void> => {
  if (data.payload.op === 'c') {
    await notifyNewPostMention(logger, data.payload.after!);
  }
};

const onCommentMentionChange = async (
  con: DataSource,
  logger: FastifyBaseLogger,
  data: ChangeMessage<CommentMention>,
): Promise<void> => {
  if (data.payload.op === 'c') {
    await notifyNewCommentMention(logger, data.payload.after!);
  }
};

const onCommentChange = async (
  con: DataSource,
  logger: FastifyBaseLogger,
  data: ChangeMessage<Comment>,
): Promise<void> => {
  if (data.payload.op === 'c') {
    if (data.payload.after!.parentId) {
      await notifyCommentCommented(
        logger,
        data.payload.after!.postId,
        data.payload.after!.userId,
        data.payload.after!.parentId,
        data.payload.after!.id,
        data.payload.after!.contentHtml,
      );
    } else {
      await notifyPostCommented(
        logger,
        data.payload.after!.postId,
        data.payload.after!.userId,
        data.payload.after!.id,
        data.payload.after!.contentHtml,
      );
    }
  } else if (data.payload.op === 'u') {
    if (data.payload.before!.contentHtml !== data.payload.after!.contentHtml) {
      await notifyCommentEdited(logger, data.payload.after!);
    }
  } else if (data.payload.op === 'd') {
    await notifyCommentDeleted(logger, data.payload.before!);
  }
};

const onUserChange = async (
  con: DataSource,
  logger: FastifyBaseLogger,
  data: ChangeMessage<User>,
): Promise<void> => {
  if (data.payload.op === 'c') {
    await triggerTypedEvent(logger, 'api.v1.user-created', {
      user: data.payload.after!,
    });
  } else if (data.payload.op === 'u') {
    await triggerTypedEvent(logger, 'user-updated', {
      user: data.payload.before!,
      newProfile: data.payload.after!,
    });
    if (
      data.payload.after!.reputation >= submissionAccessThreshold &&
      data.payload.before!.reputation < submissionAccessThreshold
    ) {
      try {
        await con.getRepository(UserState).insert({
          userId: data.payload.after!.id,
          key: UserStateKey.CommunityLinkAccess,
          value: true,
        });
      } catch (originalError) {
        const ex = originalError as TypeORMQueryFailedError;

        if (ex.code !== TypeOrmError.DUPLICATE_ENTRY) {
          throw ex;
        }
      }
    }
    if (data.payload.after!.reputation > data.payload.before!.reputation) {
      await notifyReputationIncrease(
        logger,
        data.payload.before!,
        data.payload.after!,
      );
    }
    if (
      data.payload.before!.infoConfirmed &&
      data.payload.before!.username !== data.payload.after!.username
    ) {
      await notifyUsernameChanged(
        logger,
        data.payload.before!.id,
        data.payload.before!.username!,
        data.payload.after!.username!,
      );
    }
    if (data.payload.before!.readme !== data.payload.after!.readme) {
      await notifyUserReadmeUpdated(logger, data.payload.after!);
    }
  }
  if (data.payload.op === 'd') {
    await triggerTypedEvent(logger, 'user-deleted', {
      id: data.payload.before!.id,
      kratosUser: true,
      email: data.payload.before!.email,
    });
  }
};
const onSettingsChange = async (
  _: DataSource,
  logger: FastifyBaseLogger,
  data: ChangeMessage<Settings>,
): Promise<void> => {
  if (data.payload.op === 'u') {
    await notifySettingsUpdated(logger, data.payload.after!);
  } else if (data.payload.op === 'c') {
    await notifySettingsUpdated(logger, data.payload.after!);
  }
};

const onPostChange = async (
  con: DataSource,
  logger: FastifyBaseLogger,
  data: ChangeMessage<Post>,
): Promise<void> => {
  if (data.payload.after?.yggdrasilId && !data.payload.before?.yggdrasilId) {
    await notifyPostYggdrasilIdSet(logger, data.payload.after);
  }
  if (data.payload.op === 'c') {
    if (data.payload.after!.visible) {
      await notifyPostVisible(logger, data.payload.after!);
    }
    if (data.payload.after!.type === PostType.Freeform) {
      const freeform = data as ChangeMessage<FreeformPost>;
      if (isFreeformPostLongEnough(freeform)) {
        await notifyFreeformContentRequested(logger, freeform);
      }
    }
  } else if (data.payload.op === 'u') {
    await notifyPostContentUpdated({ con, post: data.payload.after! });

    if (data.payload.after!.visible) {
      if (!data.payload.before!.visible) {
        await notifyPostVisible(logger, data.payload.after!);
      } else {
        // Trigger message only if the post is already visible and the conte was edited
        const freeform = data as ChangeMessage<FreeformPost>;
        if (
          isChanged(
            freeform.payload.before!,
            freeform.payload.after!,
            'content',
          )
        ) {
          await notifyPostContentEdited(logger, data.payload.after!);
        }
      }
    }

    if (data.payload.after!.type === PostType.Collection) {
      const collection = data as ChangeMessage<CollectionPost>;
      if (isCollectionUpdated(collection)) {
        await notifyPostCollectionUpdated(logger, collection.payload.after!);
      }
    }

    if (data.payload.after!.type === PostType.Freeform) {
      const freeform = data as ChangeMessage<FreeformPost>;
      if (isFreeformPostChangeLongEnough(freeform)) {
        await notifyFreeformContentRequested(logger, freeform);
      }
    }

    if (
      !data.payload.before!.sentAnalyticsReport &&
      data.payload.after!.sentAnalyticsReport
    ) {
      await notifySendAnalyticsReport(logger, data.payload.after!.id);
    }
    if (
      !data.payload.before!.banned &&
      !data.payload.before!.deleted &&
      (data.payload.after!.banned || data.payload.after!.deleted)
    ) {
      await notifyPostBannedOrRemoved(logger, data.payload.after!);
    }
    if (
      isChanged(data.payload.before!, data.payload.after!, 'deleted') ||
      isChanged(data.payload.before!, data.payload.after!, 'banned') ||
      isChanged(data.payload.before!, data.payload.after!, 'tagsStr') ||
      isChanged(data.payload.before!, data.payload.after!, 'flags')
    ) {
      await con
        .getRepository(Post)
        .update(
          { id: data.payload.before!.id },
          { metadataChangedAt: new Date() },
        );
    }
  }
};

const onPostReportChange = async (
  con: DataSource,
  logger: FastifyBaseLogger,
  data: ChangeMessage<PostReport>,
): Promise<void> => {
  if (data.payload.op === 'c') {
    const post = await con
      .getRepository(Post)
      .findOneBy({ id: data.payload.after!.postId });
    if (post) {
      await notifyPostReport(
        data.payload.after!.userId,
        post,
        reportReasons.get(data.payload.after!.reason)!,
        data.payload.after!.comment,
        data.payload.after!.tags,
      );
    }
  }
};

const onCommentReportChange = async (
  con: DataSource,
  logger: FastifyBaseLogger,
  data: ChangeMessage<CommentReport>,
) => {
  if (data.payload.op === 'c') {
    const comment = await con
      .getRepository(Comment)
      .findOneBy({ id: data.payload.after!.commentId });
    if (comment) {
      await notifyCommentReport(
        data.payload.after!.userId,
        comment,
        reportCommentReasons.get(data.payload.after!.reason)!,
        data.payload.after!.note,
      );
    }
  }
};

const onSourceFeedChange = async (
  con: DataSource,
  logger: FastifyBaseLogger,
  data: ChangeMessage<SourceFeed>,
): Promise<void> => {
  if (data.payload.op === 'c') {
    await notifySourceFeedAdded(
      logger,
      data.payload.after!.sourceId,
      data.payload.after!.feed,
    );
  } else if (data.payload.op === 'd') {
    await notifySourceFeedRemoved(
      logger,
      data.payload.before!.sourceId,
      data.payload.before!.feed,
    );
  }
};

const onBannerChange = async (
  con: DataSource,
  logger: FastifyBaseLogger,
  data: ChangeMessage<Banner>,
) => {
  if (data.payload.op === 'c') {
    await notifyBannerCreated(logger, data.payload.after!);
  }
  if (data.payload.op === 'd') {
    await notifyBannerRemoved(logger, data.payload.before!);
  }
};

const onSourceChange = async (
  con: DataSource,
  logger: FastifyBaseLogger,
  data: ChangeMessage<Source>,
) => {
  if (data.payload.op === 'c') {
    await notifySourceCreated(logger, data.payload.after!);

    return;
  }

  if (data.payload.op === 'u') {
    // Temporary workaround to handle messages before replica identity full
    if (!data.payload.before) {
      return;
    }
    if (data.payload.before!.private !== data.payload.after!.private) {
      await notifySourcePrivacyUpdated(logger, data.payload.after!);
    }
  }
};

const onFeedChange = async (
  con: DataSource,
  logger: FastifyBaseLogger,
  data: ChangeMessage<Feed>,
) => {
  if (data.payload.op === 'c') {
    await updateAlerts(con, data.payload.after!.userId, { myFeed: 'created' });
  }
};

const onReputationEventChange = async (
  con: DataSource,
  logger: FastifyBaseLogger,
  data: ChangeMessage<ReputationEvent>,
) => {
  if (data.payload.op === 'c') {
    const entity = data.payload.after!;
    await increaseReputation(con, logger, entity.grantToId, entity.amount);
  } else if (data.payload.op === 'd') {
    const entity = data.payload.before!;
    await decreaseReputation(con, logger, entity.grantToId, entity.amount);
  }
};

const onSubmissionChange = async (
  con: DataSource,
  logger: FastifyBaseLogger,
  data: ChangeMessage<Submission>,
) => {
  if (data.payload.op === 'c') {
    const entity = data.payload.after!;

    await notifyContentRequested(logger, {
      url: entity.url,
      sourceId: COMMUNITY_PICKS_SOURCE,
      submissionId: entity.id,
    });
  } else if (data.payload.op === 'u') {
    const entity = data.payload.after!;

    if (entity.status === SubmissionStatus.Rejected) {
      await notifySubmissionRejected(logger, entity);
    }
  }
};

const onUserStateChange = async (
  con: DataSource,
  logger: FastifyBaseLogger,
  data: ChangeMessage<UserState>,
) => {
  if (data.payload.op === 'c') {
    if (data.payload.after!.key === UserStateKey.CommunityLinkAccess) {
      await notifySubmissionGrantedAccess(logger, data.payload.after!.userId);
    }
  }
};

const onSourceMemberChange = async (
  con: DataSource,
  logger: FastifyBaseLogger,
  data: ChangeMessage<SourceMember>,
) => {
  if (data.payload.op === 'c') {
    await notifyMemberJoinedSource(logger, data.payload.after!);
  }
  if (data.payload.op === 'u') {
    if (data.payload.before!.role !== data.payload.after!.role) {
      await notifySourceMemberRoleChanged(
        logger,
        data.payload.before!.role,
        data.payload.after!,
      );
    }
  }
};

const onContentImageChange = async (
  con: DataSource,
  logger: FastifyBaseLogger,
  data: ChangeMessage<ContentImage>,
) => {
  if (data.payload.op === 'd') {
    await notifyContentImageDeleted(logger, data.payload.before!);
  }
};

const onFeatureChange = async (
  con: DataSource,
  logger: FastifyBaseLogger,
  data: ChangeMessage<Feature>,
) => {
  if (data.payload.op === 'c') {
    await notifyFeatureAccess(logger, data.payload.after!);
  }
};

const onPostRelationChange = async (
  con: DataSource,
  logger: FastifyBaseLogger,
  data: ChangeMessage<PostRelation>,
) => {
  if (data.payload.op === 'c') {
    if (data.payload.after!.type === PostRelationType.Collection) {
      await normalizeCollectionPostSources({
        con,
        postId: data.payload.after!.postId,
      });
    }
  }
};

const onMarketingCtaChange = async (
  con: DataSource,
  data: ChangeMessage<MarketingCta>,
) => {
  if (data.payload.op !== 'u') {
    return;
  }

  const users = await con.getRepository(UserMarketingCta).findBy({
    marketingCtaId: data.payload.after!.campaignId,
    readAt: IsNull(),
  });

  if (users.length > 0) {
    await deleteRedisKey(
      ...users.map((user) =>
        generateStorageKey(
          StorageTopic.Boot,
          StorageKey.MarketingCta,
          user.userId,
        ),
      ),
    );
  }
};

const onSquadPublicRequestChange = async (
  con: DataSource,
  logger: FastifyBaseLogger,
  data: ChangeMessage<SquadPublicRequest>,
) => {
  if (data.payload.op === 'd') {
    return;
  }
  await triggerTypedEvent(logger, 'api.v1.squad-public-request', {
    request: data.payload.after!,
  });
};

const setRestoreStreakCache = async (
  con: DataSource,
  streak: ChangeObject<UserStreak>,
) => {
  const { userId, currentStreak: previousStreak } = streak;
  const today = new Date();
  const shouldAllow = await shouldAllowRestore(con, streak);

  if (!shouldAllow) {
    return;
  }

  const key = generateStorageKey(StorageTopic.Streak, StorageKey.Reset, userId);
  const now = today.getTime();
  const nextDay = addDays(now, 1).setHours(0, 0, 0, 0);
  const differenceInSeconds = (nextDay - now) * 1000;

  await Promise.all([
    setRedisObjectWithExpiry(key, previousStreak, differenceInSeconds),
    con.getRepository(Alerts).update({ userId }, { showRecoverStreak: true }),
  ]);
};

const onUserStreakChange = async (
  con: DataSource,
  logger: FastifyBaseLogger,
  data: ChangeMessage<UserStreak>,
) => {
  if (data.payload.op === 'u') {
    if (
      data.payload.after.currentStreak === 0 &&
      data.payload.before.currentStreak > 0
    ) {
      await setRestoreStreakCache(con, data.payload.before);
    }

    await triggerTypedEvent(logger, 'api.v1.user-streak-updated', {
      streak: data.payload.after!,
    });
  }
};

const onBookmarkChange = async (
  con: DataSource,
  logger: FastifyBaseLogger,
  data: ChangeMessage<Bookmark>,
) => {
  const getParams = (key: 'before' | 'after') => ({
    userId: data.payload[key]!.userId,
    postId: data.payload[key]!.postId,
    remindAt: debeziumTimeToDate(data.payload[key]!.remindAt).getTime(),
  });

  if (data.payload.before?.remindAt) {
    cancelReminderWorkflow(getParams('before'));
  }

  if (data.payload.after?.remindAt) {
    runReminderWorkflow(getParams('after'));
  }
};

const worker: Worker = {
  subscription: 'api-cdc',
  maxMessages: parseInt(process.env.CDC_WORKER_MAX_MESSAGES) || undefined,
  handler: async (message, con, logger): Promise<void> => {
    try {
      // eslint-disable-next-line @typescript-eslint/no-explicit-any
      const data: ChangeMessage<any> = messageToJson(message);
      if (
        data.schema.name === 'io.debezium.connector.common.Heartbeat' ||
        data.payload.op === 'r'
      ) {
        return;
      }
      counters?.background?.cdcTrigger?.add(1, {
        table: data.payload.source.table,
      });
      switch (data.payload.source.table) {
        case getTableName(con, Banner):
          await onBannerChange(con, logger, data);
          break;
        case getTableName(con, Source):
          await onSourceChange(con, logger, data);
          break;
        case getTableName(con, Feed):
          await onFeedChange(con, logger, data);
          break;
        case getTableName(con, SourceRequest):
          await onSourceRequestChange(con, logger, data);
          break;
        case getTableName(con, UserPost):
          await onPostVoteChange(con, logger, data);
          break;
        case getTableName(con, UserComment):
          await onCommentVoteChange(con, logger, data);
          break;
        case getTableName(con, CommentMention):
          await onCommentMentionChange(con, logger, data);
          break;
        case getTableName(con, PostMention):
          await onPostMentionChange(con, logger, data);
          break;
        case getTableName(con, Comment):
          await onCommentChange(con, logger, data);
          break;
        case getTableName(con, User):
          await onUserChange(con, logger, data);
          break;
        case getTableName(con, Post):
          await onPostChange(con, logger, data);
          break;
        case getTableName(con, PostReport):
          await onPostReportChange(con, logger, data);
          break;
        case getTableName(con, CommentReport):
          await onCommentReportChange(con, logger, data);
          break;
        case getTableName(con, SourceFeed):
          await onSourceFeedChange(con, logger, data);
          break;
        case getTableName(con, Settings):
          await onSettingsChange(con, logger, data);
          break;
        case getTableName(con, ReputationEvent):
          await onReputationEventChange(con, logger, data);
          break;
        case getTableName(con, Submission):
          await onSubmissionChange(con, logger, data);
          break;
        case getTableName(con, UserState):
          await onUserStateChange(con, logger, data);
          break;
        case getTableName(con, SourceMember):
          await onSourceMemberChange(con, logger, data);
          break;
        case getTableName(con, Feature):
          await onFeatureChange(con, logger, data);
          break;
        case getTableName(con, ContentImage):
          await onContentImageChange(con, logger, data);
          break;
        case getTableName(con, PostRelation):
          await onPostRelationChange(con, logger, data);
          break;
        case getTableName(con, SquadPublicRequest):
          await onSquadPublicRequestChange(con, logger, data);
          break;
        case getTableName(con, MarketingCta):
          await onMarketingCtaChange(con, data);
          break;
        case getTableName(con, UserStreak):
          await onUserStreakChange(con, logger, data);
          break;
        case getTableName(con, Bookmark):
          await onBookmarkChange(con, logger, data);
          break;
      }
    } catch (err) {
      logger.error(
        {
          messageId: message.messageId,
          err,
        },
        'failed to handle cdc message',
      );
      throw err;
    }
  },
};

export default worker;<|MERGE_RESOLUTION|>--- conflicted
+++ resolved
@@ -89,18 +89,13 @@
 import { reportCommentReasons } from '../../schema/comments';
 import { getTableName, isChanged, notifyPostContentUpdated } from './common';
 import { UserComment } from '../../entity/user/UserComment';
-<<<<<<< HEAD
-import { StorageKey, StorageTopic, generateStorageKey } from '../../config';
-import { deleteRedisKey, setRedisObjectWithExpiry } from '../../redis';
-=======
 import {
   StorageKey,
   StorageTopic,
   generateStorageKey,
   submissionAccessThreshold,
 } from '../../config';
-import { deleteRedisKey } from '../../redis';
->>>>>>> 631a4367
+import { deleteRedisKey, setRedisObjectWithExpiry } from '../../redis';
 import { counters } from '../../telemetry';
 import {
   cancelReminderWorkflow,
