import { AuthContext } from '../Context';
import {
  ContentPreferenceStatus,
  ContentPreferenceType,
} from '../entity/contentPreference/types';
import { ContentPreferenceUser } from '../entity/contentPreference/ContentPreferenceUser';
import { NotificationType } from '../notifications/common';
import { EntityManager, EntityTarget, In } from 'typeorm';
import { ConflictError } from '../errors';
<<<<<<< HEAD
import { ContentPreferenceFeedKeyword } from '../entity/contentPreference/ContentPreferenceFeedKeyword';
import { ContentPreferenceSource } from '../entity/contentPreference/ContentPreferenceSource';
import {
  FeedSource,
  FeedTag,
  NotificationPreference,
  NotificationPreferenceSource,
  NotificationPreferenceUser,
} from '../entity';
=======
import { ghostUser } from './utils';
>>>>>>> a7b53ee6

type FollowEntity = ({
  ctx,
  id,
  status,
}: {
  ctx: AuthContext;
  id: string;
  status: ContentPreferenceStatus.Follow | ContentPreferenceStatus.Subscribed;
}) => Promise<void>;

type UnFollowEntity = ({
  ctx,
  id,
}: {
  ctx: AuthContext;
  id: string;
}) => Promise<void>;

const entityToNotificationTypeMap: Record<
  ContentPreferenceType,
  NotificationType[]
> = {
  [ContentPreferenceType.User]: [NotificationType.UserPostAdded],
  [ContentPreferenceType.Keyword]: [],
  [ContentPreferenceType.Source]: [
    NotificationType.SourcePostAdded,
    NotificationType.SquadPostAdded,
  ],
};

export const contentPreferenceNotificationTypes = Object.values(
  entityToNotificationTypeMap,
).flat();

const cleanContentNotificationPreference = async ({
  ctx,
  entityManager,
  id,
  notificationTypes,
  notficationEntity,
}: {
  ctx: AuthContext;
  entityManager?: EntityManager;
  id: string;
  notificationTypes: NotificationType[];
  notficationEntity: EntityTarget<NotificationPreference>;
}) => {
  const notificationRepository = (entityManager ?? ctx.con).getRepository(
    notficationEntity,
  );

  if (!notificationTypes.length) {
    return;
  }

  await notificationRepository.delete({
    userId: ctx.userId,
    referenceId: id,
    notificationType: In(notificationTypes),
  });
};

const followUser: FollowEntity = async ({ ctx, id, status }) => {
  if (ctx.userId === id) {
    throw new ConflictError('Cannot follow yourself');
  }

  if (ghostUser.id === id) {
    throw new ConflictError('Cannot follow this user');
  }

  await ctx.con.transaction(async (entityManager) => {
    const repository = entityManager.getRepository(ContentPreferenceUser);

    const contentPreference = repository.create({
      userId: ctx.userId,
      referenceId: id,
      referenceUserId: id,
      status,
    });

    await repository.save(contentPreference);

    if (status !== ContentPreferenceStatus.Subscribed) {
      cleanContentNotificationPreference({
        ctx,
        entityManager,
        id,
        notificationTypes: entityToNotificationTypeMap.user,
        notficationEntity: NotificationPreferenceUser,
      });
    }
  });
};

const unfollowUser: UnFollowEntity = async ({ ctx, id }) => {
  await ctx.con.transaction(async (entityManager) => {
    const repository = entityManager.getRepository(ContentPreferenceUser);

    await repository.delete({
      userId: ctx.userId,
      referenceUserId: id,
      referenceId: id,
    });

    cleanContentNotificationPreference({
      ctx,
      entityManager,
      id,
      notificationTypes: entityToNotificationTypeMap.user,
      notficationEntity: NotificationPreferenceUser,
    });
  });
};

const followKeyword: FollowEntity = async ({ ctx, id, status }) => {
  await ctx.con.transaction(async (entityManager) => {
    const repository = entityManager.getRepository(
      ContentPreferenceFeedKeyword,
    );

    const contentPreference = repository.create({
      userId: ctx.userId,
      referenceId: id,
      keywordId: id,
      feedId: ctx.userId,
      status,
    });

    await repository.save(contentPreference);

    // TODO follow phase 3 remove when backward compatibility is done
    await entityManager.getRepository(FeedTag).save({
      feedId: ctx.userId,
      tag: id,
    });
  });
};

const unfollowKeyword: UnFollowEntity = async ({ ctx, id }) => {
  await ctx.con.transaction(async (entityManager) => {
    const repository = entityManager.getRepository(
      ContentPreferenceFeedKeyword,
    );

    await repository.delete({
      userId: ctx.userId,
      keywordId: id,
      referenceId: id,
    });

    // TODO follow phase 3 remove when backward compatibility is done
    await entityManager.getRepository(FeedTag).delete({
      feedId: ctx.userId,
      tag: id,
    });
  });
};

const followSource: FollowEntity = async ({ ctx, id, status }) => {
  await ctx.con.transaction(async (entityManager) => {
    const repository = entityManager.getRepository(ContentPreferenceSource);

    const contentPreference = repository.create({
      userId: ctx.userId,
      referenceId: id,
      sourceId: id,
      feedId: ctx.userId,
      status,
    });

    await repository.save(contentPreference);

    if (status !== ContentPreferenceStatus.Subscribed) {
      cleanContentNotificationPreference({
        ctx,
        entityManager,
        id,
        notificationTypes: entityToNotificationTypeMap.source,
        notficationEntity: NotificationPreferenceSource,
      });
    }

    // TODO follow phase 3 remove when backward compatibility is done
    await entityManager.getRepository(FeedSource).save({
      feedId: ctx.userId,
      sourceId: id,
      blocked: false,
    });
  });
};

const unfollowSource: UnFollowEntity = async ({ ctx, id }) => {
  await ctx.con.transaction(async (entityManager) => {
    const repository = entityManager.getRepository(ContentPreferenceSource);

    await repository.delete({
      userId: ctx.userId,
      sourceId: id,
      referenceId: id,
    });

    cleanContentNotificationPreference({
      ctx,
      entityManager,
      id,
      notificationTypes: entityToNotificationTypeMap.source,
      notficationEntity: NotificationPreferenceSource,
    });

    await entityManager.getRepository(FeedSource).delete({
      feedId: ctx.userId,
      sourceId: id,
    });
  });
};

export const followEntity = ({
  ctx,
  id,
  entity,
  status,
}: {
  ctx: AuthContext;
  id: string;
  entity: ContentPreferenceType;
  status: ContentPreferenceStatus.Follow | ContentPreferenceStatus.Subscribed;
}): Promise<void> => {
  switch (entity) {
    case ContentPreferenceType.User:
      return followUser({ ctx, id, status });
    case ContentPreferenceType.Keyword:
      return followKeyword({ ctx, id, status });
    case ContentPreferenceType.Source:
      return followSource({ ctx, id, status });
    default:
      throw new Error('Entity not supported');
  }
};

export const unfollowEntity = ({
  ctx,
  id,
  entity,
}: {
  ctx: AuthContext;
  id: string;
  entity: ContentPreferenceType;
}): Promise<void> => {
  switch (entity) {
    case ContentPreferenceType.User:
      return unfollowUser({ ctx, id });
    case ContentPreferenceType.Keyword:
      return unfollowKeyword({ ctx, id });
    case ContentPreferenceType.Source:
      return unfollowSource({ ctx, id });
    default:
      throw new Error('Entity not supported');
  }
};<|MERGE_RESOLUTION|>--- conflicted
+++ resolved
@@ -7,7 +7,6 @@
 import { NotificationType } from '../notifications/common';
 import { EntityManager, EntityTarget, In } from 'typeorm';
 import { ConflictError } from '../errors';
-<<<<<<< HEAD
 import { ContentPreferenceFeedKeyword } from '../entity/contentPreference/ContentPreferenceFeedKeyword';
 import { ContentPreferenceSource } from '../entity/contentPreference/ContentPreferenceSource';
 import {
@@ -17,9 +16,7 @@
   NotificationPreferenceSource,
   NotificationPreferenceUser,
 } from '../entity';
-=======
 import { ghostUser } from './utils';
->>>>>>> a7b53ee6
 
 type FollowEntity = ({
   ctx,
