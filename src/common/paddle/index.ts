--- conflicted
+++ resolved
@@ -18,13 +18,22 @@
 import { remoteConfig } from '../../remoteConfig';
 import { z } from 'zod';
 import { UserTransaction } from '../../entity/user/UserTransaction';
-import { IsNull, type DataSource, type EntityManager } from 'typeorm';
+import {
+  IsNull,
+  JsonContains,
+  type DataSource,
+  type EntityManager,
+} from 'typeorm';
 import { SubscriptionProvider, UserSubscriptionStatus } from '../../entity';
 import { isProd } from '../utils';
 import { ClaimableItemTypes } from '../../entity/ClaimableItem';
 import { ClaimableItem } from '../../entity/ClaimableItem';
 import { SubscriptionCycles, type PaddleSubscriptionEvent } from '../../paddle';
-import { cio, identifyAnonymousFunnelSubscription } from '../../cio';
+import {
+  cio,
+  destroyAnonymousFunnelSubscription,
+  identifyAnonymousFunnelSubscription,
+} from '../../cio';
 
 export const paddleInstance = new Paddle(process.env.PADDLE_API_KEY, {
   environment: process.env.PADDLE_ENVIRONMENT as Environment,
@@ -236,17 +245,34 @@
     },
   });
 
-<<<<<<< HEAD
+  if (existingEntries.length > 0) {
+    throw new Error(
+      `User ${customer.email} already has a claimable subscription`,
+    );
+  }
+
   await identifyAnonymousFunnelSubscription({
     cio,
     email: customer.email,
     claimedSub: false,
   });
-=======
-  if (existingEntries.length > 0) {
-    throw new Error(
-      `User ${customer.email} already has a claimable subscription`,
-    );
-  }
->>>>>>> de030f5f
+};
+
+export const dropClaimableItem = async (
+  con: DataSource | EntityManager,
+  email: string,
+  subscriptionId: string,
+) => {
+  await con.getRepository(ClaimableItem).delete({
+    email,
+    claimedAt: IsNull(),
+    flags: JsonContains({
+      subscriptionId,
+    }),
+  });
+
+  await destroyAnonymousFunnelSubscription({
+    cio,
+    email,
+  });
 };