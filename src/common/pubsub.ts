--- conflicted
+++ resolved
@@ -76,7 +76,6 @@
 const generatePersonalizedDigestTopic = pubsub.topic(
   'api.v1.generate-personalized-digest',
 );
-const seedUserStreakTopic = pubsub.topic('api.v1.seed-user-streak');
 const postYggdrasilIdSet = pubsub.topic('api.v1.post-yggdrasil-id-set');
 const postCollectionUpdatedTopic = pubsub.topic(
   'api.v1.post-collection-updated',
@@ -459,12 +458,6 @@
   post: ChangeObject<CollectionPost>,
 ): Promise<void> => publishEvent(log, postCollectionUpdatedTopic, { post });
 
-<<<<<<< HEAD
-export const notifySeedUserStreak = async (
-  log: EventLogger,
-  users: User[],
-): Promise<void> => publishEvent(log, seedUserStreakTopic, { users });
-=======
 export const notifyReputationIncrease = async (
   log: EventLogger,
   user: ChangeObject<User>,
@@ -474,7 +467,6 @@
     user,
     userAfter,
   });
->>>>>>> 98947bf2
 
 export const workerSubscribe = (
   logger: pino.Logger,
