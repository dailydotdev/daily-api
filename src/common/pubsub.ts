--- conflicted
+++ resolved
@@ -450,7 +450,7 @@
   publishEvent(log, generatePersonalizedDigestTopic, {
     personalizedDigest,
     generationTimestamp,
-<<<<<<< HEAD
+    emailBatchId,
   });
 
 export const workerSubscribe = (
@@ -513,8 +513,4 @@
       },
     ),
   );
-};
-=======
-    emailBatchId,
-  });
->>>>>>> 847d7184
+};