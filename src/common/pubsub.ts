import { PubSub, Topic } from '@google-cloud/pubsub';
import { FastifyLoggerInstance } from 'fastify';
import {
  Post,
  SourceRequest,
  Alerts,
  Settings,
  Submission,
  User,
<<<<<<< HEAD
  Notification,
=======
  CommentMention,
>>>>>>> c8dc908e
} from '../entity';
import { ChangeObject } from '../types';

const pubsub = new PubSub();
const sourceRequestTopic = pubsub.topic('pub-request');
const postUpvotedTopic = pubsub.topic('post-upvoted');
const postUpvoteCanceledTopic = pubsub.topic('post-upvote-canceled');
const commentUpvotedTopic = pubsub.topic('comment-upvoted');
const postCommentedTopic = pubsub.topic('post-commented');
const commentCommentedTopic = pubsub.topic('comment-commented');
const commentFeaturedTopic = pubsub.topic('comment-featured');
const commentsUpdateTopic = pubsub.topic('update-comments');
const userDeletedTopic = pubsub.topic('user-deleted');
const userUpdatedTopic = pubsub.topic('user-updated');
const usernameChangedTopic = pubsub.topic('username-changed');
const alertsUpdatedTopic = pubsub.topic('alerts-updated');
const settingsUpdatedTopic = pubsub.topic('settings-updated');
const notificationsReadTopic = pubsub.topic('api.v1.notifications-read');
const commentUpvoteCanceledTopic = pubsub.topic('comment-upvote-canceled');
const postAuthorMatchedTopic = pubsub.topic('post-author-matched');
const postScoutMatchedTopic = pubsub.topic('post-scout-matched');
const sendAnalyticsReportTopic = pubsub.topic('send-analytics-report');
const postReachedViewsThresholdTopic = pubsub.topic(
  'post-reached-views-threshold',
);
const viewsTopic = pubsub.topic('views');
const postBannedOrRemovedTopic = pubsub.topic('post-banned-or-removed');
const sourceFeedAddedTopic = pubsub.topic('source-feed-added');
const sourceFeedRemovedTopic = pubsub.topic('source-feed-removed');
const communityLinkAccessTopic = pubsub.topic('community-link-access');
const communityLinkRejectedTopic = pubsub.topic('community-link-rejected');
const communityLinkSubmittedTopic = pubsub.topic('community-link-submitted');
<<<<<<< HEAD
const newNotificationTopic = pubsub.topic('api.v1.new-notification');
=======
const newCommentMentionTopic = pubsub.topic('api.v1.new-comment-mention');
>>>>>>> c8dc908e

export enum NotificationReason {
  New = 'new',
  Publish = 'publish',
  Approve = 'approve',
  Decline = 'decline',
  Exists = 'exists',
}

// Need to support console as well
export type EventLogger = Omit<FastifyLoggerInstance, 'fatal'>;

const publishEvent = async (
  log: EventLogger,
  topic: Topic,
  payload: Record<string, unknown>,
): Promise<void> => {
  if (
    process.env.NODE_ENV === 'production' ||
    process.env.ENABLE_PUBSUB === 'true'
  ) {
    try {
      await topic.publishMessage({
        json: payload,
      });
    } catch (err) {
      log.error(
        { err, topic: topic.name, payload },
        'failed to publish message',
      );
    }
  }
};

export const notifySourceRequest = async (
  log: EventLogger,
  reason: NotificationReason,
  sourceRequest: ChangeObject<SourceRequest>,
): Promise<void> =>
  publishEvent(log, sourceRequestTopic, {
    reason,
    sourceRequest,
  });

export const notifyPostUpvoted = async (
  log: EventLogger,
  postId: string,
  userId: string,
): Promise<void> =>
  publishEvent(log, postUpvotedTopic, {
    postId,
    userId,
  });

export const notifyPostUpvoteCanceled = async (
  log: EventLogger,
  postId: string,
  userId: string,
): Promise<void> =>
  publishEvent(log, postUpvoteCanceledTopic, {
    postId,
    userId,
  });

export const notifyCommentUpvoted = async (
  log: EventLogger,
  commentId: string,
  userId: string,
): Promise<void> =>
  publishEvent(log, commentUpvotedTopic, {
    commentId,
    userId,
  });

export const notifyPostCommented = async (
  log: EventLogger,
  postId: string,
  userId: string,
  commentId: string,
): Promise<void> =>
  publishEvent(log, postCommentedTopic, {
    postId,
    userId,
    commentId,
  });

export const notifyCommentCommented = async (
  log: EventLogger,
  postId: string,
  userId: string,
  parentCommentId: string,
  childCommentId: string,
): Promise<void> =>
  publishEvent(log, commentCommentedTopic, {
    postId,
    userId,
    parentCommentId,
    childCommentId,
  });

export const notifyCommentFeatured = async (
  log: EventLogger,
  commentId: string,
): Promise<void> =>
  publishEvent(log, commentFeaturedTopic, {
    commentId,
  });

export const notifyCommentsUpdate = async (
  log: EventLogger,
  oldUsername: string,
  newUsername: string,
  commentIds: string[],
): Promise<void> =>
  publishEvent(log, commentsUpdateTopic, {
    oldUsername,
    newUsername,
    commentIds,
  });

export const notifyUserDeleted = async (
  log: EventLogger,
  userId: string,
  kratosUser = false,
): Promise<void> =>
  publishEvent(log, userDeletedTopic, {
    id: userId,
    kratosUser,
  });

export const notifyUserUpdated = (
  log: EventLogger,
  user: ChangeObject<User>,
  newProfile: ChangeObject<User>,
): Promise<void> => publishEvent(log, userUpdatedTopic, { user, newProfile });

export const notifyUsernameChanged = (
  log: EventLogger,
  userId: string,
  oldUsername: string,
  newUsername: string,
): Promise<void> =>
  publishEvent(log, usernameChangedTopic, { userId, oldUsername, newUsername });

export const notifyAlertsUpdated = (
  log: EventLogger,
  alerts: ChangeObject<Alerts>,
): Promise<void> => publishEvent(log, alertsUpdatedTopic, alerts);

export const notifySettingsUpdated = (
  log: EventLogger,
  settings: ChangeObject<Settings>,
): Promise<void> => publishEvent(log, settingsUpdatedTopic, settings);

export const notifyNotificationsRead = (
  log: EventLogger,
  unreadNotificationsCount: ChangeObject<{ unreadNotificationsCount: number }>,
): Promise<void> =>
  publishEvent(log, notificationsReadTopic, unreadNotificationsCount);

export const notifyCommentUpvoteCanceled = async (
  log: EventLogger,
  commentId: string,
  userId: string,
): Promise<void> =>
  publishEvent(log, commentUpvoteCanceledTopic, {
    commentId,
    userId,
  });

export const notifyPostAuthorMatched = async (
  log: EventLogger,
  postId: string,
  authorId: string,
): Promise<void> =>
  publishEvent(log, postAuthorMatchedTopic, {
    postId,
    authorId,
  });

export const notifyScoutMatched = async (
  log: EventLogger,
  postId: string,
  scoutId: string,
): Promise<void> =>
  publishEvent(log, postScoutMatchedTopic, {
    postId,
    scoutId,
  });

export const notifySendAnalyticsReport = async (
  log: EventLogger,
  postId: string,
): Promise<void> =>
  publishEvent(log, sendAnalyticsReportTopic, {
    postId,
  });

export const notifyPostReachedViewsThreshold = async (
  log: EventLogger,
  postId: string,
  threshold: number,
): Promise<void> =>
  publishEvent(log, postReachedViewsThresholdTopic, {
    postId,
    threshold,
  });

export const notifyView = (
  log: EventLogger,
  postId: string,
  userId: string,
  referer: string,
  timestamp: Date,
  tags?: string[],
): Promise<void> =>
  publishEvent(log, viewsTopic, {
    postId,
    userId,
    referer,
    timestamp,
    tags,
  });

export const notifyPostBannedOrRemoved = async (
  log: EventLogger,
  post: ChangeObject<Post>,
): Promise<void> =>
  publishEvent(log, postBannedOrRemovedTopic, {
    post,
  });

export const notifySourceFeedAdded = async (
  log: EventLogger,
  sourceId: string,
  feed: string,
): Promise<void> =>
  publishEvent(log, sourceFeedAddedTopic, {
    feed,
    sourceId,
  });

export const notifySourceFeedRemoved = async (
  log: EventLogger,
  sourceId: string,
  feed: string,
): Promise<void> =>
  publishEvent(log, sourceFeedRemovedTopic, {
    feed,
    sourceId,
  });

export const notifySubmissionRejected = async (
  log: EventLogger,
  submission: ChangeObject<Submission>,
): Promise<void> => publishEvent(log, communityLinkRejectedTopic, submission);

interface NewSubmission {
  sourceId: string;
  url: string;
  submissionId: string;
}

export const notifySubmissionCreated = async (
  log: EventLogger,
  submission: ChangeObject<NewSubmission>,
): Promise<void> => publishEvent(log, communityLinkSubmittedTopic, submission);

export const notifySubmissionGrantedAccess = async (
  log: EventLogger,
  userId: string,
): Promise<void> => publishEvent(log, communityLinkAccessTopic, { userId });

<<<<<<< HEAD
export const notifyNewNotification = async (
  log: EventLogger,
  notification: ChangeObject<Notification>,
): Promise<void> => publishEvent(log, newNotificationTopic, { notification });
=======
export const notifyNewCommentMention = async (
  log: EventLogger,
  commentMention: ChangeObject<CommentMention>,
): Promise<void> =>
  publishEvent(log, newCommentMentionTopic, { commentMention });
>>>>>>> c8dc908e
<|MERGE_RESOLUTION|>--- conflicted
+++ resolved
@@ -7,11 +7,8 @@
   Settings,
   Submission,
   User,
-<<<<<<< HEAD
   Notification,
-=======
   CommentMention,
->>>>>>> c8dc908e
 } from '../entity';
 import { ChangeObject } from '../types';
 
@@ -44,11 +41,8 @@
 const communityLinkAccessTopic = pubsub.topic('community-link-access');
 const communityLinkRejectedTopic = pubsub.topic('community-link-rejected');
 const communityLinkSubmittedTopic = pubsub.topic('community-link-submitted');
-<<<<<<< HEAD
 const newNotificationTopic = pubsub.topic('api.v1.new-notification');
-=======
 const newCommentMentionTopic = pubsub.topic('api.v1.new-comment-mention');
->>>>>>> c8dc908e
 
 export enum NotificationReason {
   New = 'new',
@@ -322,15 +316,13 @@
   userId: string,
 ): Promise<void> => publishEvent(log, communityLinkAccessTopic, { userId });
 
-<<<<<<< HEAD
 export const notifyNewNotification = async (
   log: EventLogger,
   notification: ChangeObject<Notification>,
 ): Promise<void> => publishEvent(log, newNotificationTopic, { notification });
-=======
+
 export const notifyNewCommentMention = async (
   log: EventLogger,
   commentMention: ChangeObject<CommentMention>,
 ): Promise<void> =>
-  publishEvent(log, newCommentMentionTopic, { commentMention });
->>>>>>> c8dc908e
+  publishEvent(log, newCommentMentionTopic, { commentMention });