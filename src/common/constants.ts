export const ONE_MINUTE_IN_SECONDS = 60;
export const ONE_HOUR_IN_SECONDS = 60 * 60;
export const ONE_DAY_IN_SECONDS = ONE_HOUR_IN_SECONDS * 24;
export const ONE_WEEK_IN_SECONDS = ONE_DAY_IN_SECONDS * 7;

export const MAX_FOLLOWERS_LIMIT = 5_000;

<<<<<<< HEAD
export const SUCCESSFUL_CIO_SYNC_DATE = 'successful_cio_sync_date';
=======
export const customFeedsPlusDate = new Date('2024-12-11');
>>>>>>> 2865e9a3
<|MERGE_RESOLUTION|>--- conflicted
+++ resolved
@@ -5,8 +5,6 @@
 
 export const MAX_FOLLOWERS_LIMIT = 5_000;
 
-<<<<<<< HEAD
 export const SUCCESSFUL_CIO_SYNC_DATE = 'successful_cio_sync_date';
-=======
-export const customFeedsPlusDate = new Date('2024-12-11');
->>>>>>> 2865e9a3
+
+export const customFeedsPlusDate = new Date('2024-12-11');