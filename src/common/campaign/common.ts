import { ValidationError } from 'apollo-server-errors';
import {
  Campaign,
  CampaignPost,
  CampaignType,
  type ConnectionManager,
} from '../../entity';
import { UserTransaction } from '../../entity/user/UserTransaction';
import { parseBigInt } from '../utils';
import { TransferError } from '../../errors';
import { transferCores, throwUserTransactionError, getBalance } from '../njord';
import type { AuthContext } from '../../Context';
import type { EntityManager } from 'typeorm';
import { CAMPAIGN_VALIDATION_SCHEMA } from '../schema/campaigns';
import { getSourceTags } from './source';
<<<<<<< HEAD
import { generatePostBoostEmail, getPostTags } from './post';
import type { NotificationBuilder } from '../../notifications/builder';
import { NotificationIcon } from '../../notifications/icons';
import { notificationsLink } from '../links';
import type { NotificationCampaignContext } from '../../notifications';
import type { TemplateDataFunc } from '../../workers/newNotificationV2Mail';
=======
import { getPostTags } from './post';
import { queryReadReplica } from '../queryReadReplica';
>>>>>>> a70339d8

export interface StartCampaignArgs {
  value: string;
  duration: number;
  budget: number;
}

export interface StartCampaignMutationArgs {
  ctx: AuthContext;
  args: StartCampaignArgs;
}

export const validateCampaignArgs = (
  args: Pick<StartCampaignArgs, 'budget' | 'duration'>,
) => {
  const result = CAMPAIGN_VALIDATION_SCHEMA.safeParse(args);

  if (result.error) {
    throw new ValidationError(result.error.issues[0].message);
  }
};

interface StartCampaignTransferCoresProps {
  ctx: AuthContext;
  campaignId: string;
  userTransaction: UserTransaction;
  manager: EntityManager;
}

export const startCampaignTransferCores = async ({
  ctx,
  campaignId,
  userTransaction,
  manager,
}: StartCampaignTransferCoresProps) => {
  if (ctx.isTeamMember) {
    return {
      transaction: {
        referenceId: campaignId,
        transactionId: userTransaction.id,
        balance: { amount: (await getBalance({ userId: ctx.userId })).amount },
      },
    };
  }

  try {
    const transfer = await transferCores({
      ctx,
      transaction: userTransaction,
      entityManager: manager,
    });

    return {
      transfer,
      transaction: {
        referenceId: campaignId,
        transactionId: userTransaction.id,
        balance: {
          amount: parseBigInt(transfer.senderBalance?.newBalance),
        },
      },
    };
  } catch (error) {
    if (error instanceof TransferError) {
      await throwUserTransactionError({
        ctx,
        entityManager: manager,
        error,
        transaction: userTransaction,
      });
    }

    throw error;
  }
};

export const stopCampaignTransferCores = async ({
  ctx,
  campaignId,
  userTransaction,
  manager,
}: StartCampaignTransferCoresProps) => {
  if (ctx.isTeamMember) {
    return {
      transaction: {
        referenceId: campaignId,
        transactionId: userTransaction.id,
        balance: { amount: (await getBalance({ userId: ctx.userId })).amount },
      },
    };
  }

  try {
    const transfer = await transferCores({
      ctx,
      transaction: userTransaction,
      entityManager: manager,
    });

    return {
      transfer,
      transaction: {
        referenceId: campaignId,
        transactionId: userTransaction.id,
        balance: {
          amount: parseBigInt(transfer.receiverBalance?.newBalance),
        },
      },
    };
  } catch (error) {
    if (error instanceof TransferError) {
      await throwUserTransactionError({
        ctx,
        entityManager: manager,
        error,
        transaction: userTransaction,
      });
    }

    throw error;
  }
};

export interface StopCampaignProps {
  campaign: Campaign;
  ctx: AuthContext;
}

export const getReferenceTags = (
  con: ConnectionManager,
  type: CampaignType,
  referenceId: string,
) => {
  switch (type) {
    case CampaignType.Post:
      return getPostTags(con, referenceId);
    case CampaignType.Squad:
      return getSourceTags(con, referenceId);
    default:
      throw new ValidationError('Unknown campaign type to estimate reach');
  }
};

<<<<<<< HEAD
export enum CampaignUpdateEvent {
  Started = 'CAMPAIGN_STARTED',
  Completed = 'CAMPAIGN_COMPLETED',
  StatsUpdated = 'STATS_UPDATED',
  BudgetUpdated = 'BUDGET_UPDATED',
}

export interface CampaignCompleted {
  budget: string;
}

export interface CampaignStatsUpdate {
  impressions: number;
  clicks: number;
  unique_users: number;
}

export interface CampaignStateUpdate {
  budget: string; // used budget
}

export interface CampaignUpdateEventArgs {
  campaignId: string;
  event: CampaignUpdateEvent;
  unique_users: number;
  data: CampaignCompleted | CampaignStatsUpdate | CampaignStateUpdate;
  d_update: number;
}

export const generateCampaignCompletedNotification = (
  builder: NotificationBuilder,
  ctx: NotificationCampaignContext,
) => {
  const { campaign, source, event, user } = ctx;

  const nb = builder
    .icon(NotificationIcon.DailyDev)
    .referenceCampaign(ctx)
    .targetUrl(notificationsLink)
    .setTargetUrlParameter([['c_id', campaign.id]])
    .uniqueKey(`${campaign.id}-${user.id}-${event}`);

  switch (campaign.type) {
    case CampaignType.Post:
      return nb.avatarUser(user);
    case CampaignType.Squad:
      if (!source) {
        throw new Error(
          `Can't generate Squad Campaign Notification without the Squad`,
        );
      }
      return nb.avatarSource(source);
    default:
      throw new Error(
        `Unable to generate notification for unknown type: ${campaign.type}`,
      );
  }
};

export const generateCampaignCompletedEmail: TemplateDataFunc = async (
  con,
  user,
  notification,
) => {
  const campaign = await con
    .getRepository(Campaign)
    .findOneBy({ id: notification.referenceId });

  if (!campaign) {
    return null;
  }

  switch (campaign.type) {
    case CampaignType.Post:
      return generatePostBoostEmail({
        con,
        postId: campaign.referenceId,
        notification,
        campaign,
      });
    // TODO: MI-1007 - generate email once template id is provided
    default:
      return null;
  }
=======
export interface UserCampaignStats {
  impressions: number;
  clicks: number;
  spend: number;
  users: number;
}

export const getUserCampaignStats = async (
  ctx: AuthContext,
): Promise<UserCampaignStats> => {
  const result = await queryReadReplica(ctx.con, ({ queryRunner }) =>
    queryRunner.manager
      .getRepository(CampaignPost)
      .createQueryBuilder('c')
      .select(`SUM(COALESCE((c.flags->>'impressions')::int, 0))`, 'impressions')
      .addSelect(`SUM(COALESCE((c.flags->>'users')::int, 0))`, 'users')
      .addSelect(`SUM(COALESCE((c.flags->>'clicks')::int, 0))`, 'clicks')
      .addSelect(`SUM(COALESCE((c.flags->>'spend')::int, 0))`, 'spend')
      .where(`c."userId" = :user`, { user: ctx.userId })
      .getRawOne(),
  );

  return {
    clicks: result.clicks ?? 0,
    impressions: result.impressions ?? 0,
    users: result.users ?? 0,
    spend: result.spend ?? 0,
  };
>>>>>>> a70339d8
};<|MERGE_RESOLUTION|>--- conflicted
+++ resolved
@@ -13,17 +13,13 @@
 import type { EntityManager } from 'typeorm';
 import { CAMPAIGN_VALIDATION_SCHEMA } from '../schema/campaigns';
 import { getSourceTags } from './source';
-<<<<<<< HEAD
 import { generatePostBoostEmail, getPostTags } from './post';
 import type { NotificationBuilder } from '../../notifications/builder';
 import { NotificationIcon } from '../../notifications/icons';
 import { notificationsLink } from '../links';
 import type { NotificationCampaignContext } from '../../notifications';
 import type { TemplateDataFunc } from '../../workers/newNotificationV2Mail';
-=======
-import { getPostTags } from './post';
 import { queryReadReplica } from '../queryReadReplica';
->>>>>>> a70339d8
 
 export interface StartCampaignArgs {
   value: string;
@@ -167,7 +163,6 @@
   }
 };
 
-<<<<<<< HEAD
 export enum CampaignUpdateEvent {
   Started = 'CAMPAIGN_STARTED',
   Completed = 'CAMPAIGN_COMPLETED',
@@ -252,7 +247,8 @@
     default:
       return null;
   }
-=======
+};
+
 export interface UserCampaignStats {
   impressions: number;
   clicks: number;
@@ -281,5 +277,4 @@
     users: result.users ?? 0,
     spend: result.spend ?? 0,
   };
->>>>>>> a70339d8
 };