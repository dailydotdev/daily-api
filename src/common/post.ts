import { DataSource, EntityManager, In, Not } from 'typeorm';
import {
  Comment,
  ExternalLinkPreview,
  FreeformPost,
  Post,
  PostOrigin,
  PostType,
  SquadSource,
  User,
  WelcomePost,
} from '../entity';
import { ValidationError } from 'apollo-server-errors';
import { isValidHttpUrl } from './links';
import { markdown } from './markdown';
import { generateShortId } from '../ids';
import { GQLPost } from '../schema/posts';
// @ts-expect-error - no types
import { FileUpload } from 'graphql-upload/GraphQLUpload.js';
import { HttpError, retryFetchParse } from '../integrations/retry';
import { checkWithVordr, VordrFilterType } from './vordr';
import { AuthContext } from '../Context';
import { createHash } from 'node:crypto';
import { PostCodeSnippet } from '../entity/posts/PostCodeSnippet';
import { logger } from '../logger';
import { downloadJsonFile } from './googleCloud';
import type { PostCodeSnippetJsonFile } from '../types';
import { uniqueifyObjectArray } from './utils';
<<<<<<< HEAD
import {
  SourcePostModeration,
  SourcePostModerationStatus,
} from '../entity/SourcePostModeration';
=======
import { mapCloudinaryUrl } from './cloudinary';
>>>>>>> cef973c0

export const defaultImage = {
  urls:
    process.env.DEFAULT_IMAGE_URL?.split?.(',').map((x: string) =>
      mapCloudinaryUrl(x),
    ) ?? [],
  ratio: parseFloat(process.env.DEFAULT_IMAGE_RATIO),
  placeholder: process.env.DEFAULT_IMAGE_PLACEHOLDER,
  welcomePost:
    'https://media.daily.dev/image/upload/f_auto,q_auto/public/welcome_post',
};

export const pickImageUrl = (post: {
  createdAt: Date | string | number;
}): string =>
  defaultImage.urls[
    Math.floor(new Date(post.createdAt).getTime() / 1000) %
      defaultImage.urls.length
  ];

interface PostCommentersProps {
  limit?: number;
  userId?: string;
}

export const getPostCommenterIds = async (
  con: DataSource,
  postId: string,
  { userId, limit = 4 }: PostCommentersProps,
): Promise<string[]> => {
  let queryBuilder = con
    .getRepository(Comment)
    .createQueryBuilder('c')
    .select(`DISTINCT c."userId"`)
    .innerJoin(User, 'u', 'u.id = c."userId"')
    .where('c."postId" = :postId', { postId })
    .andWhere('u.username IS NOT NULL');

  if (userId) {
    queryBuilder = queryBuilder.andWhere('c."userId" != :userId', { userId });
  }

  if (limit) {
    queryBuilder = queryBuilder.limit(limit);
  }

  const result = await queryBuilder.getRawMany<Comment>();

  return result.map((comment) => comment.userId);
};

export const DEFAULT_POST_TITLE = 'No title';

export const postScraperOrigin = process.env.POST_SCRAPER_ORIGIN;

export const fetchLinkPreview = async (
  url: string,
): Promise<ExternalLinkPreview> => {
  if (!isValidHttpUrl(url)) {
    throw new ValidationError('URL is not valid');
  }

  try {
    return await retryFetchParse(`${postScraperOrigin}/preview`, {
      method: 'POST',
      headers: { 'Content-Type': 'application/json' },
      body: JSON.stringify({ url }),
    });
  } catch (err) {
    if (err instanceof HttpError) {
      if (err.statusCode >= 400 && err.statusCode < 500) {
        throw new ValidationError('Bad request!');
      }
    }
    throw err;
  }
};

export const WELCOME_POST_TITLE =
  process.env.WELCOME_POST_TITLE ??
  'Hello World! Start your squad journey here';

const getWelcomeContent = ({
  name,
}: Pick<
  SquadSource,
  'name'
>) => `Welcome to ${name}, a dedicated space to collaborate, share knowledge, and discuss topics that matter to us!

Here are some of the things you can do in Squads:

* Say hi: Start by saying hi in the comments below so that we'll know you're here
* Create a new post: Share interesting links and your thoughts by creating a new post in the squad
* Interact with others: Comment and upvote on other members' posts and give feedback
* Personalize it: Customize your profile by adding a profile picture, bio, and links to your projects or social media
* Invite other developers you know and appreciate that you think can benefit from this squad

Now that you know what you can do in this squad, we've put together a code of conduct that we expect all of our squad members to follow:

1. Keep it relevant: Keep your posts and comments relevant to the topic of the Squad. Please refrain from spamming or promoting unrelated content.
2. Be respectful: Treat others the way you want to be treated. We do not tolerate hate speech, discrimination, or harassment of any kind.
3. Be constructive: Offer helpful feedback and constructive criticism rather than tearing others down.
4. Protect your privacy: Do not share personal information or sensitive data in Squads.

We hope you will find ${name} useful!`;

export const createSquadWelcomePost = async (
  con: DataSource | EntityManager,
  source: Pick<SquadSource, 'id' | 'name'>,
  adminId: string,
  args: Partial<FreeformPost> = {},
) => {
  const content = getWelcomeContent(source);
  const id = await generateShortId();

  return con.getRepository(WelcomePost).save({
    ...args,
    id,
    shortId: id,
    title: WELCOME_POST_TITLE,
    sourceId: source.id,
    authorId: adminId,
    content,
    contentHtml: markdown.render(content),
    image: defaultImage.welcomePost,
    banned: true,
    flags: {
      banned: true,
      private: true,
      visible: true,
      showOnFeed: false,
    },
    visible: true,
    private: true,
    pinnedAt: new Date(),
    visibleAt: new Date(),
    origin: PostOrigin.UserGenerated,
    showOnFeed: false,
  } as Partial<Post>);
};

export type EditablePost = Pick<
  FreeformPost,
  'title' | 'content' | 'image' | 'contentHtml'
>;

export type CreatePost = Pick<
  FreeformPost,
  'title' | 'content' | 'image' | 'contentHtml' | 'authorId' | 'sourceId' | 'id'
>;

export const createFreeformPost = async (
  con: DataSource | EntityManager,
  ctx: AuthContext,
  args: CreatePost,
) => {
  const { private: privacy } = await con
    .getRepository(SquadSource)
    .findOneByOrFail({ id: args.sourceId });

  const createdPost = con.getRepository(FreeformPost).create({
    ...args,
    shortId: args.id,
    visible: true,
    private: privacy,
    visibleAt: new Date(),
    origin: PostOrigin.UserGenerated,
    flags: {
      visible: true,
      private: privacy,
    },
  });

  const vordrStatus = await checkWithVordr(
    {
      id: createdPost.id,
      type: VordrFilterType.Post,
      content: createdPost.content,
    },
    { con, userId: ctx.userId, req: ctx.req },
  );

  if (vordrStatus === true) {
    createdPost.banned = true;
    createdPost.showOnFeed = false;

    createdPost.flags = {
      ...createdPost.flags,
      banned: true,
      showOnFeed: false,
    };
  }

  createdPost.flags.vordr = vordrStatus;

  return con.getRepository(FreeformPost).save(createdPost);
};

export type CreateSourcePostModeration = Omit<
  CreatePost,
  'authorId' | 'content' | 'contentHtml' | 'id'
> &
  Pick<
    SourcePostModeration,
    'titleHtml' | 'content' | 'type' | 'sharedPostId' | 'createdById'
  > & {
    contentHtml?: string;
    externalLink?: string;
  };

export const createSourcePostModeration = async (
  con: DataSource | EntityManager,
  args: CreateSourcePostModeration,
) => {
  const newPost = con.getRepository(SourcePostModeration).create({
    ...args,
    status: SourcePostModerationStatus.Pending,
  });
  return await con.getRepository(SourcePostModeration).save(newPost);
};

export interface CreateSourcePostModerationArgs
  extends Pick<EditPostArgs, 'title' | 'image'> {
  imageUrl?: string;
  sourceId: string;
  commentary?: string;
  content?: string;
  sharedPostId?: string;
  externalLink?: string;
  type: PostType;
}

export interface EditPostArgs
  extends Pick<GQLPost, 'id' | 'title' | 'content'> {
  image: Promise<FileUpload>;
}

export interface CreatePostArgs
  extends Pick<EditPostArgs, 'title' | 'content' | 'image'> {
  sourceId: string;
}

const MAX_TITLE_LENGTH = 250;
const MAX_CONTENT_LENGTH = 10_000;

type ValidatePostArgs = Pick<EditPostArgs, 'title' | 'content'>;

export const validatePost = (
  args: ValidatePostArgs,
): Required<ValidatePostArgs> => {
  const title = args.title?.trim() ?? '';
  const content = args.content?.trim() ?? '';

  if (title.length > MAX_TITLE_LENGTH) {
    throw new ValidationError(
      `Title has a maximum length of ${MAX_TITLE_LENGTH} characters`,
    );
  }

  if (content.length > MAX_CONTENT_LENGTH) {
    throw new ValidationError(
      `Content has a maximum length of ${MAX_CONTENT_LENGTH} characters`,
    );
  }

  return { title, content };
};

export const submitArticleThreshold = parseInt(
  process.env.SUBMIT_ARTICLE_THRESHOLD,
);

export const insertCodeSnippets = async ({
  entityManager,
  post,
  codeSnippetsJson,
}: {
  entityManager: EntityManager;
  post: Pick<Post, 'id'>;
  codeSnippetsJson: PostCodeSnippetJsonFile;
}) => {
  const uniqueCodeSnippets = uniqueifyObjectArray(
    codeSnippetsJson.snippets,
    (codeSnippetsContent) => {
      const checksum = createHash('sha1');
      checksum.update(codeSnippetsContent);

      return checksum.digest('hex');
    },
    (codeSnippetContent, index, contentHash) => {
      return entityManager.getRepository(PostCodeSnippet).create({
        postId: post.id,
        contentHash,
        order: index,
        content: codeSnippetContent,
      });
    },
  );

  await entityManager.getRepository(PostCodeSnippet).delete({
    postId: post.id,
    contentHash: Not(
      In(uniqueCodeSnippets.map((snippet) => snippet.contentHash)),
    ),
  });

  await entityManager
    .getRepository(PostCodeSnippet)
    .upsert(uniqueCodeSnippets, {
      conflictPaths: ['postId', 'contentHash'],
    });
};

export const insertCodeSnippetsFromUrl = async ({
  entityManager,
  post,
  codeSnippetsUrl,
}: {
  entityManager: EntityManager;
  post: Pick<Post, 'id'>;
  codeSnippetsUrl: string | undefined;
}) => {
  try {
    if (!codeSnippetsUrl) {
      return;
    }

    const codeSnippetsJson = await downloadJsonFile<PostCodeSnippetJsonFile>({
      url: codeSnippetsUrl,
    });

    await insertCodeSnippets({ entityManager, post, codeSnippetsJson });
  } catch (err) {
    logger.error(
      { codeSnippetsUrl, postId: post.id, err },
      'failed to save code snippets from bucket',
    );

    throw err;
  }
};<|MERGE_RESOLUTION|>--- conflicted
+++ resolved
@@ -26,14 +26,11 @@
 import { downloadJsonFile } from './googleCloud';
 import type { PostCodeSnippetJsonFile } from '../types';
 import { uniqueifyObjectArray } from './utils';
-<<<<<<< HEAD
 import {
   SourcePostModeration,
   SourcePostModerationStatus,
 } from '../entity/SourcePostModeration';
-=======
 import { mapCloudinaryUrl } from './cloudinary';
->>>>>>> cef973c0
 
 export const defaultImage = {
   urls:
