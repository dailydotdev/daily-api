--- conflicted
+++ resolved
@@ -29,11 +29,8 @@
 import { downloadJsonFile } from './googleCloud';
 import type { ChangeObject, PostCodeSnippetJsonFile } from '../types';
 import { uniqueifyObjectArray } from './utils';
-<<<<<<< HEAD
 import { SourcePostModeration } from '../entity/SourcePostModeration';
-=======
 import { mapCloudinaryUrl } from './cloudinary';
->>>>>>> 3b9f5559
 
 export const defaultImage = {
   urls:
