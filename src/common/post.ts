--- conflicted
+++ resolved
@@ -255,12 +255,8 @@
     'titleHtml' | 'content' | 'type' | 'sharedPostId' | 'createdById'
   > & {
     contentHtml?: string;
-<<<<<<< HEAD
     externalLink?: string | null;
-=======
-    externalLink?: string;
     postId?: string;
->>>>>>> da24b3b0
   };
 
 export const createSourcePostModeration = async (
