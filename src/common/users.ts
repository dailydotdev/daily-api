import { getPostCommenterIds } from './post';
<<<<<<< HEAD
import { Alerts, Post, User as DbUser, UserStreak } from './../entity';
import { addDays, differenceInDays, isSameDay, max } from 'date-fns';
=======
import { Post, User as DbUser, UserStreak } from './../entity';
import { differenceInDays, isSameDay, max } from 'date-fns';
>>>>>>> c34b1210
import { DataSource, EntityManager, In, Not } from 'typeorm';
import { CommentMention, Comment, View, Source, SourceMember } from '../entity';
import {
  getTimezonedStartOfISOWeek,
  getTimezonedEndOfISOWeek,
  debeziumTimeToDate,
} from './utils';
import { GraphQLResolveInfo } from 'graphql';
import { utcToZonedTime } from 'date-fns-tz';
import { sendAnalyticsEvent } from '../integrations/analytics';
import { DayOfWeek, DEFAULT_WEEK_START } from './date';
import { UserStreakAction, UserStreakActionType } from '../entity';
import { ChangeObject } from '../types';
import { generateStorageKey, StorageKey, StorageTopic } from '../config';
import { setRedisObjectWithExpiry } from '../redis';

export interface User {
  id: string;
  email: string;
  name: string;
  image: string;
  infoConfirmed: boolean;
  premium?: boolean;
  reputation: number;
  permalink: string;
  username?: string;
  timezone?: string;
  acceptedMarketing?: boolean;
  experienceLevel: string | null;
}

export interface GQLUserStreak {
  max?: number;
  total?: number;
  current?: number;
  lastViewAt?: Date;
  userId: string;
  weekStart: DayOfWeek;
}

export interface GQLUserStreakTz extends GQLUserStreak {
  timezone: string;
  lastViewAtTz: Date;
}

export const fetchUser = async (
  userId: string,
  con: DataSource,
): Promise<User | null> => {
  const user = await con.getRepository(DbUser).findOneBy({ id: userId });
  if (!user) {
    return null;
  }
  return user;
};

export const getUserPermalink = (user: Pick<User, 'id' | 'username'>): string =>
  `${process.env.COMMENTS_PREFIX}/${user.username ?? user.id}`;

export const getUserProfileUrl = (username: string): string =>
  `${process.env.COMMENTS_PREFIX}/${username}`;

export interface TagsReadingStatus {
  tag: string;
  readingDays: number;
  percentage: number;
  total: number;
}

export interface ReadingRank {
  rankThisWeek: number;
  rankLastWeek: number;
  currentRank: number;
  progressThisWeek: number;
  readToday: boolean;
  lastReadTime: Date;
  tags: TagsReadingStatus[];
}

interface ReadingRankQueryResult {
  thisWeek: number;
  lastWeek: number;
  today: number;
  lastReadTime: Date;
}

const V1_STEPS_PER_RANK = [3, 4, 5, 6, 7];
const STEPS_PER_RANK_REVERSE = V1_STEPS_PER_RANK.reverse();

const rankFromProgress = (progress: number) => {
  const reverseRank = STEPS_PER_RANK_REVERSE.findIndex(
    (threshold) => progress >= threshold,
  );
  if (reverseRank > -1) {
    return V1_STEPS_PER_RANK.length - reverseRank;
  }
  return 0;
};

type DateRange = { start: string; end: string };

export interface ReadingDaysArgs {
  userId: string;
  limit?: number;
  dateRange: DateRange;
}

interface RecentMentionsProps {
  query?: string;
  limit: number;
  postId?: string;
  sourceId?: string;
  excludeIds?: string[];
}

export const getRecentMentionsIds = async (
  con: DataSource,
  userId: string,
  { limit = 5, query, excludeIds, sourceId }: RecentMentionsProps,
): Promise<string[]> => {
  let queryBuilder = con
    .getRepository(CommentMention)
    .createQueryBuilder('cm')
    .select('DISTINCT cm."mentionedUserId"')
    .where({ commentByUserId: userId })
    .andWhere({ mentionedUserId: Not(userId) });

  if (sourceId) {
    queryBuilder = queryBuilder
      .innerJoin(SourceMember, 'sm', 'sm."userId" = cm."mentionedUserId"')
      .andWhere('sm."sourceId" = :sourceId', { sourceId });
  }

  if (query) {
    queryBuilder = queryBuilder
      .select('DISTINCT cm."mentionedUserId", u.name')
      .innerJoin(Comment, 'c', 'cm."commentId" = c.id')
      .innerJoin(DbUser, 'u', 'u.id = cm."mentionedUserId"')
      .andWhere('(u.name ILIKE :name OR u.username ILIKE :name)', {
        name: `${query}%`,
      })
      .orderBy('u.name');
  }

  if (excludeIds?.length) {
    queryBuilder = queryBuilder.andWhere({
      mentionedUserId: Not(In(excludeIds)),
    });
  }

  const result = await queryBuilder.limit(limit).getRawMany<CommentMention>();

  return result.map((user) => user.mentionedUserId);
};

export const getUserIdsByNameOrUsername = async (
  con: DataSource,
  { query, limit = 5, excludeIds, sourceId }: RecentMentionsProps,
): Promise<string[]> => {
  let queryBuilder = con
    .getRepository(DbUser)
    .createQueryBuilder()
    .select('id')
    .where(`(replace(name, ' ', '') ILIKE :name OR username ILIKE :name)`, {
      name: `${query}%`,
    })
    .andWhere('username IS NOT NULL')
    .limit(limit);

  if (sourceId) {
    queryBuilder = queryBuilder
      .innerJoin(SourceMember, 'sm', 'id = sm."userId"')
      .andWhere('sm."sourceId" = :sourceId', { sourceId });
  }

  if (excludeIds?.length) {
    queryBuilder = queryBuilder.andWhere({
      id: Not(In(excludeIds)),
    });
  }

  const result = await queryBuilder.getRawMany<User>();

  return result.map((user) => user.id);
};

export const recommendUsersByQuery = async (
  con: DataSource,
  userId: string,
  { query, limit, sourceId }: RecentMentionsProps,
): Promise<string[]> => {
  const privateSource = sourceId
    ? await con.getRepository(Source).findOneBy({ id: sourceId, private: true })
    : undefined;
  const recentIds = await getRecentMentionsIds(con, userId, {
    query,
    limit,
    sourceId: privateSource?.id,
  });
  const missing = limit - recentIds.length;

  if (missing === 0) {
    return recentIds;
  }

  const userIds = await getUserIdsByNameOrUsername(con, {
    limit: missing,
    query,
    sourceId: privateSource?.id,
    excludeIds: recentIds.concat(userId),
  });

  return recentIds.concat(userIds);
};

export const recommendUsersToMention = async (
  con: DataSource,
  userId: string,
  { limit, postId, sourceId }: RecentMentionsProps,
): Promise<string[]> => {
  const ids: string[] = [];

  if (postId) {
    const [post, commenterIds] = await Promise.all([
      con.getRepository(Post).findOneBy({ id: postId, authorId: Not(userId) }),
      getPostCommenterIds(con, postId, { limit, userId }),
    ]);

    if (post?.authorId) {
      commenterIds.unshift(post.authorId);
      if (commenterIds.length > 5) {
        commenterIds.pop();
      }
    }

    ids.push(...commenterIds);
  }

  const missing = limit - ids.length;

  if (missing === 0) {
    return ids;
  }

  const privateSource = sourceId
    ? await con.getRepository(Source).findOneBy({ id: sourceId, private: true })
    : undefined;
  const recent = await getRecentMentionsIds(con, userId, {
    limit: missing,
    excludeIds: ids,
    sourceId: privateSource?.id,
  });

  return ids.concat(recent);
};

export const getUserReadingTags = (
  con: DataSource,
  { userId, dateRange: { start, end }, limit = 8 }: ReadingDaysArgs,
): Promise<TagsReadingStatus[]> => {
  return con.query(
    `
      WITH filtered_view AS (
        SELECT
          v.*,
          CAST(v.timestamp AT TIME ZONE COALESCE(u.timezone,
              'UTC') AS DATE) AS day
        FROM
          "view" v
          JOIN "user" u ON u.id = v."userId"
        WHERE
          u.id = $1
          AND v.timestamp >= $2
          AND v.timestamp < $3
      ),
      distinct_days AS (
        SELECT
          COUNT(DISTINCT day) AS total_days
        FROM
          filtered_view
      ),
      tag_readings AS (
        SELECT
          pk.keyword AS tag,
          COUNT(DISTINCT f.day) AS "readingDays"
        FROM
          filtered_view f
          JOIN post_keyword pk ON f."postId" = pk."postId"
        WHERE
          pk.status = 'allow'
          AND pk.keyword != 'general-programming'
        GROUP BY
          pk.keyword
      )
      SELECT
        tr.tag,
        tr."readingDays",
        tr."readingDays" * 1.0 / dd.total_days AS percentage,
        dd.total_days AS total
      FROM
        tag_readings tr
        CROSS JOIN distinct_days dd
      ORDER BY
        tr."readingDays" DESC
      LIMIT $4;
    `,
    [userId, start, end, limit],
  );
};

export const getUserReadingRank = async (
  con: DataSource,
  userId: string,
  timezone = 'utc',
  version = 1,
  limit = 6,
): Promise<ReadingRank> => {
  if (!timezone) {
    timezone = 'utc';
  }
  const atTimezone = `at time zone '${timezone}'`;
  const req = con
    .createQueryBuilder()
    .select(
      `count(distinct extract(dow from "timestamp"::timestamptz ${atTimezone})) filter(where "timestamp"::timestamptz ${atTimezone} >= date_trunc('week', now())::timestamptz ${atTimezone})`,
      'thisWeek',
    )
    .addSelect(
      `count(distinct extract(dow from "timestamp"::timestamptz ${atTimezone})) filter(where "timestamp"::timestamptz ${atTimezone} BETWEEN (date_trunc('week', now() - interval '7 days')::timestamptz ${atTimezone}) AND (date_trunc('week', now())::timestamptz ${atTimezone}))`,
      'lastWeek',
    )
    .addSelect(`MAX("timestamp"::timestamptz ${atTimezone})`, 'lastReadTime')
    .from(View, 'view')
    .where('"userId" = :id', { id: userId });

  const now = new Date();
  const getReadingTags = () => {
    if (version === 1) {
      return Promise.resolve([]);
    }

    const start = getTimezonedStartOfISOWeek({
      date: now,
      timezone,
    }).toISOString();
    const end = getTimezonedEndOfISOWeek({ date: now, timezone }).toISOString();

    return getUserReadingTags(con, {
      limit,
      userId,
      dateRange: { start, end },
    });
  };

  const [readingStreakResult, tags] = await Promise.all([
    req.getRawOne<ReadingRankQueryResult>(),
    getReadingTags(),
  ]);

  if (!readingStreakResult) {
    throw new Error('failed to get user reading streak');
  }

  const { thisWeek, lastWeek, lastReadTime } = readingStreakResult;
  const rankThisWeek = version === 1 ? rankFromProgress(thisWeek) : thisWeek;
  const rankLastWeek = version === 1 ? rankFromProgress(lastWeek) : lastWeek;
  return {
    lastReadTime,
    currentRank: rankThisWeek > rankLastWeek ? rankThisWeek : rankLastWeek,
    progressThisWeek: thisWeek,
    rankLastWeek,
    rankThisWeek,
    readToday: isSameDay(lastReadTime, now),
    tags,
  };
};

export enum Day {
  Sunday,
  Monday,
  Tuesday,
  Wednesday,
  Thursday,
  Friday,
  Saturday,
}

export const Weekends = [Day.Sunday, Day.Saturday];
export const FREEZE_DAYS_IN_A_WEEK = Weekends.length;
export const MISSED_LIMIT = 1;

/*
 * if last streak was Monday, and today is Wednesday, we should allow recovering streak
 * if last streak was Friday, then the gap is 3 days (the 24-hour period had passed), we should not allow it
 * */
export const STREAK_RECOVERY_MAX_GAP_DAYS = 2;

export const clearUserStreak = async (
  con: DataSource | EntityManager,
  userIds: string[],
): Promise<number> => {
  const events = userIds.map((userId) => ({
    event_timestamp: new Date(),
    event_name: 'streak reset',
    app_platform: 'api',
    user_id: userId,
  }));
  await sendAnalyticsEvent(events);
  const result = await con
    .createQueryBuilder()
    .update(UserStreak)
    .set({ currentStreak: 0, updatedAt: new Date() })
    .where('userId IN (:...userIds)', { userIds })
    .execute();

  return result.affected || 0;
};

// Computes whether we should reset user streak
// Even though it is the weekend, we should still clear the streak for when the user's last read was Thursday
// Due to the fact that when Monday comes, we will clear it anyway when we notice the gap in Friday
export const shouldResetStreak = (
  day: number,
  difference: number,
  startOfWeek: DayOfWeek = DEFAULT_WEEK_START,
) => {
  const firstDayOfWeek =
    startOfWeek === DayOfWeek.Monday ? Day.Monday : Day.Sunday;

  const lastDayOfWeek =
    startOfWeek === DayOfWeek.Monday ? Day.Sunday : Day.Saturday;

  if (day === lastDayOfWeek) {
    return difference > FREEZE_DAYS_IN_A_WEEK;
  }

  if (day === firstDayOfWeek) {
    return difference > FREEZE_DAYS_IN_A_WEEK + MISSED_LIMIT;
  }

  return day > firstDayOfWeek && difference > MISSED_LIMIT;
};

export const checkRestoreValidity = (
  day: number,
  difference: number,
  startOfWeek: DayOfWeek = DEFAULT_WEEK_START,
) => {
  const firstDayOfWeek =
    startOfWeek === DayOfWeek.Monday ? Day.Monday : Day.Sunday;

  const lastDayOfWeek =
    startOfWeek === DayOfWeek.Monday ? Day.Sunday : Day.Saturday;

  const getAllowedDays = () => {
    if (day === lastDayOfWeek) {
      return FREEZE_DAYS_IN_A_WEEK;
    }

    if (day === firstDayOfWeek) {
      return FREEZE_DAYS_IN_A_WEEK + STREAK_RECOVERY_MAX_GAP_DAYS;
    }

    return STREAK_RECOVERY_MAX_GAP_DAYS;
  };

  return difference - getAllowedDays() === 0;
};

export const checkUserStreak = (
  streak: GQLUserStreakTz,
  lastRecoveredTime?: Date,
): boolean => {
  const { lastViewAtTz: lastViewAt, timezone, current } = streak;
  const lastStreakUpdate = lastRecoveredTime
    ? max([lastViewAt, lastRecoveredTime])
    : lastViewAt;

  if (!lastViewAt || current === 0) {
    return false;
  }

  const today = utcToZonedTime(new Date(), timezone);
  today.setHours(0, 0, 0, 0);

  const day = today.getDay();
  const difference = differenceInDays(today, lastStreakUpdate);

  return shouldResetStreak(day, difference, streak.weekStart);
};

export const getUserLastStreak = async (
  con: DataSource | EntityManager,
  userId: string,
) => {
  const lastRecoverAction = await con
    .getRepository(UserStreakAction)
    .createQueryBuilder()
    .select(
      `MAX(date_trunc('day', usa."createdAt" at time zone COALESCE(u.timezone, 'utc'))::date - interval '1 day')`,
      'createdAt',
    )
    .from(UserStreakAction, 'usa')
    .innerJoin(DbUser, 'u', 'u.id = usa."userId"')
    .where(`usa."userId" = :userId`, { userId })
    .andWhere(`usa.type = :type`, { type: UserStreakActionType.Recover })
    .getRawOne<UserStreakAction>();

  return lastRecoverAction?.createdAt;
};

export const checkAndClearUserStreak = async (
  con: DataSource | EntityManager,
  info: GraphQLResolveInfo,
  streak: GQLUserStreakTz,
): Promise<boolean> => {
  const lastStreak = await getUserLastStreak(con, streak.userId);

  if (checkUserStreak(streak, lastStreak)) {
    const result = await clearUserStreak(con, [streak.userId]);
    return result > 0;
  }

  return false;
};

export enum LogoutReason {
  IncomleteOnboarding = 'incomplete onboarding',
  ManualLogout = 'manual logout',
  UserDeleted = 'user deleted',
  KratosSessionAlreadyAvailable = 'kratos session already available',
}

export const shouldAllowRestore = async (
  con: DataSource,
  streak: ChangeObject<UserStreak>,
) => {
  const { userId, lastViewAt: lastViewAtDb } = streak;
  const user = await con.getRepository(DbUser).findOneBy({ id: userId });
  const today = new Date();
  const lastView = debeziumTimeToDate(lastViewAtDb);
  const lastRecovery = await getUserLastStreak(con, userId);
  const lastStreak = lastRecovery ? max([lastView, lastRecovery]) : lastView;
  const lastStreakDifference = differenceInDays(today, lastStreak);

  return checkRestoreValidity(
    today.getDay(),
    lastStreakDifference,
    user.weekStart,
  );
};

export const setRestoreStreakCache = async (
  con: DataSource,
  streak: ChangeObject<UserStreak>,
) => {
  const { userId, currentStreak: previousStreak } = streak;
  const today = new Date();
  const shouldAllow = await shouldAllowRestore(con, streak);

  if (!shouldAllow) {
    return;
  }

  const key = generateStorageKey(StorageTopic.Streak, StorageKey.Reset, userId);
  const now = today.getTime();
  const nextDay = addDays(now, 1).setHours(0, 0, 0, 0);
  const differenceInSeconds = (nextDay - now) * 1000;

  await Promise.all([
    setRedisObjectWithExpiry(key, previousStreak, differenceInSeconds),
    con.getRepository(Alerts).update({ userId }, { showResetStreak: true }),
  ]);
};

export const roadmapShSocialUrlMatch =
  /^(?:(?:https:\/\/)?(?:www\.)?roadmap\.sh\/u\/)?(?<value>[\w-]{2,})\/?$/;

export const twitterSocialUrlMatch =
  /^(?:(?:https:\/\/)?(?:www\.)?(?:twitter|x)\.com\/)?@?(?<value>[\w-]{2,})\/?$/;

export const githubSocialUrlMatch =
  /^(?:(?:https:\/\/)?(?:www\.)?github\.com\/)?@?(?<value>[\w-]{2,})\/?$/;

export const threadsSocialUrlMatch =
  /^(?:(?:https:\/\/)?(?:www\.)?threads\.net\/)?@?(?<value>[\w-]{2,})\/?$/;

export const codepenSocialUrlMatch =
  /^(?:(?:https:\/\/)?(?:www\.)?codepen\.io\/)?(?<value>[\w-]{2,})\/?$/;

export const redditSocialUrlMatch =
  /^(?:(?:https:\/\/)?(?:www\.)?reddit\.com\/(?:u|user)\/)?(?<value>[\w-]{2,})\/?$/;

export const stackoverflowSocialUrlMatch =
  /^(?:https:\/\/)?(?:www\.)?stackoverflow\.com\/users\/(?<value>\d{2,}\/?[\w-]{2,}?)\/?$/;

export const youtubeSocialUrlMatch =
  /^(?:(?:https:\/\/)?(?:www\.)?youtube\.com\/)?@?(?<value>[\w-]{2,})\/?$/;

export const linkedinSocialUrlMatch =
  /^(?:(?:https:\/\/)?(?:www\.)?linkedin\.com\/in\/)?(?<value>[\w-]{2,})\/?$/;

export const mastodonSocialUrlMatch =
  /^(?<value>https:\/\/(?:[a-z0-9-]+\.)*[a-z0-9-]+\.[a-z]{2,}\/@[\w-]{2,}\/?)$/;

export const socialUrlMatch =
  /^(?<value>https:\/\/(?:[a-z0-9-]{1,50}\.){0,5}[a-z0-9-]{1,50}\.[a-z]{2,24}\b([-a-zA-Z0-9@:%_+.~#?&\/=]*))$/;

export const portfolioLimit = 500;<|MERGE_RESOLUTION|>--- conflicted
+++ resolved
@@ -1,11 +1,6 @@
 import { getPostCommenterIds } from './post';
-<<<<<<< HEAD
 import { Alerts, Post, User as DbUser, UserStreak } from './../entity';
 import { addDays, differenceInDays, isSameDay, max } from 'date-fns';
-=======
-import { Post, User as DbUser, UserStreak } from './../entity';
-import { differenceInDays, isSameDay, max } from 'date-fns';
->>>>>>> c34b1210
 import { DataSource, EntityManager, In, Not } from 'typeorm';
 import { CommentMention, Comment, View, Source, SourceMember } from '../entity';
 import {
