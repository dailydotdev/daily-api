import {
  type Environment,
  LogLevel,
  Paddle,
  type Subscription,
  type TransactionCompletedEvent,
  type TransactionCreatedEvent,
  TransactionPaymentFailedEvent,
  type TransactionReadyEvent,
  type TransactionUpdatedEvent,
} from '@paddle/paddle-node-sdk';
import { logger } from '../logger';
import { PricingPreviewLineItem } from '@paddle/paddle-node-sdk/dist/types/entities/pricing-preview';
<<<<<<< HEAD
import { remoteConfig } from '../remoteConfig';
import { z } from 'zod';
import { UserTransaction } from '../entity/user/UserTransaction';
import type { DataSource, EntityManager } from 'typeorm';
=======
import { SubscriptionProvider } from '../entity';
import { isProd } from './utils';
>>>>>>> 2c9396a7

export const paddleInstance = new Paddle(process.env.PADDLE_API_KEY, {
  environment: process.env.PADDLE_ENVIRONMENT as Environment,
  logLevel: isProd ? LogLevel.error : LogLevel.verbose,
});

type CancelSubscriptionProps = {
  subscriptionId: string;
};
export const cancelSubscription = async ({
  subscriptionId,
}: CancelSubscriptionProps): Promise<Subscription | undefined> => {
  try {
    return await paddleInstance.subscriptions.cancel(subscriptionId, {
      effectiveFrom: null,
    });
  } catch (e) {
    logger.error(
      {
        provider: SubscriptionProvider.Paddle,
        subscriptionId,
        error: e,
      },
      'Subscription cancellation failed',
    );
    throw e;
  }
};

export const removeNonNumber = (value: string): string =>
  value.replace(/,(\d{2})$/, '.$1').replace(/[^\d.]/g, '');

export const getPriceFromPaddleItem = (
  item: PricingPreviewLineItem,
): number => {
  const priceAmount = parseFloat(item.totals.total);
  const priceAmountFormatted = parseFloat(
    removeNonNumber(item.formattedTotals.total),
  );

  if (priceAmount === priceAmountFormatted) {
    return priceAmount;
  }

  return priceAmount / 100;
};

export enum ProductPurchaseType {
  Plus = 'plus',
  Core = 'core',
}

export const getProductPurchaseType = ({
  id,
}: {
  id: string;
}): ProductPurchaseType => {
  if (!remoteConfig.vars.coreProductId) {
    throw new Error('Core product id is not set');
  }

  switch (id) {
    case remoteConfig.vars.coreProductId:
      return ProductPurchaseType.Core;
    default:
      return ProductPurchaseType.Plus;
  }
};

const paddleNotificationCustomDataSchema = z.object(
  {
    user_id: z.string({ message: 'Transaction user id is required' }),
  },
  {
    message: 'Transaction custom data is required',
  },
);

const coreProductCustomDataSchema = z.object(
  {
    cores: z.preprocess(
      (value) => +(value as string),
      z.number().int({ message: 'Cores must be an integer' }),
    ),
  },
  {
    message: 'Transaction product custom data is required',
  },
);

const paddleTransactionSchema = z.object({
  id: z.string({ message: 'Transaction id is required' }),
  items: z
    .array(
      z.object({
        price: z.object({
          productId: z.string({
            message: 'Transaction product id is required',
          }),
          customData: coreProductCustomDataSchema,
        }),
      }),
      {
        message: 'Transaction items are required',
      },
    )
    .max(1, 'Multiple items in transaction not supported yet'),
  customData: paddleNotificationCustomDataSchema,
});

export const isCoreTransaction = ({
  event,
}: {
  event:
    | TransactionCreatedEvent
    | TransactionUpdatedEvent
    | TransactionReadyEvent
    | TransactionCompletedEvent
    | TransactionPaymentFailedEvent;
}): boolean => {
  return event.data.items.some(
    (item) =>
      item.price?.productId &&
      getProductPurchaseType({ id: item.price.productId }) ===
        ProductPurchaseType.Core,
  );
};

export const getPaddleTransactionData = ({
  event,
}: {
  event:
    | TransactionCreatedEvent
    | TransactionUpdatedEvent
    | TransactionReadyEvent
    | TransactionCompletedEvent
    | TransactionPaymentFailedEvent;
}): z.infer<typeof paddleTransactionSchema> => {
  const transactionDataResult = paddleTransactionSchema.safeParse(event.data);

  if (transactionDataResult.error) {
    throw new Error(transactionDataResult.error.errors[0].message);
  }

  const transactionData = transactionDataResult.data;

  return transactionData;
};

export const getTransactionForProviderId = async ({
  con,
  providerId,
}: {
  con: DataSource | EntityManager;
  providerId: string;
}): Promise<UserTransaction | null> => {
  return con
    .getRepository(UserTransaction)
    .createQueryBuilder('ut')
    .andWhere(`ut.flags->>'providerId' = :providerId`, {
      providerId,
    })
    .getOne();
};<|MERGE_RESOLUTION|>--- conflicted
+++ resolved
@@ -11,15 +11,12 @@
 } from '@paddle/paddle-node-sdk';
 import { logger } from '../logger';
 import { PricingPreviewLineItem } from '@paddle/paddle-node-sdk/dist/types/entities/pricing-preview';
-<<<<<<< HEAD
 import { remoteConfig } from '../remoteConfig';
 import { z } from 'zod';
 import { UserTransaction } from '../entity/user/UserTransaction';
 import type { DataSource, EntityManager } from 'typeorm';
-=======
 import { SubscriptionProvider } from '../entity';
 import { isProd } from './utils';
->>>>>>> 2c9396a7
 
 export const paddleInstance = new Paddle(process.env.PADDLE_API_KEY, {
   environment: process.env.PADDLE_ENVIRONMENT as Environment,
