import {
  ChangeObject,
  type ChangeMessage,
  type ContentLanguage,
} from '../types';
import type {
  Post,
  SourceRequest,
  SquadPublicRequest,
  SquadSource,
  User,
  UserStreak,
  UserCompany,
  UserTopReader,
  PostTranslation,
  Organization,
  ReputationEvent,
} from '../entity';
import {
  type EventLogger,
  NotificationReason,
  publishEvent,
  pubsub,
} from './pubsub';
import {
  ContentUpdatedMessage,
  type TransferResponse,
  type UserBriefingRequest,
} from '@dailydotdev/schema';
import { SourcePostModeration } from '../entity/SourcePostModeration';
import type { UserTransaction } from '../entity/user/UserTransaction';
import type { ContentPreferenceUser } from '../entity/contentPreference/ContentPreferenceUser';
import type { CampaignUpdateAction } from '../integrations/skadi';
import { z } from 'zod';
import type { postMetricsUpdatedTopic } from './schema/topics';

export type PubSubSchema = {
  'pub-request': {
    reason: NotificationReason;
    sourceRequest: ChangeObject<SourceRequest>;
  };
  'post-upvoted': {
    postId: string;
    userId: string;
  };
  'post-upvote-canceled': {
    postId: string;
    userId: string;
  };
  'api.v1.post-downvoted': {
    postId: string;
    userId: string;
  };
  'api.v1.post-downvote-canceled': {
    postId: string;
    userId: string;
  };
  'comment-upvoted': {
    commentId: string;
    userId: string;
  };
  'comment-upvote-canceled': {
    commentId: string;
    userId: string;
  };
  'api.v1.comment-downvoted': {
    commentId: string;
    userId: string;
  };
  'api.v1.comment-downvote-canceled': {
    commentId: string;
    userId: string;
  };
  'user-updated': {
    user: ChangeObject<User>;
    newProfile: ChangeObject<User>;
  };
  'user-deleted': {
    id: string;
    kratosUser: boolean;
    email: string;
  };
  'api.v1.user-created': {
    user: ChangeObject<User>;
  };
  'api.v1.squad-public-request': {
    request: ChangeObject<SquadPublicRequest>;
  };
  'api.v1.content-updated': ContentUpdatedMessage;
  'api.v1.user-post-promoted': {
    postId: string;
    userId: string;
    validUntil: string; // ISO 8601 str
  };
  'api.v1.user-streak-updated': {
    streak: ChangeObject<UserStreak>;
  };
  'api.v1.source-post-moderation-approved': {
    post: ChangeObject<SourcePostModeration>;
  };
  'api.v1.source-post-moderation-rejected': {
    post: ChangeObject<SourcePostModeration>;
  };
  'api.v1.source-post-moderation-submitted': {
    post: ChangeObject<SourcePostModeration>;
  };
  'api.v1.post-bookmark-reminder': {
    postId: string;
    userId: string;
  };
  'post-commented': {
    userId: string;
    commentId: string;
    contentHtml: string;
    postId: string;
  };
  'api.v1.post-visible': {
    post: ChangeObject<Post>;
  };
  'api.v1.squad-featured-updated': {
    squad: ChangeObject<SquadSource>;
  };
  'api.v1.user-company-approved': {
    userCompany: ChangeObject<UserCompany>;
  };
  'api.v1.user-top-reader': {
    userTopReader: ChangeObject<UserTopReader>;
  };
  'kvasir.v1.post-translated': {
    id: string;
    language: ContentLanguage;
    translations: PostTranslation;
  };
  'njord.v1.balance-log': TransferResponse;
  'api.v1.user-transaction': {
    transaction: ChangeObject<UserTransaction>;
  };
  'api.v1.organization-user-joined': {
    organizationId: Organization['id'];
    memberId: User['id'];
  };
  'api.v1.organization-user-left': {
    organizationId: Organization['id'];
    memberId: User['id'];
  };
  'api.v1.organization-user-removed': {
    organizationId: Organization['id'];
    memberId: User['id'];
  };
  'api.v1.brief-generate': {
    payload: UserBriefingRequest;
    postId: string;
    sendAtMs?: number;
  };
  'api.v1.brief-ready': {
    payload: UserBriefingRequest;
    postId: string;
    sendAtMs?: number;
  };
  'api.v1.user-follow': {
    payload: ChangeObject<ContentPreferenceUser>;
  };
  'skadi.v1.campaign-updated': {
    postId: Post['id'];
    userId: User['id'];
    campaignId: string;
    action: CampaignUpdateAction;
  };
<<<<<<< HEAD
  'api.v1.reputation-event': {
    op: ChangeMessage<unknown>['payload']['op'];
    payload: ChangeObject<ReputationEvent>;
  };
=======
  'api.v1.post-metrics-updated': z.infer<typeof postMetricsUpdatedTopic>;
>>>>>>> d5491943
};

export async function triggerTypedEvent<T extends keyof PubSubSchema>(
  log: EventLogger,
  topic: T,
  data: PubSubSchema[T],
): Promise<void> {
  await publishEvent(log, pubsub.topic(topic), data);
}<|MERGE_RESOLUTION|>--- conflicted
+++ resolved
@@ -166,14 +166,11 @@
     campaignId: string;
     action: CampaignUpdateAction;
   };
-<<<<<<< HEAD
+  'api.v1.post-metrics-updated': z.infer<typeof postMetricsUpdatedTopic>;
   'api.v1.reputation-event': {
     op: ChangeMessage<unknown>['payload']['op'];
     payload: ChangeObject<ReputationEvent>;
   };
-=======
-  'api.v1.post-metrics-updated': z.infer<typeof postMetricsUpdatedTopic>;
->>>>>>> d5491943
 };
 
 export async function triggerTypedEvent<T extends keyof PubSubSchema>(
