--- conflicted
+++ resolved
@@ -90,13 +90,11 @@
   'api.v1.post-visible': {
     post: ChangeObject<Post>;
   };
-<<<<<<< HEAD
   'api.v1.squad-featured-updated': {
     squad: ChangeObject<SquadSource>;
-=======
+  };
   'api.v1.user-company-approved': {
     userCompany: ChangeObject<UserCompany>;
->>>>>>> b4f13dc9
   };
 };
 
