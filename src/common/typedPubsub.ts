import { ChangeObject, type ContentLanguage } from '../types';
import type {
  Post,
  SourceRequest,
  SquadPublicRequest,
  SquadSource,
  User,
  UserStreak,
  UserCompany,
  UserTopReader,
  PostTranslation,
  Organization,
} from '../entity';
import {
  type EventLogger,
  NotificationReason,
  publishEvent,
  pubsub,
} from './pubsub';
import {
  ContentUpdatedMessage,
  type TransferResponse,
  type UserBriefingRequest,
} from '@dailydotdev/schema';
import { SourcePostModeration } from '../entity/SourcePostModeration';
import type { UserTransaction } from '../entity/user/UserTransaction';

export type PubSubSchema = {
  'pub-request': {
    reason: NotificationReason;
    sourceRequest: ChangeObject<SourceRequest>;
  };
  'post-upvoted': {
    postId: string;
    userId: string;
  };
  'post-upvote-canceled': {
    postId: string;
    userId: string;
  };
  'api.v1.post-downvoted': {
    postId: string;
    userId: string;
  };
  'api.v1.post-downvote-canceled': {
    postId: string;
    userId: string;
  };
  'comment-upvoted': {
    commentId: string;
    userId: string;
  };
  'comment-upvote-canceled': {
    commentId: string;
    userId: string;
  };
  'api.v1.comment-downvoted': {
    commentId: string;
    userId: string;
  };
  'api.v1.comment-downvote-canceled': {
    commentId: string;
    userId: string;
  };
  'user-updated': {
    user: ChangeObject<User>;
    newProfile: ChangeObject<User>;
  };
  'user-deleted': {
    id: string;
    kratosUser: boolean;
    email: string;
  };
  'api.v1.user-created': {
    user: ChangeObject<User>;
  };
  'api.v1.squad-public-request': {
    request: ChangeObject<SquadPublicRequest>;
  };
  'api.v1.content-updated': ContentUpdatedMessage;
  'api.v1.user-post-promoted': {
    postId: string;
    userId: string;
    validUntil: string; // ISO 8601 str
  };
  'api.v1.user-streak-updated': {
    streak: ChangeObject<UserStreak>;
  };
  'api.v1.source-post-moderation-approved': {
    post: ChangeObject<SourcePostModeration>;
  };
  'api.v1.source-post-moderation-rejected': {
    post: ChangeObject<SourcePostModeration>;
  };
  'api.v1.source-post-moderation-submitted': {
    post: ChangeObject<SourcePostModeration>;
  };
  'api.v1.post-bookmark-reminder': {
    postId: string;
    userId: string;
  };
  'post-commented': {
    userId: string;
    commentId: string;
    contentHtml: string;
    postId: string;
  };
  'api.v1.post-visible': {
    post: ChangeObject<Post>;
  };
  'api.v1.squad-featured-updated': {
    squad: ChangeObject<SquadSource>;
  };
  'api.v1.user-company-approved': {
    userCompany: ChangeObject<UserCompany>;
  };
  'api.v1.user-top-reader': {
    userTopReader: ChangeObject<UserTopReader>;
  };
  'kvasir.v1.post-translated': {
    id: string;
    language: ContentLanguage;
    translations: PostTranslation;
  };
  'njord.v1.balance-log': TransferResponse;
  'api.v1.user-transaction': {
    transaction: ChangeObject<UserTransaction>;
  };
  'api.v1.organization-user-joined': {
    organizationId: Organization['id'];
    memberId: User['id'];
  };
  'api.v1.organization-user-left': {
    organizationId: Organization['id'];
    memberId: User['id'];
  };
  'api.v1.organization-user-removed': {
    organizationId: Organization['id'];
    memberId: User['id'];
  };
<<<<<<< HEAD
  'api.v1.post-boost-canceled': {
    postId: Post['id'];
    userId: User['id'];
    campaignId: string;
    refundAmountUsd: number;
  };
  'api.v1.post-boost-completed': {
    postId: Post['id'];
    userId: User['id'];
    campaignId: string;
  };
  'api.v1.brief-generate': UserBriefingRequest & {
=======
  'api.v1.brief-generate': {
    payload: UserBriefingRequest;
>>>>>>> 8dd46e39
    postId: string;
  };
  'api.v1.brief-ready': {
    payload: UserBriefingRequest;
    postId: string;
  };
};

export async function triggerTypedEvent<T extends keyof PubSubSchema>(
  log: EventLogger,
  topic: T,
  data: PubSubSchema[T],
): Promise<void> {
  await publishEvent(log, pubsub.topic(topic), data);
}<|MERGE_RESOLUTION|>--- conflicted
+++ resolved
@@ -138,7 +138,6 @@
     organizationId: Organization['id'];
     memberId: User['id'];
   };
-<<<<<<< HEAD
   'api.v1.post-boost-canceled': {
     postId: Post['id'];
     userId: User['id'];
@@ -150,11 +149,8 @@
     userId: User['id'];
     campaignId: string;
   };
-  'api.v1.brief-generate': UserBriefingRequest & {
-=======
   'api.v1.brief-generate': {
     payload: UserBriefingRequest;
->>>>>>> 8dd46e39
     postId: string;
   };
   'api.v1.brief-ready': {
