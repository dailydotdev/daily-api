import { ChangeObject, type ContentLanguage } from '../types';
import type {
  Post,
  SourceRequest,
  SquadPublicRequest,
  SquadSource,
  User,
  UserStreak,
  UserCompany,
  UserTopReader,
  PostTranslation,
  Organization,
} from '../entity';
import {
  type EventLogger,
  NotificationReason,
  publishEvent,
  pubsub,
} from './pubsub';
import {
  ContentUpdatedMessage,
  type TransferResponse,
} from '@dailydotdev/schema';
import { SourcePostModeration } from '../entity/SourcePostModeration';
import type { UserTransaction } from '../entity/user/UserTransaction';
import type { UserBriefingRequest } from '../integrations/feed';
import type { BriefPost } from '../entity/posts/BriefPost';

export type PubSubSchema = {
  'pub-request': {
    reason: NotificationReason;
    sourceRequest: ChangeObject<SourceRequest>;
  };
  'post-upvoted': {
    postId: string;
    userId: string;
  };
  'post-upvote-canceled': {
    postId: string;
    userId: string;
  };
  'api.v1.post-downvoted': {
    postId: string;
    userId: string;
  };
  'api.v1.post-downvote-canceled': {
    postId: string;
    userId: string;
  };
  'comment-upvoted': {
    commentId: string;
    userId: string;
  };
  'comment-upvote-canceled': {
    commentId: string;
    userId: string;
  };
  'api.v1.comment-downvoted': {
    commentId: string;
    userId: string;
  };
  'api.v1.comment-downvote-canceled': {
    commentId: string;
    userId: string;
  };
  'user-updated': {
    user: ChangeObject<User>;
    newProfile: ChangeObject<User>;
  };
  'user-deleted': {
    id: string;
    kratosUser: boolean;
    email: string;
  };
  'api.v1.user-created': {
    user: ChangeObject<User>;
  };
  'api.v1.squad-public-request': {
    request: ChangeObject<SquadPublicRequest>;
  };
  'api.v1.content-updated': ContentUpdatedMessage;
  'api.v1.user-post-promoted': {
    postId: string;
    userId: string;
    validUntil: string; // ISO 8601 str
  };
  'api.v1.user-streak-updated': {
    streak: ChangeObject<UserStreak>;
  };
  'api.v1.source-post-moderation-approved': {
    post: ChangeObject<SourcePostModeration>;
  };
  'api.v1.source-post-moderation-rejected': {
    post: ChangeObject<SourcePostModeration>;
  };
  'api.v1.source-post-moderation-submitted': {
    post: ChangeObject<SourcePostModeration>;
  };
  'api.v1.post-bookmark-reminder': {
    postId: string;
    userId: string;
  };
  'post-commented': {
    userId: string;
    commentId: string;
    contentHtml: string;
    postId: string;
  };
  'api.v1.post-visible': {
    post: ChangeObject<Post>;
  };
  'api.v1.squad-featured-updated': {
    squad: ChangeObject<SquadSource>;
  };
  'api.v1.user-company-approved': {
    userCompany: ChangeObject<UserCompany>;
  };
  'api.v1.user-top-reader': {
    userTopReader: ChangeObject<UserTopReader>;
  };
  'kvasir.v1.post-translated': {
    id: string;
    language: ContentLanguage;
    translations: PostTranslation;
  };
  'njord.v1.balance-log': TransferResponse;
  'api.v1.user-transaction': {
    transaction: ChangeObject<UserTransaction>;
  };
  'api.v1.organization-user-joined': {
    organizationId: Organization['id'];
    memberId: User['id'];
  };
  'api.v1.organization-user-left': {
    organizationId: Organization['id'];
    memberId: User['id'];
  };
  'api.v1.organization-user-removed': {
    organizationId: Organization['id'];
    memberId: User['id'];
  };
<<<<<<< HEAD
  'api.v1.post-boost-canceled': {
    postId: Post['id'];
    userId: User['id'];
    campaignId: string;
    refundAmountUsd: number;
  };
  'api.v1.post-boost-completed': {
    postId: Post['id'];
    userId: User['id'];
    campaignId: string;
=======
  'api.v1.brief-generate': UserBriefingRequest & {
    postId: string;
  };
  'api.v1.brief-ready': {
    post: BriefPost;
>>>>>>> 05edfc35
  };
};

export async function triggerTypedEvent<T extends keyof PubSubSchema>(
  log: EventLogger,
  topic: T,
  data: PubSubSchema[T],
): Promise<void> {
  await publishEvent(log, pubsub.topic(topic), data);
}<|MERGE_RESOLUTION|>--- conflicted
+++ resolved
@@ -139,7 +139,6 @@
     organizationId: Organization['id'];
     memberId: User['id'];
   };
-<<<<<<< HEAD
   'api.v1.post-boost-canceled': {
     postId: Post['id'];
     userId: User['id'];
@@ -150,13 +149,12 @@
     postId: Post['id'];
     userId: User['id'];
     campaignId: string;
-=======
+  };
   'api.v1.brief-generate': UserBriefingRequest & {
     postId: string;
   };
   'api.v1.brief-ready': {
     post: BriefPost;
->>>>>>> 05edfc35
   };
 };
 
