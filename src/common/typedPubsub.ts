import {
  ChangeObject,
  type ChangeMessage,
  type ContentLanguage,
} from '../types';
import type {
  Post,
  SourceRequest,
  SquadPublicRequest,
  SquadSource,
  User,
  UserStreak,
  UserCompany,
  UserTopReader,
  PostTranslation,
  Organization,
  ReputationEvent,
} from '../entity';
import {
  type EventLogger,
  NotificationReason,
  publishEvent,
  pubsub,
} from './pubsub';
import {
  CandidateAcceptedOpportunityMessage,
  CandidatePreferenceUpdated,
  ContentUpdatedMessage,
  MatchedCandidate,
  type OpportunityMessage,
  type TransferResponse,
  type UserBriefingRequest,
} from '@dailydotdev/schema';
import { SourcePostModeration } from '../entity/SourcePostModeration';
import type { UserTransaction } from '../entity/user/UserTransaction';
import type { ContentPreferenceUser } from '../entity/contentPreference/ContentPreferenceUser';
import { z } from 'zod';
import type { postMetricsUpdatedTopic } from './schema/topics';
import type { CampaignUpdateEventArgs } from './campaign/common';
import type { entityReminderSchema } from './schema/reminders';

export type PubSubSchema = {
  'pub-request': {
    reason: NotificationReason;
    sourceRequest: ChangeObject<SourceRequest>;
  };
  'post-upvoted': {
    postId: string;
    userId: string;
  };
  'post-upvote-canceled': {
    postId: string;
    userId: string;
  };
  'api.v1.post-downvoted': {
    postId: string;
    userId: string;
  };
  'api.v1.post-downvote-canceled': {
    postId: string;
    userId: string;
  };
  'comment-commented': {
    postId: string;
    userId: string;
    parentCommentId: string;
    childCommentId: string;
    contentHtml: string;
  };
  'comment-upvoted': {
    commentId: string;
    userId: string;
  };
  'comment-upvote-canceled': {
    commentId: string;
    userId: string;
  };
  'api.v1.comment-downvoted': {
    commentId: string;
    userId: string;
  };
  'api.v1.comment-downvote-canceled': {
    commentId: string;
    userId: string;
  };
  'user-updated': {
    user: ChangeObject<User>;
    newProfile: ChangeObject<User>;
  };
  'user-deleted': {
    id: string;
    kratosUser: boolean;
    email: string;
  };
  'api.v1.user-created': {
    user: ChangeObject<User>;
  };
  'api.v1.squad-public-request': {
    request: ChangeObject<SquadPublicRequest>;
  };
  'api.v1.content-updated': ContentUpdatedMessage;
  'api.v1.user-post-promoted': {
    postId: string;
    userId: string;
    validUntil: string; // ISO 8601 str
  };
  'api.v1.user-streak-updated': {
    streak: ChangeObject<UserStreak>;
  };
  'api.v1.source-post-moderation-approved': {
    post: ChangeObject<SourcePostModeration>;
  };
  'api.v1.source-post-moderation-rejected': {
    post: ChangeObject<SourcePostModeration>;
  };
  'api.v1.source-post-moderation-submitted': {
    post: ChangeObject<SourcePostModeration>;
  };
  'api.v1.post-bookmark-reminder': {
    postId: string;
    userId: string;
  };
  'post-commented': {
    userId: string;
    commentId: string;
    contentHtml: string;
    postId: string;
  };
  'api.v1.post-visible': {
    post: ChangeObject<Post>;
  };
  'api.v1.squad-featured-updated': {
    squad: ChangeObject<SquadSource>;
  };
  'api.v1.user-company-approved': {
    userCompany: ChangeObject<UserCompany>;
  };
  'api.v1.user-top-reader': {
    userTopReader: ChangeObject<UserTopReader>;
  };
  'kvasir.v1.post-translated': {
    id: string;
    language: ContentLanguage;
    translations: PostTranslation;
  };
  'njord.v1.balance-log': TransferResponse;
  'api.v1.user-transaction': {
    transaction: ChangeObject<UserTransaction>;
  };
  'api.v1.organization-user-joined': {
    organizationId: Organization['id'];
    memberId: User['id'];
  };
  'api.v1.organization-user-left': {
    organizationId: Organization['id'];
    memberId: User['id'];
  };
  'api.v1.organization-user-removed': {
    organizationId: Organization['id'];
    memberId: User['id'];
  };
  'api.v1.brief-generate': {
    payload: UserBriefingRequest;
    postId: string;
    sendAtMs?: number;
  };
  'api.v1.brief-ready': {
    payload: UserBriefingRequest;
    postId: string;
    sendAtMs?: number;
  };
  'api.v1.user-follow': {
    payload: ChangeObject<ContentPreferenceUser>;
  };
  'skadi.v2.campaign-updated': CampaignUpdateEventArgs;
  'api.v1.post-metrics-updated': z.infer<typeof postMetricsUpdatedTopic>;
  'api.v1.reputation-event': {
    op: ChangeMessage<unknown>['payload']['op'];
    payload: ChangeObject<ReputationEvent>;
  };
  'api.v1.candidate-accepted-opportunity': CandidateAcceptedOpportunityMessage;
  'api.v1.opportunity-added': OpportunityMessage;
  'api.v1.opportunity-updated': OpportunityMessage;
  'gondul.v1.candidate-opportunity-match': MatchedCandidate;
  'api.v1.candidate-preference-updated': CandidatePreferenceUpdated;
  'api.v1.delayed-notification-reminder': z.infer<typeof entityReminderSchema>;
<<<<<<< HEAD
  'post-banned-or-removed': {
    post: ChangeObject<Post>;
    method: 'hard' | 'soft';
=======
  'send-analytics-report': {
    postId: string;
>>>>>>> af8b4b10
  };
};

export async function triggerTypedEvent<T extends keyof PubSubSchema>(
  log: EventLogger,
  topic: T,
  data: PubSubSchema[T],
): Promise<void> {
  await publishEvent(log, pubsub.topic(topic), data);
}<|MERGE_RESOLUTION|>--- conflicted
+++ resolved
@@ -184,14 +184,12 @@
   'gondul.v1.candidate-opportunity-match': MatchedCandidate;
   'api.v1.candidate-preference-updated': CandidatePreferenceUpdated;
   'api.v1.delayed-notification-reminder': z.infer<typeof entityReminderSchema>;
-<<<<<<< HEAD
+  'send-analytics-report': {
+    postId: string;
+  };
   'post-banned-or-removed': {
     post: ChangeObject<Post>;
     method: 'hard' | 'soft';
-=======
-  'send-analytics-report': {
-    postId: string;
->>>>>>> af8b4b10
   };
 };
 
