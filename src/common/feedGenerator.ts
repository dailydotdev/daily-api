import {
  AdvancedSettings,
  FeedAdvancedSettings,
  SourceMember,
  SourceType,
  UserPost,
} from '../entity';
import {
  Brackets,
  DataSource,
  ObjectLiteral,
  QueryBuilder,
  SelectQueryBuilder,
} from 'typeorm';
import { Connection, ConnectionArguments } from 'graphql-relay';
import { IFieldResolver } from '@graphql-tools/utils';
<<<<<<< HEAD
import { Bookmark, FeedTag, Post, View, PostKeyword, Source } from '../entity';
=======
import {
  Bookmark,
  Post,
  View,
  FeedSource,
  PostKeyword,
  Source,
} from '../entity';
>>>>>>> 160d0b51
import { GQLPost } from '../schema/posts';
import { Context } from '../Context';
import {
  Page,
  PageGenerator,
  getSearchQuery,
  processSearchQuery,
} from '../schema/common';
import graphorm from '../graphorm';
import { mapArrayToOjbect } from './object';
import { runInSpan } from '../telemetry';
import { whereVordrFilter } from './vordr';
import { baseFeedConfig } from '../integrations/feed';
<<<<<<< HEAD
import { ContentPreferenceSource } from '../entity/contentPreference/ContentPreferenceSource';
=======
import { ContentPreferenceKeyword } from '../entity/contentPreference/ContentPreferenceKeyword';
>>>>>>> 160d0b51
import {
  ContentPreferenceStatus,
  ContentPreferenceType,
} from '../entity/contentPreference/types';
import { ContentPreference } from '../entity/contentPreference/ContentPreference';

export const WATERCOOLER_ID = 'fd062672-63b7-4a10-87bd-96dcd10e9613';

export const whereTags = (
  tags: string[],
  builder: SelectQueryBuilder<Post>,
  alias: string,
  variableAlias = 'tags',
): string => {
  const query = builder
    .subQuery()
    .select('1')
    .from(PostKeyword, 'pk')
    .where(`pk.keyword IN (:...${variableAlias})`, { [variableAlias]: tags })
    .andWhere(`pk.postId = ${alias}.id`)
    .getQuery();
  return `EXISTS${query}`;
};

export const whereNotTags = (
  tags: string[],
  builder: SelectQueryBuilder<Post>,
  alias: string,
): string => {
  return `NOT ${whereTags(tags, builder, alias, 'blockedTags')}`;
};

export const whereKeyword = (
  keyword: string,
  builder: SelectQueryBuilder<Post>,
  alias: string,
): string => {
  const query = builder
    .subQuery()
    .select('1')
    .from(PostKeyword, 'pk')
    .where(`pk.keyword = :keyword`, { keyword })
    .andWhere(`pk."postId" = ${alias}.id`)
    .getQuery();
  return `EXISTS${query}`;
};

const rawFilterSelect = <T extends ObjectLiteral>(
  con: DataSource,
  name: string,
  func: (qb: QueryBuilder<T>) => QueryBuilder<T>,
): QueryBuilder<T> =>
  con.createQueryBuilder().select('jsonb_agg(res)', name).from(func, 'res');

type RawFiltersData = {
  settings:
    | Pick<
        AdvancedSettings,
        'id' | 'defaultEnabledState' | 'group' | 'options'
      >[]
    | null;
  feedAdvancedSettings:
    | Pick<FeedAdvancedSettings, 'advancedSettingsId' | 'enabled'>[]
    | null;
<<<<<<< HEAD
  tags: Pick<FeedTag, 'tag' | 'blocked'>[] | null;
  excludeSources: Pick<ContentPreferenceSource, 'sourceId'>[] | null;
=======
  tags: Pick<ContentPreferenceKeyword, 'keywordId' | 'status'>[] | null;
  excludeSources: Pick<FeedSource, 'sourceId'>[] | null;
>>>>>>> 160d0b51
  memberships: { sourceId: SourceMember['sourceId']; hide: boolean }[] | null;
};

const getRawFiltersData = async (
  con: DataSource,
  feedId: string,
  userId: string,
): Promise<RawFiltersData | undefined> => {
  const selects = [
    rawFilterSelect(con, 'settings', (qb) =>
      qb
        .select(['id', '"defaultEnabledState"', '"group"', 'options'])
        .from(AdvancedSettings, 't'),
    ),
    rawFilterSelect(con, 'feedAdvancedSettings', (qb) =>
      qb
        .select(['"advancedSettingsId"', 'enabled'])
        .from(FeedAdvancedSettings, 't')
        .where('"feedId" = $1'),
    ),
    rawFilterSelect(con, 'tags', (qb) =>
      qb
        .select(['"keywordId"', 'status'])
        .from(ContentPreference, 't')
        .where('"feedId" = $1')
        .andWhere(`type = '${ContentPreferenceType.Keyword}'`)
        .andWhere('"userId" = $2'),
    ),
    rawFilterSelect(con, 'excludeSources', (qb) =>
      qb
        .select('"sourceId"')
        .from(ContentPreference, 't')
        .where('"feedId" = $1')
        .andWhere(`type = '${ContentPreferenceType.Source}'`)
        .andWhere('"userId" = $2')
        .andWhere(`status = '${ContentPreferenceStatus.Blocked}'`),
    ),
    rawFilterSelect(con, 'memberships', (qb) =>
      qb
        .select('"sourceId"')
        .addSelect("COALESCE((flags->'hideFeedPosts')::boolean, FALSE)", 'hide')
        .from(SourceMember, 't')
        .where('"userId" = $2'),
    ),
  ];
  const query =
    'select ' + selects.map((select) => `(${select.getQuery()})`).join(', ');
  const res = await con.query(query, [feedId, userId]);
  return res[0];
};

export const getExcludedAdvancedSettings = ({
  settings,
  feedAdvancedSettings,
}: RawFiltersData): Partial<AdvancedSettings>[] => {
  const userSettings = mapArrayToOjbect(
    feedAdvancedSettings || [],
    'advancedSettingsId',
    'enabled',
  );
  const excludedSettings = (settings || []).filter((adv) => {
    if (userSettings[adv.id] !== undefined) {
      return userSettings[adv.id] === false;
    }

    return adv.defaultEnabledState === false;
  });
  return excludedSettings.map(({ id, group, options }) => ({
    id,
    group,
    options,
  }));
};

const advancedSettingsToFilters = (
  rawData: RawFiltersData,
): {
  excludeTypes: string[];
  blockedContentCuration: string[];
  excludeSourceTypes: string[];
} => {
  const settings = getExcludedAdvancedSettings(rawData);
  return settings.reduce<ReturnType<typeof advancedSettingsToFilters>>(
    (acc, curr) => {
      if (curr.options?.type) {
        if (curr.group === 'content_types') {
          acc.excludeTypes.push(curr.options.type);
        }
        if (curr.group === 'source_types') {
          acc.excludeSourceTypes.push(curr.options.type);
        }
        if (curr.group === 'content_curation') {
          acc.blockedContentCuration.push(curr.options.type);
        }
      }
      return acc;
    },
    { excludeTypes: [], blockedContentCuration: [], excludeSourceTypes: [] },
  );
};

const tagsToFilters = ({
  tags,
}: RawFiltersData): {
  includeTags: string[];
  blockedTags: string[];
} => {
  return (tags || []).reduce<ReturnType<typeof tagsToFilters>>(
    (acc, value) => {
      if (value.status === ContentPreferenceStatus.Blocked) {
        acc.blockedTags.push(value.keywordId);
      } else {
        acc.includeTags.push(value.keywordId);
      }
      return acc;
    },
    { includeTags: [], blockedTags: [] },
  );
};

const sourcesToFilters = ({
  excludeSources,
  memberships,
}: RawFiltersData): {
  excludeSources: string[];
  sourceIds: string[];
} => {
  // Split memberships by hide flag
  const membershipsByHide = (memberships || []).reduce<{
    hide: string[];
    show: string[];
  }>(
    (acc, value) => {
      acc[value.hide ? 'hide' : 'show'].push(value.sourceId);
      return acc;
    },
    { hide: [], show: [] },
  );

  return {
    excludeSources: (excludeSources || [])
      .map((s) => s.sourceId)
      .concat(membershipsByHide.hide),
    sourceIds: membershipsByHide.show,
  };
};

export const feedToFilters = async (
  con: DataSource,
  feedId?: string,
  userId?: string,
): Promise<AnonymousFeedFilters> => {
  if (!feedId || !userId) {
    return {};
  }

  const rawData = await getRawFiltersData(con, feedId, userId);
  if (!rawData) {
    return {};
  }

  return {
    ...advancedSettingsToFilters(rawData),
    ...tagsToFilters(rawData),
    ...sourcesToFilters(rawData),
  };
};

export const selectRead = (
  userId: string | undefined,
  builder: SelectQueryBuilder<Post>,
  alias: string,
): string => {
  const query = builder
    .select('1')
    .from(View, 'view')
    .where(`view.userId = :userId`, { userId: userId || '' })
    .andWhere(`view.postId = ${alias}.id`)
    .getQuery();
  return `EXISTS${query}`;
};

export const whereUnread = (
  userId: string | undefined,
  builder: SelectQueryBuilder<Post>,
  alias: string,
): string => `NOT ${selectRead(userId, builder.subQuery(), alias)}`;

export enum Ranking {
  POPULARITY = 'POPULARITY',
  TIME = 'TIME',
}

export interface FeedOptions {
  ranking: Ranking;
  supportedTypes?: string[];
  refresh?: boolean;
  feedId?: string;
}

export type FeedArgs = ConnectionArguments & FeedOptions;

export const applyFeedWhere = (
  ctx: Context,
  builder: SelectQueryBuilder<Post>,
  alias: string,
  postTypes: string[],
  removeHiddenPosts = true,
  removeBannedPosts = true,
  allowPrivatePosts = true,
  allowSquadPosts = true,
  removeNonPublicThresholdSquads = true,
  sourceTypes: string[] = [],
): SelectQueryBuilder<Post> => {
  let newBuilder = builder.andWhere(`${alias}."type" in (:...postTypes)`, {
    postTypes,
  });
  if (!allowPrivatePosts) {
    newBuilder = newBuilder.andWhere(`${alias}."private" = false`);
  }

  if (!allowSquadPosts || removeNonPublicThresholdSquads) {
    newBuilder = newBuilder.innerJoin(
      Source,
      'source',
      `${alias}."sourceId" = source.id`,
    );
  }

  if (!allowSquadPosts) {
    newBuilder = newBuilder.andWhere(`source.type != '${SourceType.Squad}'`);
  }

  if (removeNonPublicThresholdSquads) {
    newBuilder = newBuilder.andWhere(
      `(source.type != '${SourceType.Squad}' OR (source.flags->>'publicThreshold')::boolean IS TRUE)`,
    );
  }

  if (sourceTypes.length > 0) {
    newBuilder = newBuilder.andWhere(`source.type IN (:...sourceTypes)`, {
      sourceTypes,
    });
  }

  if (ctx.userId && removeHiddenPosts) {
    newBuilder = newBuilder
      .leftJoin(
        UserPost,
        'userpost',
        `userpost."postId" = "${alias}".id AND userpost."userId" = :userId AND userpost.hidden = TRUE`,
        { userId: ctx.userId },
      )
      .andWhere('userpost."postId" IS NULL');
  }
  if (removeBannedPosts) {
    newBuilder = newBuilder
      .andWhere(`"${alias}".banned = FALSE`)
      .andWhere(`"${alias}"."showOnFeed" = TRUE`);
  }
  return newBuilder;
};

export type FeedResolverOptions<TArgs, TParams, TPage extends Page> = {
  removeHiddenPosts?: boolean;
  removeBannedPosts?: boolean;
  fetchQueryParams?: (
    ctx: Context,
    args: TArgs,
    page: TPage,
  ) => Promise<TParams>;
  warnOnPartialFirstPage?: boolean;
  allowPrivatePosts?: boolean;
  allowSquadPosts?: boolean;
  removeNonPublicThresholdSquads?: boolean;
};

export function feedResolver<
  TSource,
  TArgs extends Omit<FeedArgs, 'ranking'>,
  TPage extends Page,
  TParams,
>(
  query: (
    ctx: Context,
    args: TArgs,
    builder: SelectQueryBuilder<Post & { feedMeta?: string }>,
    alias: string,
    params?: TParams,
  ) => SelectQueryBuilder<Post & { feedMeta?: string }>,
  pageGenerator: PageGenerator<GQLPost, TArgs, TPage, TParams>,
  applyPaging: (
    ctx: Context,
    args: TArgs,
    page: TPage,
    builder: SelectQueryBuilder<Post & { feedMeta?: string }>,
    alias: string,
  ) => SelectQueryBuilder<Post & { feedMeta?: string }>,
  {
    removeHiddenPosts = true,
    removeBannedPosts = true,
    fetchQueryParams,
    warnOnPartialFirstPage = false,
    allowPrivatePosts = true,
    allowSquadPosts = true,
    removeNonPublicThresholdSquads = true,
  }: FeedResolverOptions<TArgs, TParams, TPage> = {},
): IFieldResolver<TSource, Context, TArgs> {
  return async (source, args, context, info): Promise<Connection<GQLPost>> => {
    const page = pageGenerator.connArgsToPage(args);
    const queryParams =
      fetchQueryParams &&
      (await runInSpan('feedResolver.fetchQueryParams', async () =>
        fetchQueryParams(context, args, page),
      ));
    const excludedTypes =
      queryParams && (queryParams as AnonymousFeedFilters).excludeTypes;

    const supportedTypes = args.supportedTypes?.filter((type) => {
      return excludedTypes ? !excludedTypes.includes(type) : true;
    });

    const excludeSourceTypes =
      queryParams && (queryParams as AnonymousFeedFilters).excludeSourceTypes;
    const sourceTypes =
      excludeSourceTypes && baseFeedConfig.source_types
        ? baseFeedConfig.source_types.filter(
            (el) => !excludeSourceTypes.includes(el),
          )
        : [];

    const result = await runInSpan('feedResolver.queryPaginated', async () =>
      graphorm.queryPaginated<GQLPost>(
        context,
        info,
        (nodeSize) =>
          pageGenerator.hasPreviousPage(page, nodeSize, undefined, queryParams),
        (nodeSize) =>
          pageGenerator.hasNextPage(page, nodeSize, undefined, queryParams),
        (node, index) =>
          pageGenerator.nodeToCursor(page, args, node, index, queryParams),
        (builder) => {
          builder.queryBuilder = applyFeedWhere(
            context,
            applyPaging(
              context,
              args,
              page,
              query(
                context,
                args,
                builder.queryBuilder,
                builder.alias,
                queryParams,
              ),
              builder.alias,
            ),
            builder.alias,
            supportedTypes || ['article'],
            removeHiddenPosts,
            removeBannedPosts,
            allowPrivatePosts,
            allowSquadPosts,
            removeNonPublicThresholdSquads,
            sourceTypes,
          );
          // console.log(builder.queryBuilder.getSql());
          return builder;
        },
        (nodes) =>
          pageGenerator.transformNodes?.(page, nodes, queryParams) ?? nodes,
        true,
      ),
    );
    // Sometimes the feed can have a bit less posts than requested due to recent ban or deletion
    if (
      warnOnPartialFirstPage &&
      !args.after &&
      result.edges.length < args.first! * 0.5
    ) {
      context.log.warn(
        {
          args,
          userId: context.userId || context.trackingId,
          loggedIn: !!context.userId,
          posts: result.edges.length,
        },
        `feed's first page is missing posts`,
      );
    }
    return result;
  };
}

export function randomPostsResolver<
  TSource,
  TArgs extends { first?: number | null },
>(
  query: (
    ctx: Context,
    args: TArgs,
    builder: SelectQueryBuilder<Post>,
    alias: string,
  ) => SelectQueryBuilder<Post>,
  defaultPageSize: number,
): IFieldResolver<TSource, Context, TArgs> {
  return async (source, args, context, info): Promise<GQLPost[]> => {
    const pageSize = args.first ?? defaultPageSize;
    return graphorm.query(context, info, (builder) => {
      builder.queryBuilder = applyFeedWhere(
        context,
        query(context, args, builder.queryBuilder, builder.alias),
        builder.alias,
        ['article'],
        true,
        true,
        false,
      )
        .orderBy('random()')
        .limit(pageSize);
      return builder;
    });
  };
}

/**
 * Feeds builders and resolvers
 */

export interface AnonymousFeedFilters {
  includeSources?: string[];
  excludeSources?: string[];
  excludeTypes?: string[];
  includeTags?: string[];
  blockedTags?: string[];
  sourceIds?: string[];
  blockedContentCuration?: string[];
  excludeSourceTypes?: string[];
}

export const anonymousFeedBuilder = (
  ctx: Context,
  filters: AnonymousFeedFilters | undefined,
  builder: SelectQueryBuilder<Post>,
  alias: string,
): SelectQueryBuilder<Post> => {
  let newBuilder = builder;
  if (filters?.includeSources?.length) {
    newBuilder = newBuilder.andWhere(`${alias}."sourceId" IN (:...sources)`, {
      sources: filters.includeSources,
    });
  } else if (filters?.excludeSources?.length) {
    newBuilder = newBuilder.andWhere(
      `${alias}."sourceId" NOT IN (:...sources)`,
      {
        sources: filters.excludeSources,
      },
    );
  }

  if (filters?.includeTags?.length) {
    newBuilder = newBuilder.andWhere((builder) =>
      whereTags(filters.includeTags!, builder, alias),
    );
  }
  if (filters?.blockedTags?.length) {
    newBuilder = newBuilder.andWhere((builder) =>
      whereNotTags(filters.blockedTags!, builder, alias),
    );
  }
  return newBuilder;
};

export const configuredFeedBuilder = (
  ctx: Context,
  feedId: string | undefined,
  unreadOnly: boolean,
  builder: SelectQueryBuilder<Post>,
  alias: string,
  filters: AnonymousFeedFilters | undefined,
): SelectQueryBuilder<Post> => {
  let newBuilder = anonymousFeedBuilder(ctx, filters, builder, alias);
  if (unreadOnly) {
    newBuilder = newBuilder.andWhere((subBuilder) =>
      whereUnread(ctx.userId, subBuilder, alias),
    );
  }
  return newBuilder;
};

export const bookmarksFeedBuilder = (
  ctx: Context,
  unreadOnly: boolean,
  listId: string | null,
  builder: SelectQueryBuilder<Post>,
  alias: string,
  query?: string | null,
): SelectQueryBuilder<Post> => {
  let newBuilder = builder
    .addSelect('bookmark.createdAt', 'bookmarkedAt')
    .innerJoin(
      Bookmark,
      'bookmark',
      `bookmark."postId" = ${alias}.id AND bookmark."userId" = :userId`,
      { userId: ctx.userId },
    );
  if (unreadOnly) {
    newBuilder = newBuilder.andWhere((subBuilder) =>
      whereUnread(ctx.userId, subBuilder, alias),
    );
  }
  if (listId && ctx.premium) {
    newBuilder = newBuilder.andWhere('bookmark.listId = :listId', { listId });
  }
  if (query) {
    newBuilder = newBuilder.andWhere(
      `${alias}.tsv @@ (${getSearchQuery(':query')})`,
      {
        query: processSearchQuery(query),
      },
    );
  }
  return newBuilder;
};

export const sourceFeedBuilder = (
  ctx: Context,
  sourceId: string,
  builder: SelectQueryBuilder<Post>,
  alias: string,
): SelectQueryBuilder<Post> => {
  builder.andWhere(`${alias}.sourceId = :sourceId`, { sourceId });

  if (sourceId === 'community') {
    builder.andWhere(`${alias}.banned = false`);
  } else {
    builder.andWhere(
      new Brackets((qb) => {
        return qb
          .where(`${alias}.authorId = :userId OR ${alias}.scoutId = :userId`, {
            userId: ctx.userId,
          })
          .orWhere(whereVordrFilter(alias));
      }),
    );
  }

  return builder;
};

export const tagFeedBuilder = (
  ctx: Context,
  tag: string,
  builder: SelectQueryBuilder<Post>,
  alias: string,
): SelectQueryBuilder<Post> =>
  builder.andWhere((subBuilder) => whereTags([tag], subBuilder, alias));

export const fixedIdsFeedBuilder = (
  ctx: unknown,
  ids: string[],
  builder: SelectQueryBuilder<Post & { feedMeta?: string }>,
  alias: string,
): SelectQueryBuilder<Post & { feedMeta?: string }> => {
  // In case ids is empty make sure the query does not fail
  const idsStr = ids.length
    ? ids.map((id) => `'${id}'`).join(',')
    : `'nosuchid'`;
  return builder
    .andWhere(`${alias}.id IN (${idsStr})`)
    .orderBy(`array_position(array[${idsStr}], ${alias}.id)`);
};<|MERGE_RESOLUTION|>--- conflicted
+++ resolved
@@ -14,18 +14,7 @@
 } from 'typeorm';
 import { Connection, ConnectionArguments } from 'graphql-relay';
 import { IFieldResolver } from '@graphql-tools/utils';
-<<<<<<< HEAD
-import { Bookmark, FeedTag, Post, View, PostKeyword, Source } from '../entity';
-=======
-import {
-  Bookmark,
-  Post,
-  View,
-  FeedSource,
-  PostKeyword,
-  Source,
-} from '../entity';
->>>>>>> 160d0b51
+import { Bookmark, Post, View, PostKeyword, Source } from '../entity';
 import { GQLPost } from '../schema/posts';
 import { Context } from '../Context';
 import {
@@ -39,11 +28,8 @@
 import { runInSpan } from '../telemetry';
 import { whereVordrFilter } from './vordr';
 import { baseFeedConfig } from '../integrations/feed';
-<<<<<<< HEAD
 import { ContentPreferenceSource } from '../entity/contentPreference/ContentPreferenceSource';
-=======
 import { ContentPreferenceKeyword } from '../entity/contentPreference/ContentPreferenceKeyword';
->>>>>>> 160d0b51
 import {
   ContentPreferenceStatus,
   ContentPreferenceType,
@@ -108,13 +94,8 @@
   feedAdvancedSettings:
     | Pick<FeedAdvancedSettings, 'advancedSettingsId' | 'enabled'>[]
     | null;
-<<<<<<< HEAD
-  tags: Pick<FeedTag, 'tag' | 'blocked'>[] | null;
+  tags: Pick<ContentPreferenceKeyword, 'keywordId' | 'status'>[] | null;
   excludeSources: Pick<ContentPreferenceSource, 'sourceId'>[] | null;
-=======
-  tags: Pick<ContentPreferenceKeyword, 'keywordId' | 'status'>[] | null;
-  excludeSources: Pick<FeedSource, 'sourceId'>[] | null;
->>>>>>> 160d0b51
   memberships: { sourceId: SourceMember['sourceId']; hide: boolean }[] | null;
 };
 
