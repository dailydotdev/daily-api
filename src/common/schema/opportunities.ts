import z from 'zod';

export const opportunityMatchDescriptionSchema = z.object({
  reasoning: z.string(),
  reasoningShort: z.string(),
  matchScore: z.number(),
});

<<<<<<< HEAD
export const createOpportunityEditContentSchema = ({
  optional = false,
}: {
  optional?: boolean;
} = {}) => {
  const contentSchema = z.string().max(1440);

  return z.object({
    content: optional ? contentSchema.optional() : contentSchema.nonempty(),
  });
};
=======
export const applicationScoreSchema = z.object({
  score: z.number().min(0).max(100),
  description: z.string(),
});

export const opportunityContentSchema = z.string().max(1440);
>>>>>>> 55027a31

export const opportunityEditSchema = z
  .object({
    title: z.string().nonempty().max(240),
    tldr: z.string().nonempty().max(480),
    keywords: z
      .array(
        z.object({
          keyword: z.string().nonempty().trim(),
        }),
      )
      .min(1)
      .max(100),
    location: z.array(
      z.object({
        country: z.string().nonempty().max(240),
        city: z.string().nonempty().max(240).optional(),
        subdivision: z.string().nonempty().max(240).optional(),
        type: z.coerce.number().min(1),
      }),
    ),
    meta: z.object({
      employmentType: z.coerce.number().min(1),
      teamSize: z.number().int().nonnegative().min(1).max(1_000_000),
      salary: z.object({
        min: z.number().int().nonnegative().max(100_000_000),
        max: z.number().int().nonnegative().max(100_000_000),
        period: z.number(),
      }),
      seniorityLevel: z.number(),
      roleType: z.union([z.literal(0), z.literal(0.5), z.literal(1)]),
    }),
    content: z
      .object({
        overview: createOpportunityEditContentSchema(),
        responsibilities: createOpportunityEditContentSchema(),
        requirements: createOpportunityEditContentSchema(),
        whatYoullDo: createOpportunityEditContentSchema({ optional: true }),
        interviewProcess: createOpportunityEditContentSchema({
          optional: true,
        }),
      })
      .partial(),
    questions: z
      .array(
        z.object({
          id: z.uuid().optional(),
          title: z.string().nonempty().max(240),
          placeholder: z.string().max(480).nullable().optional(),
        }),
      )
      .min(1)
      .max(3),
  })
  .partial();<|MERGE_RESOLUTION|>--- conflicted
+++ resolved
@@ -6,7 +6,6 @@
   matchScore: z.number(),
 });
 
-<<<<<<< HEAD
 export const createOpportunityEditContentSchema = ({
   optional = false,
 }: {
@@ -18,14 +17,10 @@
     content: optional ? contentSchema.optional() : contentSchema.nonempty(),
   });
 };
-=======
 export const applicationScoreSchema = z.object({
   score: z.number().min(0).max(100),
   description: z.string(),
 });
-
-export const opportunityContentSchema = z.string().max(1440);
->>>>>>> 55027a31
 
 export const opportunityEditSchema = z
   .object({
