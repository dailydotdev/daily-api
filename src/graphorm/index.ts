--- conflicted
+++ resolved
@@ -1616,14 +1616,6 @@
     from: 'DatasetLocation',
   },
   UserExperience: {
-<<<<<<< HEAD
-    anonymousAllowedColumns: [
-      'id',
-      'type',
-      'title',
-      'company',
-      'customCompanyName',
-=======
     anonymousRestrictedColumns: [
       'user',
       'subtitle',
@@ -1634,7 +1626,6 @@
       'locationType',
       'createdAt',
       'updatedAt',
->>>>>>> fbec916e
     ],
     fields: {
       startedAt: {
