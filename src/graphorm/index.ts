import { getPermissionsForMember } from './../schema/sources';
import { GraphORM, GraphORMField, QueryBuilder } from './graphorm';
import {
  Bookmark,
  FeedSource,
  Source,
  SourceMember,
  User,
  UserPost,
  UserNotification,
  SourceFlagsPublic,
  defaultPublicSourceFlags,
  UserPersonalizedDigestFlagsPublic,
  UserPersonalizedDigestSendType,
  Feature,
  FeatureType,
  SettingsFlagsPublic,
  UserStats,
  UserSubscriptionFlags,
} from '../entity';
import {
  SourceMemberRoles,
  rankToSourceRole,
  sourceRoleRank,
  sourceRoleRankKeys,
} from '../roles';

import { Context } from '../Context';
import { GQLBookmarkList } from '../schema/bookmarks';
import { base64, domainOnly, transformDate } from '../common';
import { GQLComment } from '../schema/comments';
import { GQLUserPost } from '../schema/posts';
import { UserComment } from '../entity/user/UserComment';
import { I18nRecord, UserVote } from '../types';
import { whereVordrFilter } from '../common/vordr';
import { UserCompany } from '../entity/UserCompany';
import { Post } from '../entity/posts/Post';
import {
  ContentPreferenceStatus,
  ContentPreferenceType,
} from '../entity/contentPreference/types';
import { transformSettingFlags } from '../common/flags';
<<<<<<< HEAD
import { ContentPreference } from '../entity/contentPreference/ContentPreference';
=======
import { isPlusMember } from '../paddle';
>>>>>>> 218d8713

const existsByUserAndPost =
  (entity: string, build?: (queryBuilder: QueryBuilder) => QueryBuilder) =>
  (ctx: Context, alias: string, qb: QueryBuilder): string => {
    let query = qb
      .select('1')
      .from(entity, 'a')
      .where(`a."userId" = :userId`, { userId: ctx.userId })
      .andWhere(`a."postId" = ${alias}.id`);

    if (typeof build === 'function') {
      query = build(query);
    }

    return `EXISTS${query.getQuery()}`;
  };

const nullIfNotLoggedIn = <T>(value: T, ctx: Context): T | null =>
  ctx.userId ? value : null;

const nullIfNotSameUser = <T>(
  value: T,
  ctx: Context,
  parent: unknown,
): T | null => {
  const user = parent as Pick<User, 'id'>;

  return ctx.userId === user.id ? value : null;
};

const createI18nField = ({
  field,
  fieldAs,
}: {
  field: string;
  fieldAs: string;
}): GraphORMField => {
  return {
    select: field,
    transform: (value: string, ctx: Context, parent): string => {
      const i18nParent = parent as {
        [key: string]: I18nRecord;
      };
      const i18nValue = i18nParent[fieldAs]?.[ctx.contentLanguage];

      if (i18nValue) {
        return i18nValue;
      }

      return value;
    },
  };
};

const obj = new GraphORM({
  User: {
    requiredColumns: ['id', 'username', 'createdAt'],
    fields: {
      infoConfirmed: {
        transform: nullIfNotSameUser,
      },
      email: {
        transform: nullIfNotSameUser,
      },
      timezone: {
        transform: nullIfNotSameUser,
      },
      acceptedMarketing: {
        transform: nullIfNotSameUser,
      },
      notificationEmail: {
        transform: nullIfNotSameUser,
      },
      followingEmail: {
        transform: nullIfNotSameUser,
      },
      followNotifications: {
        transform: nullIfNotSameUser,
      },
      createdAt: {
        transform: transformDate,
      },
      isTeamMember: {
        select: (_, alias, qb) => {
          const query = qb
            .select('1')
            .from(Feature, 'f')
            .where(`f."userId" = ${alias}.id`)
            .andWhere(`f."feature" = :feature`, { feature: FeatureType.Team });

          return `EXISTS${query.getQuery()}`;
        },
        transform: (value: number): boolean => value > 0,
      },
      isPlus: {
        alias: { field: 'subscriptionFlags', type: 'jsonb' },
        transform: (subscriptionFlags: UserSubscriptionFlags) =>
          isPlusMember(subscriptionFlags?.cycle),
      },
      plusMemberSince: {
        alias: { field: 'subscriptionFlags', type: 'jsonb' },
        transform: (subscriptionFlags: UserSubscriptionFlags) =>
          transformDate(subscriptionFlags?.createdAt),
      },
      companies: {
        relation: {
          isMany: true,
          customRelation: (ctx, parentAlias, childAlias, qb): QueryBuilder =>
            qb
              .innerJoin(
                UserCompany,
                'uc',
                `"${childAlias}"."id" = uc."companyId"`,
              )
              .where('uc.verified = true')
              .andWhere(`uc."userId" = "${parentAlias}".id`)
              .limit(50),
        },
      },
      contentPreference: {
        relation: {
          isMany: false,
          customRelation: (ctx, parentAlias, childAlias, qb): QueryBuilder => {
            return qb
              .where(`${childAlias}."referenceId" = "${parentAlias}".id`)
              .andWhere(
                `${childAlias}."userId" = :currentContentPreferenceUserId`,
                {
                  currentContentPreferenceUserId: ctx.userId,
                },
              )
              .andWhere(`"${childAlias}".type = :type`, {
                type: ContentPreferenceType.User,
              });
          },
        },
        transform: nullIfNotLoggedIn,
      },
      topReader: {
        relation: {
          isMany: false,
          customRelation: (_, parentAlias, childAlias, qb): QueryBuilder =>
            qb
              .where(`${childAlias}."userId" = ${parentAlias}.id`)
              .orderBy(`${childAlias}."issuedAt"`, 'DESC')
              .limit(1),
        },
      },
    },
  },
  UserCompany: {
    fields: {
      user: {
        relation: {
          isMany: false,
          childColumn: 'id',
          parentColumn: 'userId',
        },
      },
      company: {
        relation: {
          isMany: false,
          childColumn: 'id',
          parentColumn: 'companyId',
        },
      },
    },
  },
  UserTopReader: {
    fields: {
      keyword: {
        relation: {
          isMany: false,
          childColumn: 'value',
          parentColumn: 'keywordValue',
        },
      },
      user: {
        relation: {
          isMany: false,
          childColumn: 'id',
          parentColumn: 'userId',
        },
      },
      total: {
        select: (_, alias, qb) =>
          qb
            .select('us."topReaderBadges"')
            .from(UserStats, 'us')
            .where(`us."id" = ${alias}."userId"`),
      },
    },
  },
  SourcePostModeration: {
    requiredColumns: ['id'],
  },
  UserStreak: {
    requiredColumns: ['lastViewAt'],
    fields: {
      max: { select: 'maxStreak' },
      total: { select: 'totalStreak' },
      current: { select: 'currentStreak' },
    },
  },
  Post: {
    additionalQuery: (ctx, alias, qb) =>
      qb
        .andWhere(`"${alias}"."deleted" = false`)
        .andWhere(`"${alias}"."visible" = true`),
    requiredColumns: [
      'id',
      'shortId',
      'createdAt',
      'pinnedAt',
      'authorId',
      'scoutId',
      'private',
      'type',
      'slug',
      {
        column: `"contentMeta"->'translate_title'->'translations'`,
        columnAs: 'i18nTitle',
        isJson: true,
      },
    ],
    fields: {
      tags: {
        select: 'tagsStr',
        transform: (value: string): string[] => value?.split(',') ?? [],
      },
      read: {
        select: existsByUserAndPost('View'),
        transform: nullIfNotLoggedIn,
      },
      bookmarked: {
        select: existsByUserAndPost('Bookmark'),
        transform: nullIfNotLoggedIn,
      },
      upvoted: {
        select: existsByUserAndPost('UserPost', (qb) =>
          qb.andWhere(`${qb.alias}.vote = 1`),
        ),
        transform: nullIfNotLoggedIn,
      },
      commented: {
        select: existsByUserAndPost('Comment'),
        transform: nullIfNotLoggedIn,
      },
      views: {
        transform: (value: number, ctx, parent): number | null => {
          const post = parent as Post;

          const isAuthor = post?.authorId && ctx.userId === post.authorId;

          if (isAuthor) {
            return value;
          }

          const isScout = post?.scoutId && ctx.userId === post.scoutId;
          if (isScout) {
            return value;
          }

          return null;
        },
      },
      bookmark: {
        relation: {
          isMany: false,
          customRelation: (
            { userId },
            parentAlias,
            childAlias,
            qb,
          ): QueryBuilder =>
            qb
              .where(`${parentAlias}.id = ${childAlias}."postId"`)
              .andWhere(`${childAlias}."userId" = :userId`, { userId }),
        },
      },
      bookmarkList: {
        relation: {
          isMany: false,
          customRelation: (ctx, parentAlias, childAlias, qb): QueryBuilder =>
            qb
              .innerJoin(
                Bookmark,
                'bookmark',
                `${childAlias}.id = bookmark."listId"`,
              )
              .where(`bookmark."postId" = ${parentAlias}.id`)
              .andWhere('bookmark."userId" = :userId', { userId: ctx.userId }),
        },
        transform: (value, ctx): GQLBookmarkList | null =>
          ctx.premium ? value : null,
      },
      numUpvotes: {
        select: 'upvotes',
      },
      numComments: {
        select: 'comments',
      },
      publication: {
        alias: { field: 'source', type: 'Source' },
      },
      toc: {
        jsonType: true,
      },
      sharedPost: {
        relation: {
          isMany: false,
          childColumn: 'id',
          parentColumn: 'sharedPostId',
        },
      },
      downvoted: {
        select: existsByUserAndPost('UserPost', (qb) =>
          qb.andWhere(`${qb.alias}.vote = -1`),
        ),
        transform: nullIfNotLoggedIn,
      },
      flags: {
        jsonType: true,
      },
      userState: {
        relation: {
          isMany: false,
          customRelation: (ctx, parentAlias, childAlias, qb): QueryBuilder => {
            return qb
              .where(`${childAlias}."userId" = :voteUserId`, {
                voteUserId: ctx.userId,
              })
              .andWhere(`${childAlias}."postId" = "${parentAlias}".id`);
          },
        },
        transform: (value: GQLUserPost, ctx: Context) => {
          if (!ctx.userId) {
            return null;
          }

          if (!value) {
            return ctx.con.getRepository(UserPost).create();
          }

          return value;
        },
      },
      updatedAt: {
        select: 'metadataChangedAt',
      },
      collectionSources: {
        relation: {
          isMany: true,
          customRelation: (ctx, parentAlias, childAlias, qb): QueryBuilder => {
            return qb
              .where(
                `${childAlias}.id = ANY(${parentAlias}."collectionSources")`,
              )
              .limit(3);
          },
        },
      },
      numCollectionSources: {
        select: 'collectionSources',
        transform: (value: string[]): number => value?.length ?? 0,
      },
      domain: {
        alias: { field: 'url', type: 'string' },
        transform: (value: string): string => domainOnly(value),
      },
      title: createI18nField({
        field: 'title',
        fieldAs: 'i18nTitle',
      }),
    },
  },
  SourceCategory: {
    requiredColumns: ['createdAt'],
  },
  Source: {
    requiredColumns: ['id', 'private', 'handle', 'type'],
    fields: {
      flags: {
        jsonType: true,
        transform: (value: SourceFlagsPublic): SourceFlagsPublic => {
          const {
            totalPosts,
            totalViews,
            totalUpvotes,
            totalMembers,
            featured,
          } = defaultPublicSourceFlags;

          return {
            totalPosts: value?.totalPosts ?? totalPosts,
            totalViews: value?.totalViews ?? totalViews,
            totalUpvotes: value?.totalUpvotes ?? totalUpvotes,
            totalMembers: value?.totalMembers ?? totalMembers,
            featured: value?.featured ?? featured,
          };
        },
      },
      public: {
        select: 'private',
        transform: (value: boolean): boolean => !value,
      },
      members: {
        relation: {
          isMany: true,
          order: 'DESC',
          sort: 'createdAt',
          customRelation: (ctx, parentAlias, childAlias, qb): QueryBuilder =>
            qb
              .where(`${childAlias}."sourceId" = "${parentAlias}".id`)
              .andWhere(`${childAlias}."role" != :role`, {
                role: SourceMemberRoles.Blocked,
              }),
        },
        pagination: {
          limit: 5,
          hasNextPage: (size): boolean => size === 5,
          hasPreviousPage: (): boolean => false,
          nodeToCursor: (node: GQLComment): string =>
            base64(`time:${new Date(node.createdAt).getTime()}`),
        },
      },
      membersCount: {
        select: 'flags',
        transform: (value: SourceFlagsPublic): number =>
          value?.totalMembers || 0,
      },
      currentMember: {
        relation: {
          isMany: false,
          customRelation: (ctx, parentAlias, childAlias, qb): QueryBuilder =>
            qb
              .where(`${childAlias}."userId" = :userId`, { userId: ctx.userId })
              .andWhere(`${childAlias}."sourceId" = "${parentAlias}".id`),
        },
      },
      privilegedMembers: {
        relation: {
          isMany: true,
          customRelation: (ctx, parentAlias, childAlias, qb): QueryBuilder => {
            return qb
              .where(`${childAlias}."sourceId" = "${parentAlias}".id`)
              .andWhere(`${childAlias}.role IN (:...roles)`, {
                roles: [SourceMemberRoles.Admin, SourceMemberRoles.Moderator],
              })
              .limit(50); // limit to avoid huge arrays for members, most sources should fit into this see PR !1219 for more info
          },
        },
        transform: nullIfNotLoggedIn,
      },
      memberPostingRole: {
        select: 'memberPostingRank',
        transform: (value: number, ctx: Context) =>
          nullIfNotLoggedIn(rankToSourceRole[value], ctx),
      },
      memberInviteRole: {
        select: 'memberInviteRank',
        transform: (value: number, ctx: Context) =>
          nullIfNotLoggedIn(rankToSourceRole[value], ctx),
      },
    },
  },
  SourceMember: {
    requiredColumns: ['createdAt', 'userId', 'role'],
    fields: {
      permissions: {
        select: (ctx: Context, alias: string, qb: QueryBuilder): string => {
          const query = qb
            .select('array["memberPostingRank", "memberInviteRank"]')
            .from(Source, 'postingSquad')
            .where(`postingSquad.id = ${alias}."sourceId"`);
          return `${query.getQuery()}`;
        },
        transform: (value: [number, number], ctx: Context, parent) => {
          const member = parent as SourceMember;

          if (!ctx.userId || member.userId !== ctx.userId) {
            return null;
          }

          const [memberPostingRank, memberInviteRank] = value;

          return getPermissionsForMember(member, {
            memberPostingRank,
            memberInviteRank,
          });
        },
      },
      roleRank: {
        rawSelect: true,
        select: `
            (CASE
              ${sourceRoleRankKeys
                .map(
                  (role) =>
                    `WHEN "role" = '${role}' THEN ${sourceRoleRank[role as keyof typeof sourceRoleRank]}`,
                )
                .join(' ')}
            ELSE 0 END)
          `,
      },
      referralToken: {
        transform: (value: string, ctx: Context, parent) => {
          const member = parent as SourceMember;

          return nullIfNotSameUser(value, ctx, { id: member.userId });
        },
      },
      flags: {
        jsonType: true,
      },
    },
  },
  Bookmark: {
    from: 'Bookmark',
    fields: {
      remindAt: { transform: transformDate },
      createdAt: { transform: transformDate },
    },
  },
  Comment: {
    requiredColumns: ['id', 'postId', 'createdAt'],
    fields: {
      createdAt: { transform: transformDate },
      lastUpdatedAt: { transform: transformDate },
      upvoted: {
        select: (ctx: Context, alias: string, qb: QueryBuilder): string => {
          const query = qb
            .select('1')
            .from(UserComment, 'cu')
            .where(`cu."userId" = :userId`, { userId: ctx.userId })
            .andWhere(`cu."commentId" = ${alias}.id`)
            .andWhere(`cu."vote" = :vote`, { vote: UserVote.Up });
          return `EXISTS${query.getQuery()}`;
        },
        transform: nullIfNotLoggedIn,
      },
      numUpvotes: {
        select: 'upvotes',
      },
      children: {
        relation: {
          isMany: true,
          childColumn: 'parentId',
          order: 'ASC',
          sort: 'createdAt',
          customRelation(ctx, parentAlias, childAlias, qb) {
            return qb
              .where(`"${childAlias}"."parentId" = "${parentAlias}"."id"`)
              .andWhere(whereVordrFilter(childAlias, ctx.userId));
          },
        },
        pagination: {
          limit: 100,
          hasNextPage: (size): boolean => size === 100,
          hasPreviousPage: (): boolean => false,
          nodeToCursor: (node: GQLComment): string =>
            base64(`time:${new Date(node.createdAt).getTime()}`),
        },
      },
      parent: {
        relation: {
          isMany: false,
          childColumn: 'id',
          parentColumn: 'parentId',
        },
      },
      userState: {
        relation: {
          isMany: false,
          customRelation: (ctx, parentAlias, childAlias, qb): QueryBuilder => {
            return qb
              .where(`${childAlias}."userId" = :voteUserId`, {
                voteUserId: ctx.userId,
              })
              .andWhere(`${childAlias}."commentId" = "${parentAlias}".id`);
          },
        },
        transform: (value: GQLComment, ctx: Context) => {
          if (!ctx.userId) {
            return null;
          }

          if (!value) {
            return ctx.con.getRepository(UserComment).create();
          }

          return value;
        },
      },
    },
  },
  FeedSettings: {
    from: 'Feed',
    fields: {
      includeTags: {
        select: (ctx, alias, qb): QueryBuilder =>
          qb
            .select(`string_agg("keywordId", ',' order by "keywordId")`)
            .from(ContentPreference, 'cpk')
            .where(`cpk."feedId" = "${alias}".id`)
            .andWhere('cpk.type = :contentPreferenceType', {
              contentPreferenceType: ContentPreferenceType.Keyword,
            })
            .andWhere('cpk.status != :contentPreferenceStatus', {
              contentPreferenceStatus: ContentPreferenceStatus.Blocked,
            }),
        transform: (value: string): string[] => value?.split(',') ?? [],
      },
      blockedTags: {
        select: (ctx, alias, qb): QueryBuilder =>
          qb
            .select(`string_agg("keywordId", ',' order by "keywordId")`)
            .from(ContentPreference, 'cpk')
            .where(`cpk."feedId" = "${alias}".id`)
            .andWhere('cpk.type = :contentPreferenceType', {
              contentPreferenceType: ContentPreferenceType.Keyword,
            })
            .andWhere('cpk.status = :contentPreferenceStatus', {
              contentPreferenceStatus: ContentPreferenceStatus.Blocked,
            }),
        transform: (value: string): string[] => value?.split(',') ?? [],
      },
      includeSources: {
        relation: {
          isMany: true,
          customRelation: (ctx, parentAlias, childAlias, qb): QueryBuilder =>
            qb
              .innerJoin(
                FeedSource,
                'fs',
                `"${childAlias}"."id" = fs."sourceId"`,
              )
              .where(`fs."feedId" = "${parentAlias}".id`)
              .andWhere(`fs."blocked" = false`)
              .orderBy(`"${childAlias}".name`),
        },
      },
      excludeSources: {
        relation: {
          isMany: true,
          customRelation: (ctx, parentAlias, childAlias, qb): QueryBuilder =>
            qb
              .innerJoin(
                FeedSource,
                'fs',
                `"${childAlias}"."id" = fs."sourceId"`,
              )
              .where(`fs."feedId" = "${parentAlias}".id`)
              .andWhere(`fs."blocked" = true`)
              .orderBy(`"${childAlias}".name`),
        },
      },
    },
  },
  FeedAdvancedSettings: {
    fields: {
      id: { alias: { field: 'advancedSettingsId', type: 'int' } },
    },
  },
  ReadingHistory: {
    from: 'ActiveView',
    metadataFrom: 'View',
  },
  Settings: {
    fields: {
      flags: {
        jsonType: true,
        transform: (value: SettingsFlagsPublic): SettingsFlagsPublic => {
          return transformSettingFlags({ flags: value });
        },
      },
    },
  },
  AdvancedSettings: {
    fields: {
      options: {
        jsonType: true,
        transform: async ({ source, ...rest }, ctx) => {
          return {
            ...(source && {
              source: await ctx.getRepository(Source).findOneBy({ id: source }),
            }),
            ...rest,
          };
        },
      },
    },
  },
  Notification: {
    from: 'NotificationV2',
    additionalQuery: (ctx, alias, qb) =>
      qb
        .innerJoin(
          UserNotification,
          'un',
          `"${alias}".id = un."notificationId"`,
        )
        .addSelect('un."readAt"'),
    fields: {
      avatars: {
        relation: {
          isMany: true,
          customRelation: (ctx, parentAlias, childAlias, qb): QueryBuilder => {
            return qb
              .where(`"${childAlias}".id = any("${parentAlias}".avatars)`)
              .orderBy(
                `array_position("${parentAlias}".avatars, "${childAlias}".id)`,
              );
          },
        },
      },
      attachments: {
        relation: {
          isMany: true,
          customRelation: (ctx, parentAlias, childAlias, qb): QueryBuilder => {
            return qb
              .where(`"${childAlias}".id = any("${parentAlias}".attachments)`)
              .orderBy(
                `array_position("${parentAlias}".attachments, "${childAlias}".id)`,
              );
          },
        },
      },
    },
  },
  NotificationAttachment: {
    from: 'NotificationAttachmentV2',
  },
  NotificationAvatar: {
    from: 'NotificationAvatarV2',
  },
  UserPost: {
    requiredColumns: ['votedAt'],
    fields: {
      flags: {
        jsonType: true,
      },
    },
  },
  PostQuestion: {
    requiredColumns: ['id'],
  },
  UserPersonalizedDigest: {
    requiredColumns: ['userId'],
    fields: {
      flags: {
        jsonType: true,
        transform: (
          value: UserPersonalizedDigestFlagsPublic,
        ): UserPersonalizedDigestFlagsPublic => {
          return {
            sendType: value?.sendType ?? UserPersonalizedDigestSendType.weekly,
          };
        },
      },
    },
  },
  Keyword: {
    fields: {
      flags: {
        jsonType: true,
        transform: async ({ roadmap, ...rest }) => {
          return {
            ...(roadmap && {
              roadmap: `https://roadmap.sh/${roadmap}?ref=dailydev`,
            }),
            ...rest,
          };
        },
      },
    },
  },
  UserComment: {
    requiredColumns: ['votedAt'],
    fields: {
      flags: {
        jsonType: true,
      },
    },
  },
  Feed: {
    requiredColumns: ['createdAt'],
    fields: {
      flags: {
        jsonType: true,
      },
    },
  },
  UserIntegration: {
    requiredColumns: ['id', 'type', 'meta', 'createdAt'],
    fields: {
      meta: {
        jsonType: true,
      },
      createdAt: {
        transform: transformDate,
      },
      updatedAt: {
        transform: transformDate,
      },
    },
  },
  PostCodeSnippet: {
    requiredColumns: ['order'],
  },
  ContentPreference: {
    requiredColumns: ['createdAt'],
    fields: {
      createdAt: {
        transform: transformDate,
      },
    },
  },
});

export default obj;<|MERGE_RESOLUTION|>--- conflicted
+++ resolved
@@ -40,11 +40,8 @@
   ContentPreferenceType,
 } from '../entity/contentPreference/types';
 import { transformSettingFlags } from '../common/flags';
-<<<<<<< HEAD
 import { ContentPreference } from '../entity/contentPreference/ContentPreference';
-=======
 import { isPlusMember } from '../paddle';
->>>>>>> 218d8713
 
 const existsByUserAndPost =
   (entity: string, build?: (queryBuilder: QueryBuilder) => QueryBuilder) =>
