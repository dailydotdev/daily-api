--- conflicted
+++ resolved
@@ -2,11 +2,6 @@
 import { GraphORM, GraphORMField, QueryBuilder } from './graphorm';
 import {
   Bookmark,
-<<<<<<< HEAD
-  FeedTag,
-=======
-  FeedSource,
->>>>>>> 160d0b51
   Source,
   SourceMember,
   User,
@@ -44,12 +39,9 @@
   ContentPreferenceType,
 } from '../entity/contentPreference/types';
 import { transformSettingFlags } from '../common/flags';
-<<<<<<< HEAD
 import { ContentPreferenceSource } from '../entity/contentPreference/ContentPreferenceSource';
-=======
 import { ContentPreference } from '../entity/contentPreference/ContentPreference';
 import { isPlusMember } from '../paddle';
->>>>>>> 160d0b51
 
 const existsByUserAndPost =
   (entity: string, build?: (queryBuilder: QueryBuilder) => QueryBuilder) =>
