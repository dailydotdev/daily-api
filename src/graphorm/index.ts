--- conflicted
+++ resolved
@@ -71,16 +71,8 @@
 import type { GCSBlob } from '../common/schema/userCandidate';
 import { QuestionType } from '../entity/questions/types';
 import { snotraClient } from '../integrations/snotra';
-<<<<<<< HEAD
 import type { OpportunityFlagsPublic } from '../entity/opportunities/Opportunity';
-=======
-import type {
-  Opportunity,
-  OpportunityFlagsPublic,
-} from '../entity/opportunities/Opportunity';
-import { SubscriptionStatus } from '../common/plus';
 import { isNullOrUndefined } from '../common/object';
->>>>>>> 96bb8e66
 
 const existsByUserAndPost =
   (entity: string, build?: (queryBuilder: QueryBuilder) => QueryBuilder) =>
