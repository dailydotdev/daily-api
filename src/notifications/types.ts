import {
  Bookmark,
  Comment,
  NotificationAttachmentV2,
  NotificationAvatarV2,
  NotificationV2,
  Post,
  Source,
  SourceRequest,
  SquadPublicRequest,
  Submission,
  User,
  UserStreak,
  type Keyword,
  type UserTopReader,
  SquadSource,
  type Organization,
  type Campaign,
} from '../entity';
import { ChangeObject } from '../types';
import { DeepPartial } from 'typeorm';
import { SourceMemberRoles } from '../roles';
import { SourcePostModeration } from '../entity/SourcePostModeration';
import type { UserTransaction } from '../entity/user/UserTransaction';
import type { CampaignUpdateEvent } from '../common/campaign/common';

export type Reference<T> = ChangeObject<T> | T;

export type NotificationBundleV2 = {
  notification: DeepPartial<NotificationV2>;
  userIds: string[];
  avatars?: DeepPartial<NotificationAvatarV2>[];
  attachments?: DeepPartial<NotificationAttachmentV2>[];
};

export type NotificationBaseContext = {
  userIds: string[];
  initiatorId?: string | null;
  sendAtMs?: number;
};
export type NotificationSubmissionContext = NotificationBaseContext & {
  submission: Pick<Submission, 'id'>;
};

export type NotificationSourceContext = NotificationBaseContext & {
  source: Reference<Source>;
};

export type NotificationPostModerationContext = NotificationUserContext &
  NotificationBaseContext &
  NotificationSourceContext & {
    post: Reference<SourcePostModeration>;
  };

export type NotificationPostContext<T extends Post = Post> =
  NotificationBaseContext &
    NotificationSourceContext & {
      post: Reference<T>;
      sharedPost?: Reference<Post> | null;
      moderated?: Reference<SourcePostModeration>;
    };

export type NotificationCommentContext = NotificationPostContext & {
  comment: Reference<Comment>;
};

export type NotificationBookmarkContext = NotificationBaseContext & {
  bookmark: Reference<Bookmark>;
};

export type NotificationStreakContext = NotificationBaseContext & {
  streak: Omit<Reference<UserStreak>, 'lastViewAt'> & {
    lastViewAt: number;
  };
};

export type NotificationGiftPlusContext = NotificationBaseContext & {
  gifter: Reference<User>;
  recipient: Reference<User>;
  squad: Reference<SquadSource>;
};

export type NotificationAwardContext = NotificationBaseContext & {
  transaction: Reference<UserTransaction>;
  sender: Reference<User>;
  receiver: Reference<User>;
  targetUrl: string;
  source?: Reference<Source>;
};

export type NotificationCommenterContext = NotificationCommentContext & {
  commenter: Reference<User>;
};

export type NotificationUpvotersContext = NotificationBaseContext & {
  upvotes: number;
  upvoters: Reference<User>[];
};

export type NotificationSourceRequestContext = NotificationBaseContext & {
  sourceRequest: Reference<SourceRequest>;
};

export type NotificationSquadRequestContext = NotificationBaseContext & {
  squadRequest: Reference<SquadPublicRequest>;
};

export type NotificationDoneByContext = NotificationBaseContext & {
  doneBy: Reference<User>;
  doneTo?: Reference<User>;
};

export type NotificationSourceMemberRoleContext = NotificationSourceContext & {
  role: Reference<SourceMemberRoles>;
};

export type NotificationCollectionContext = NotificationPostContext & {
  sources: Reference<Source>[];
  total: number;
};

export type NotificationUserContext = NotificationBaseContext & {
  user: Reference<User>;
};

export type NotificationUserTopReaderContext = NotificationBaseContext & {
  userTopReader: Reference<UserTopReader>;
  keyword: Reference<Keyword>;
};

export type NotificationOrganizationContext = NotificationUserContext & {
  organization: Reference<Organization>;
};

export type NotificationBoostContext = NotificationUserContext & {
  campaignId: string;
};

export interface NotificationCampaignContext extends NotificationUserContext {
  campaign: Reference<Campaign>;
  event: CampaignUpdateEvent;
}

export interface NotificationCampaignSourceContext
  extends NotificationCampaignContext {
  source: Reference<Source>;
}

<<<<<<< HEAD
=======
export type NotificationCampaignContext =
  | NotificationCampaignBaseContext
  | NotificationCampaignSourceContext;

export const isSquadCampaignNotification = (
  ctx: NotificationCampaignContext,
): ctx is NotificationCampaignSourceContext => {
  return ctx.campaign.type === CampaignType.Squad;
};

export type NotificationOpportunityMatchContext = NotificationBaseContext & {
  opportunityId: string;
  reasoning: string;
};

>>>>>>> 8976b4b5
declare module 'fs' {
  interface ReadStream {
    // eslint-disable-next-line @typescript-eslint/no-explicit-any
    on(event: 'data', listener: (chunk: any) => void): this;
  }
}<|MERGE_RESOLUTION|>--- conflicted
+++ resolved
@@ -146,24 +146,11 @@
   source: Reference<Source>;
 }
 
-<<<<<<< HEAD
-=======
-export type NotificationCampaignContext =
-  | NotificationCampaignBaseContext
-  | NotificationCampaignSourceContext;
-
-export const isSquadCampaignNotification = (
-  ctx: NotificationCampaignContext,
-): ctx is NotificationCampaignSourceContext => {
-  return ctx.campaign.type === CampaignType.Squad;
-};
-
 export type NotificationOpportunityMatchContext = NotificationBaseContext & {
   opportunityId: string;
   reasoning: string;
 };
 
->>>>>>> 8976b4b5
 declare module 'fs' {
   interface ReadStream {
     // eslint-disable-next-line @typescript-eslint/no-explicit-any
