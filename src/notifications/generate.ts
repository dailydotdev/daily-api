--- conflicted
+++ resolved
@@ -559,9 +559,7 @@
       )
       .targetUrl(
         `${process.env.COMMENTS_PREFIX}/opportunity/${ctx.opportunityId}`,
-<<<<<<< HEAD
-      );
-  },
+      ),
   post_analytics: (
     builder: NotificationBuilder,
     ctx: NotificationPostAnalyticsContext,
@@ -575,7 +573,4 @@
       )
       .uniqueKey(`${ctx.post.id}-metrics-${new Date().toISOString()}`);
   },
-=======
-      ),
->>>>>>> 467c2d7d
 };