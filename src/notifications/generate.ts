import { PostType, FreeformPost, KeywordFlags } from '../entity';
import { NotificationBuilder } from './builder';
import { NotificationIcon } from './icons';
import {
  generateDevCard,
  getOrganizationPermalink,
  notificationsLink,
  scoutArticleLink,
  squadsFeaturedPage,
  subscribeNotificationsLink,
} from '../common';
import {
  NotificationBaseContext,
  NotificationBookmarkContext,
  NotificationCollectionContext,
  NotificationCommentContext,
  NotificationCommenterContext,
  NotificationDoneByContext,
  NotificationGiftPlusContext,
  NotificationPostContext,
  NotificationPostModerationContext,
  NotificationSourceContext,
  NotificationSourceMemberRoleContext,
  NotificationSourceRequestContext,
  NotificationSquadRequestContext,
  NotificationStreakContext,
  NotificationSubmissionContext,
  NotificationUpvotersContext,
  NotificationUserContext,
  type NotificationAwardContext,
  type NotificationOrganizationContext,
  type NotificationUserTopReaderContext,
<<<<<<< HEAD
=======
  NotificationCampaignContext,
  NotificationOpportunityMatchContext,
>>>>>>> fc369f61
} from './types';
import { UPVOTE_TITLES } from '../workers/notifications/utils';
import { checkHasMention } from '../common/markdown';
import { NotificationType } from './common';
import { format } from 'date-fns';
import { rejectReason } from '../entity/SourcePostModeration';
import { formatCoresCurrency } from '../common/number';
import { generateCampaignPostNotification } from '../common/campaign/post';
import { generateCampaignSquadNotification } from '../common/campaign/source';

const systemTitle = () => undefined;

const getPostOrSharedPostTitle = (
  ctx: NotificationPostContext,
): string | null | undefined => {
  if (ctx.post?.title?.length) {
    return ctx.post.title;
  }

  if (ctx.sharedPost?.title?.length) {
    return ctx.sharedPost.title;
  }

  return undefined;
};

export const notificationTitleMap: Record<
  NotificationType,
  (ctx: never) => string | undefined
> = {
  community_picks_failed: systemTitle,
  community_picks_succeeded: () =>
    `<b>Community Picks:</b> A link you scouted was accepted and is now <span class="text-theme-color-cabbage">live</span> on the daily.dev feed!`,
  community_picks_granted: () =>
    `<b>Community Picks:</b> You have earned enough reputation to <span class="text-theme-color-cabbage">scout and submit</span> links.`,
  article_picked: () =>
    `Congrats! <b>Your post</b> got <span class="text-theme-color-cabbage">listed</span> on the daily.dev feed!`,
  article_new_comment: (ctx: NotificationCommenterContext) =>
    `<b>${ctx.commenter.name}</b> <span class="text-theme-color-blueCheese">commented</span> on your post.`,
  article_upvote_milestone: (
    ctx: NotificationPostContext & NotificationUpvotersContext,
  ) =>
    UPVOTE_TITLES[ctx.upvotes as keyof typeof UPVOTE_TITLES] ??
    `<b>You rock!</b> Your post <span class="text-theme-color-avocado">earned ${ctx.upvotes} upvotes!</span>`,
  article_report_approved: systemTitle,
  article_analytics: systemTitle,
  source_approved: (
    ctx: NotificationSourceRequestContext & NotificationSourceContext,
  ) =>
    `<b>The source you suggested was</b> <span class="text-theme-color-cabbage">approved!</span> Posts from ${ctx.source.name} will start appearing in the daily.dev feed in the next few days!`,
  source_rejected: systemTitle,
  comment_mention: (ctx: NotificationCommenterContext) =>
    `<b>${ctx.commenter.name}</b> <span class="text-theme-color-blueCheese">mentioned you</span> in a comment.`,
  comment_reply: (ctx: NotificationCommenterContext) =>
    `<b>${ctx.commenter.name}</b> <span class="text-theme-color-blueCheese">replied</span> to your comment.`,
  comment_upvote_milestone: (
    ctx: NotificationCommentContext & NotificationUpvotersContext,
  ) =>
    UPVOTE_TITLES[ctx.upvotes as keyof typeof UPVOTE_TITLES] ??
    `<b>You rock!</b> Your comment <span class="text-theme-color-avocado">earned ${ctx.upvotes} upvotes!</span>`,
  squad_post_added: (
    ctx: NotificationPostContext & NotificationDoneByContext,
  ) =>
    `<b>${ctx.doneBy.name}</b> shared a new post on <b>${ctx.source.name}</b>`,
  squad_member_joined: (
    ctx: NotificationSourceContext & NotificationDoneByContext,
  ) =>
    `Your squad <b>${ctx.source.name}</b> is <span class="text-theme-color-cabbage">growing</span>! Welcome <b>${ctx.doneBy.name}</b> to the squad with a comment.`,
  squad_new_comment: (ctx: NotificationCommenterContext) =>
    `<b>${ctx.commenter.name}</b> <span class="text-theme-color-blueCheese">commented</span> on your post on <b>${ctx.source.name}</b>.`,
  squad_reply: (ctx: NotificationCommenterContext) =>
    `<b>${ctx.commenter.name}</b> <span class="text-theme-color-blueCheese">replied</span> to your comment on <b>${ctx.source.name}</b>.`,
  squad_blocked: (ctx: NotificationSourceContext) =>
    `You are no longer part of <b>${ctx.source.name}</b>`,
  squad_featured: (ctx: NotificationSourceContext) =>
    `Congratulations! <b>${ctx.source.name}</b> is now officially featured on the Squads directory`,
  squad_subscribe_to_notification: (ctx: NotificationSourceContext) =>
    `Congrats on your first post on <b>${ctx.source.name}</b>. Subscribe to get updates about activity in your squad.`,
  promoted_to_admin: (ctx: NotificationSourceContext) =>
    `Congratulations! You are now an <span class="text-theme-color-cabbage">admin</span> of <b>${ctx.source.name}</b>`,
  demoted_to_member: (ctx: NotificationSourceMemberRoleContext) =>
    `You are no longer a <span class="text-theme-color-cabbage">${ctx.role}</span> in <b>${ctx.source.name}</b>`,
  promoted_to_moderator: (ctx: NotificationSourceContext) =>
    `You are now a <span class="text-theme-color-cabbage">moderator</span> in <b>${ctx.source.name}</b>`,
  post_mention: (ctx: NotificationPostContext & NotificationDoneByContext) =>
    `<b>${ctx.doneBy.username}</b> <span class="text-theme-color-cabbage">mentioned you</span> on a post in <b>${ctx.source.name}</b>.`,
  collection_updated: (ctx: NotificationPostContext) =>
    `The collection "<b>${ctx.post.title}</b>" just got updated with new details`,
  dev_card_unlocked: () => 'DevCard unlocked!',
  post_bookmark_reminder: (ctx: NotificationPostContext) =>
    `Reading reminder! <b>${getPostOrSharedPostTitle(ctx)}</b>`,
  source_post_added: (
    ctx: NotificationPostContext & NotificationDoneByContext,
  ) => `New post from <b>${ctx.source.name}</b>, check it out now!`,
  squad_public_approved: (
    ctx: NotificationPostContext & NotificationDoneByContext,
  ) =>
    `<b>Congratulations! ${ctx.source.name} has successfully passed the review process and is now officially public!</b>`,
  squad_public_rejected: systemTitle,
  squad_public_submitted: systemTitle,
  streak_reset_restore: (ctx: NotificationStreakContext) =>
    `<b>Oh no! Your ${ctx.streak.currentStreak} day streak has been broken</b>`,
  user_post_added: (ctx: NotificationUserContext) => {
    const userName = ctx.user.name || ctx.user.username;

    return `New post from <b>${userName}</b>, check it out now!`;
  },
  user_given_top_reader: (ctx: NotificationUserTopReaderContext) => {
    const keyword =
      (ctx.keyword.flags as KeywordFlags)?.title || ctx.keyword.value;
    return `Great news! You've earned the top reader badge in ${keyword}.`;
  },
  source_post_approved: (ctx: NotificationPostContext) =>
    `Woohoo! Your post has been approved and is now live in ${ctx.source.name}. Check it out!`,
  source_post_rejected: (ctx: NotificationPostModerationContext) => {
    const reason = ctx.post.rejectionReason
      ? rejectReason[ctx.post.rejectionReason]
      : rejectReason.OTHER;
    return `Your post in ${ctx.source.name} was not approved for the following reason: ${reason}. Please review the feedback and consider making changes before resubmitting.`;
  },
  source_post_submitted: (ctx: NotificationPostModerationContext) =>
    `${ctx.user.name} just posted in ${ctx.source.name}. This post is waiting for your review before it gets published on the squad.`,
  user_gifted_plus: (ctx: NotificationGiftPlusContext) =>
    `Surprise! 🎁 ${ctx.gifter.username} thought of you and gifted you a one-year daily.dev Plus membership! How’s that for a thoughtful surprise?`,
  user_received_award: (ctx: NotificationAwardContext) => {
    if (ctx.source) {
      if (ctx.transaction.valueIncFees === 0) {
        return `Your ${ctx.source.name} Squad just received an Award from ${ctx.sender.username}!`;
      }
      const coreAmount = formatCoresCurrency(ctx.transaction.valueIncFees);
      return `Your ${ctx.source.name} Squad just received +${coreAmount} Cores from ${ctx.sender.username} as an Award!`;
    }

    if (ctx.transaction.valueIncFees === 0) {
      return `You just received an Award from ${ctx.sender.username}! Keep creating great content!`;
    }

    const coreAmount = formatCoresCurrency(ctx.transaction.valueIncFees);
    return `You just received +${coreAmount} Cores from ${ctx.sender.username} as an Award! Keep creating great content!`;
  },
  organization_member_joined: ({
    user,
    organization,
  }: NotificationOrganizationContext) => {
    return `<strong>Your team is growing!</strong> ${user.name} just joined your organization ${organization.name}. They now have access to daily.dev Plus ✧`;
  },
  campaign_post_completed: () => `Your boosted post just wrapped up!`,
  campaign_squad_completed: () => `Your boosted Squad just wrapped up!`,
  campaign_post_first_milestone: () => `Your post boost is live!`,
  campaign_squad_first_milestone: () => `Your Squad boost is live!`,
  briefing_ready: () =>
    `<strong>Your presidential briefing is ready!</strong> Cut through the noise. Read what actually matters.`,
  user_follow: (ctx: NotificationUserContext) => {
    return `<strong>${ctx.user.name || ctx.user.username}</strong> started following you.`;
  },
  marketing: systemTitle,
  new_user_welcome: systemTitle,
  announcements: systemTitle,
  in_app_purchases: systemTitle,
  new_opportunity_match: () => `New opportunity waiting for you in daily.dev`,
};

export const generateNotificationMap: Record<
  NotificationType,
  (builder: NotificationBuilder, ctx: never) => NotificationBuilder
> = {
  user_given_top_reader: (builder, ctx: NotificationUserTopReaderContext) =>
    builder
      .icon(NotificationIcon.TopReaderBadge)
      .referenceUserTopReader(ctx.userTopReader)
      .targetUrl(notificationsLink)
      .setTargetUrlParameter([
        ['topreader', 'true'],
        ['badgeId', ctx.userTopReader.id],
      ])
      .avatarTopReaderBadge(ctx)
      .uniqueKey(ctx.userIds[0]),
  source_post_approved: (builder, ctx: NotificationPostContext) =>
    builder
      .icon(NotificationIcon.Bell)
      .objectPost(ctx.post, ctx.source, ctx.sharedPost)
      .uniqueKey(ctx.moderated?.id ?? ctx.post.id),
  source_post_rejected: (builder, ctx: NotificationPostModerationContext) =>
    builder
      .icon(NotificationIcon.Bell)
      .referencePostModeration(ctx.post)
      .targetSourceModeration(ctx.source)
      .description(ctx.post.moderatorMessage ?? '')
      .avatarSource(ctx.source),
  source_post_submitted: (builder, ctx: NotificationPostModerationContext) =>
    builder
      .icon(NotificationIcon.Timer)
      .avatarSource(ctx.source)
      .avatarUser(ctx.user)
      .referencePostModeration(ctx.post)
      .targetSourceModeration(),
  community_picks_failed: (builder, ctx: NotificationSubmissionContext) =>
    builder.systemNotification().referenceSubmission(ctx.submission),
  community_picks_succeeded: (builder, ctx: NotificationPostContext) =>
    builder
      .icon(NotificationIcon.CommunityPicks)
      .objectPost(ctx.post, ctx.source, ctx.sharedPost!),
  community_picks_granted: (builder) =>
    builder
      .referenceSystem()
      .icon(NotificationIcon.DailyDev)
      .description(`<u>Submit your first post now!</u>`)
      .targetUrl(scoutArticleLink),
  article_picked: (builder, ctx: NotificationPostContext) =>
    builder
      .icon(NotificationIcon.DailyDev)
      .objectPost(ctx.post, ctx.source, ctx.sharedPost!),
  article_new_comment: (builder, ctx: NotificationCommenterContext) =>
    builder
      .referenceComment(ctx.comment)
      .icon(NotificationIcon.Comment)
      .descriptionComment(ctx.comment)
      .targetPost(ctx.post, ctx.comment)
      .avatarManyUsers([ctx.commenter]),
  post_bookmark_reminder: (
    builder,
    ctx: NotificationPostContext & NotificationBookmarkContext,
  ) =>
    builder
      .icon(NotificationIcon.BookmarkReminder)
      .referencePost(ctx.post)
      .targetPost(ctx.post)
      .avatarSource(ctx.source)
      .uniqueKey(ctx.bookmark.remindAt.toString())
      .objectPost(ctx.post, ctx.source, ctx.sharedPost!),
  streak_reset_restore: (builder, ctx: NotificationStreakContext) =>
    builder
      .icon(NotificationIcon.Streak)
      .description('Click here if you wish to restore your streak')
      .uniqueKey(format(ctx.streak.lastViewAt!, 'dd-MM-yyyy'))
      .targetUrl(notificationsLink)
      .referenceStreak(ctx.streak)
      .setTargetUrlParameter([
        ['streak_restore', ctx.streak.currentStreak.toString()],
      ]),
  article_upvote_milestone: (
    builder,
    ctx: NotificationPostContext & NotificationUpvotersContext,
  ) =>
    builder
      .objectPost(ctx.post, ctx.source, ctx.sharedPost!)
      .upvotes(ctx.upvotes, ctx.upvoters),
  article_report_approved: (builder, ctx: NotificationPostContext) =>
    builder.referencePost(ctx.post).systemNotification(),
  article_analytics: (builder, ctx: NotificationPostContext) =>
    builder.referencePost(ctx.post).systemNotification(),
  source_approved: (
    builder,
    ctx: NotificationSourceRequestContext & NotificationSourceContext,
  ) =>
    builder
      .referenceSourceRequest(ctx.sourceRequest)
      .icon(NotificationIcon.DailyDev)
      .targetSource(ctx.source)
      .avatarSource(ctx.source),
  source_rejected: (builder, ctx: NotificationSourceRequestContext) =>
    builder.systemNotification().referenceSourceRequest(ctx.sourceRequest),
  comment_mention: (builder, ctx: NotificationCommenterContext) =>
    builder
      .referenceComment(ctx.comment)
      .icon(NotificationIcon.Comment)
      .descriptionComment(ctx.comment)
      .targetPost(ctx.post, ctx.comment)
      .avatarManyUsers([ctx.commenter]),
  post_mention: (
    builder,
    ctx: NotificationPostContext<FreeformPost> & NotificationDoneByContext,
  ) =>
    builder
      .referencePost(ctx.post)
      .icon(NotificationIcon.Comment)
      .description(
        checkHasMention(ctx.post.title ?? '', ctx.doneTo?.username ?? '')
          ? ctx.post.title!
          : ctx.post.content,
        true,
      )
      .targetPost(ctx.post)
      .avatarManyUsers([ctx.doneBy]),
  comment_reply: (builder, ctx: NotificationCommenterContext) =>
    builder
      .referenceComment(ctx.comment)
      .icon(NotificationIcon.Comment)
      .descriptionComment(ctx.comment)
      .targetPost(ctx.post, ctx.comment)
      .avatarManyUsers([ctx.commenter]),
  comment_upvote_milestone: (
    builder,
    ctx: NotificationCommentContext & NotificationUpvotersContext,
  ) =>
    builder
      .referenceComment(ctx.comment)
      .upvotes(ctx.upvotes, ctx.upvoters)
      .descriptionComment(ctx.comment)
      .targetPost(ctx.post, ctx.comment),
  squad_post_added: (
    builder,
    ctx: NotificationPostContext & NotificationDoneByContext,
  ) =>
    builder
      .icon(NotificationIcon.Bell)
      .objectPost(ctx.post, ctx.source, ctx.sharedPost!)
      .avatarManyUsers([ctx.doneBy]),
  squad_member_joined: (
    builder,
    ctx: NotificationPostContext & NotificationDoneByContext,
  ) =>
    builder
      .icon(NotificationIcon.Bell)
      .referenceSource(ctx.source)
      .targetPost(ctx.post)
      .avatarSource(ctx.source)
      .avatarManyUsers([ctx.doneBy])
      .uniqueKey(ctx.doneBy.id)
      .setTargetUrlParameter(
        ctx.post.type === PostType.Welcome
          ? [
              [
                'comment',
                `@${ctx.doneBy.username} welcome to ${ctx.source.name}!`,
              ],
            ]
          : [],
      ),
  squad_new_comment: (builder, ctx: NotificationCommenterContext) =>
    builder
      .referenceComment(ctx.comment)
      .icon(NotificationIcon.Comment)
      .descriptionComment(ctx.comment)
      .targetPost(ctx.post, ctx.comment)
      .avatarSource(ctx.source)
      .avatarManyUsers([ctx.commenter]),
  squad_reply: (builder, ctx: NotificationCommenterContext) =>
    builder
      .referenceComment(ctx.comment)
      .icon(NotificationIcon.Comment)
      .descriptionComment(ctx.comment)
      .targetPost(ctx.post, ctx.comment)
      .avatarSource(ctx.source)
      .avatarManyUsers([ctx.commenter]),
  squad_blocked: (builder, ctx: NotificationSourceContext) =>
    builder
      .targetUrl(process.env.COMMENTS_PREFIX)
      .avatarSource(ctx.source)
      .icon(NotificationIcon.Block)
      .referenceSource(ctx.source)
      .uniqueKey(ctx.userIds[0]),
  squad_featured: (builder, ctx: NotificationSourceContext) =>
    builder
      .targetUrl(squadsFeaturedPage)
      .avatarSource(ctx.source)
      .icon(NotificationIcon.Bell)
      .referenceSource(ctx.source)
      .uniqueKey(format(new Date(), 'dd-MM-yyyy')),
  squad_subscribe_to_notification: (builder, ctx: NotificationSourceContext) =>
    builder
      .targetUrl(subscribeNotificationsLink)
      .avatarSource(ctx.source)
      .icon(NotificationIcon.Bell)
      .referenceSource(ctx.source)
      .uniqueKey(ctx.userIds[0]),
  promoted_to_admin: (builder, ctx: NotificationSourceContext) =>
    builder
      .avatarSource(ctx.source)
      .icon(NotificationIcon.Star)
      .referenceSource(ctx.source)
      .targetUrl(notificationsLink)
      .setTargetUrlParameter([
        ['promoted', 'true'],
        ['sid', ctx.source.handle],
      ])
      .uniqueKey(ctx.userIds[0]),
  demoted_to_member: (builder, ctx: NotificationSourceMemberRoleContext) =>
    builder
      .avatarSource(ctx.source)
      .sourceMemberRole(ctx.role)
      .referenceSource(ctx.source)
      .targetSource(ctx.source)
      .uniqueKey(ctx.userIds[0]),
  promoted_to_moderator: (builder, ctx: NotificationSourceContext) =>
    builder
      .avatarSource(ctx.source)
      .icon(NotificationIcon.User)
      .referenceSource(ctx.source)
      .targetUrl(notificationsLink)
      .setTargetUrlParameter([
        ['promoted', 'true'],
        ['sid', ctx.source.handle],
      ])
      .uniqueKey(ctx.userIds[0]),
  collection_updated: (builder, ctx: NotificationCollectionContext) =>
    builder
      .icon(NotificationIcon.Bell)
      .referencePost(ctx.post)
      .targetPost(ctx.post)
      .avatarManySources(ctx.sources)
      .numTotalAvatars(ctx.total)
      .uniqueKey(ctx.post.metadataChangedAt?.toString()),
  dev_card_unlocked: (builder, ctx: NotificationBaseContext) =>
    builder
      .referenceSystem()
      .icon(NotificationIcon.DevCard)
      .description(
        'You can now generate your own DevCard to showcase your daily.dev achievements.',
      )
      .targetUrl(generateDevCard)
      .uniqueKey(ctx.userIds[0]),
  source_post_added: (
    builder,
    ctx: NotificationPostContext & NotificationDoneByContext,
  ) =>
    builder
      .icon(NotificationIcon.Bell)
      .avatarSource(ctx.source)
      .objectPost(ctx.post, ctx.source, ctx.sharedPost!),
  squad_public_approved: (
    builder: NotificationBuilder,
    ctx: NotificationSquadRequestContext & NotificationSourceContext,
  ) =>
    builder
      .icon(NotificationIcon.DailyDev)
      .referenceSquadRequest(ctx.squadRequest)
      .targetSource(ctx.source)
      .avatarSource(ctx.source),
  squad_public_rejected: (
    builder: NotificationBuilder,
    ctx: NotificationSquadRequestContext & NotificationSourceContext,
  ) => builder.systemNotification().referenceSquadRequest(ctx.squadRequest),
  squad_public_submitted: (
    builder: NotificationBuilder,
    ctx: NotificationSquadRequestContext & NotificationSourceContext,
  ) => builder.systemNotification().referenceSquadRequest(ctx.squadRequest),
  user_post_added: (
    builder,
    ctx: NotificationUserContext & NotificationPostContext,
  ) =>
    builder
      .icon(NotificationIcon.Bell)
      .avatarUser(ctx.user)
      .objectPost(ctx.post, ctx.source, ctx.sharedPost!),
  user_gifted_plus: (builder, ctx: NotificationGiftPlusContext) =>
    builder
      .uniqueKey(
        `${ctx.gifter.id}-${ctx.recipient.id}-${new Date().toISOString()}`,
      )
      .icon(NotificationIcon.Bell)
      .avatarUser(ctx.gifter)
      .referenceSource(ctx.squad)
      .targetSource(ctx.squad),
  user_received_award: (builder, ctx: NotificationAwardContext) =>
    builder
      .icon(NotificationIcon.Core)
      .avatarUser(ctx.sender)
      .targetUrl(ctx.targetUrl)
      .referenceTransaction(ctx.transaction),
  organization_member_joined: (builder, ctx: NotificationOrganizationContext) =>
    builder
      .uniqueKey([ctx.user.id, ctx.organization.id].join('-'))
      .referenceOrganization(ctx.organization)
      .targetUrl(getOrganizationPermalink(ctx.organization))
      .icon(NotificationIcon.Bell)
      .avatarOrganization(ctx.organization),
  campaign_post_completed: generateCampaignPostNotification,
  campaign_squad_completed: generateCampaignSquadNotification,
  campaign_post_first_milestone: generateCampaignPostNotification,
  campaign_squad_first_milestone: generateCampaignSquadNotification,
  briefing_ready: (
    builder: NotificationBuilder,
    ctx: NotificationPostContext,
  ) => {
    return builder
      .icon(NotificationIcon.Bell)
      .avatarBriefing()
      .referencePost(ctx.post)
      .targetPost(ctx.post)
      .uniqueKey(ctx.post.id);
  },
  user_follow: (builder, ctx: NotificationUserContext) => {
    return builder
      .icon(NotificationIcon.Bell)
      .referenceUser(ctx.user)
      .avatarUser(ctx.user)
      .targetUser(ctx.user);
  },
  marketing: (builder) => builder.systemNotification(),
  new_user_welcome: (builder) => builder.systemNotification(),
  announcements: (builder) => builder.systemNotification(),
  in_app_purchases: (builder) => builder.systemNotification(),
  new_opportunity_match: (
    builder,
    ctx: NotificationOpportunityMatchContext,
  ) => {
    return builder
      .icon(NotificationIcon.Opportunity)
      .referenceOpportunity(ctx)
      .description(
        `<span class="text-accent-cabbage-default"><strong>Why this is a match:</strong> {ctx.reasoning}</span>`,
      )
      .targetUrl(
        `${process.env.COMMENTS_PREFIX}/opportunity/${ctx.opportunityId}`,
      );
  },
};<|MERGE_RESOLUTION|>--- conflicted
+++ resolved
@@ -30,11 +30,7 @@
   type NotificationAwardContext,
   type NotificationOrganizationContext,
   type NotificationUserTopReaderContext,
-<<<<<<< HEAD
-=======
-  NotificationCampaignContext,
   NotificationOpportunityMatchContext,
->>>>>>> fc369f61
 } from './types';
 import { UPVOTE_TITLES } from '../workers/notifications/utils';
 import { checkHasMention } from '../common/markdown';
