import { ValidationError } from 'apollo-server-errors';
import { DataSource, EntityManager, IsNull, QueryRunner } from 'typeorm';
import {
  NotFoundError,
  TypeOrmError,
  TypeORMQueryFailedError,
} from '../errors';
import { ReadStream } from 'fs';
import { SourcePostModeration } from '../entity/SourcePostModeration';
import { ChangeObject } from '../types';
import { type NotificationPreferencePost } from '../entity/notifications/NotificationPreferencePost';
import { type NotificationPreferenceComment } from '../entity/notifications/NotificationPreferenceComment';
import { type NotificationPreferenceSource } from '../entity/notifications/NotificationPreferenceSource';
import { type NotificationPreferenceUser } from '../entity/notifications/NotificationPreferenceUser';
import { NotificationAttachmentV2 } from '../entity/notifications/NotificationAttachmentV2';
import { NotificationAvatarV2 } from '../entity/notifications/NotificationAvatarV2';
import {
  NotificationV2,
  type NotificationReferenceType,
} from '../entity/notifications/NotificationV2';
import { UserNotification } from '../entity/notifications/UserNotification';
import type { ConnectionManager } from '../entity/posts';
import { Comment } from '../entity/Comment';
import type { UserNotificationFlags } from '../entity/user/User';

export enum NotificationType {
  CommunityPicksFailed = 'community_picks_failed',
  CommunityPicksSucceeded = 'community_picks_succeeded',
  CommunityPicksGranted = 'community_picks_granted',
  ArticlePicked = 'article_picked',
  ArticleNewComment = 'article_new_comment',
  ArticleUpvoteMilestone = 'article_upvote_milestone',
  ArticleReportApproved = 'article_report_approved',
  ArticleAnalytics = 'article_analytics',
  SourceApproved = 'source_approved',
  SourceRejected = 'source_rejected',
  CommentMention = 'comment_mention',
  CommentReply = 'comment_reply',
  CommentUpvoteMilestone = 'comment_upvote_milestone',
  SquadPostAdded = 'squad_post_added',
  SquadMemberJoined = 'squad_member_joined',
  SquadNewComment = 'squad_new_comment',
  SquadReply = 'squad_reply',
  SquadSubscribeToNotification = 'squad_subscribe_to_notification',
  SquadBlocked = 'squad_blocked',
  SquadFeatured = 'squad_featured',
  PromotedToAdmin = 'promoted_to_admin',
  DemotedToMember = 'demoted_to_member',
  PromotedToModerator = 'promoted_to_moderator',
  PostMention = 'post_mention',
  CollectionUpdated = 'collection_updated',
  DevCardUnlocked = 'dev_card_unlocked',
  SourcePostAdded = 'source_post_added',
  SourcePostApproved = 'source_post_approved',
  SourcePostRejected = 'source_post_rejected',
  SourcePostSubmitted = 'source_post_submitted',
  SquadPublicApproved = 'squad_public_approved',
  SquadPublicRejected = 'squad_public_rejected',
  SquadPublicSubmitted = 'squad_public_submitted',
  PostBookmarkReminder = 'post_bookmark_reminder',
  StreakResetRestore = 'streak_reset_restore',
  UserPostAdded = 'user_post_added',
  UserTopReaderBadge = 'user_given_top_reader',
  UserGiftedPlus = 'user_gifted_plus',
  UserReceivedAward = 'user_received_award',
  OrganizationMemberJoined = 'organization_member_joined',
  CampaignPostCompleted = 'campaign_post_completed',
  CampaignSquadCompleted = 'campaign_squad_completed',
  BriefingReady = 'briefing_ready',
  UserFollow = 'user_follow',
  Marketing = 'marketing',
  NewUserWelcome = 'new_user_welcome',
  Announcements = 'announcements',
  InAppPurchases = 'in_app_purchases',
  NewOpportunityMatch = 'new_opportunity_match',
  PostAnalytics = 'post_analytics',
}

export enum NotificationPreferenceType {
  Post = 'post',
  Comment = 'comment',
  Source = 'source',
  User = 'user',
}

export enum NotificationPreferenceStatus {
  Muted = 'muted',
  Subscribed = 'subscribed',
}

export enum NotificationChannel {
  Email = 'email',
  InApp = 'inApp',
}

export const notificationPreferenceMap: Partial<
  Record<NotificationType, NotificationPreferenceType>
> = {
  [NotificationType.ArticleNewComment]: NotificationPreferenceType.Post,
  [NotificationType.SquadNewComment]: NotificationPreferenceType.Post,
  [NotificationType.CommentReply]: NotificationPreferenceType.Comment,
  [NotificationType.SquadReply]: NotificationPreferenceType.Comment,
  [NotificationType.SquadPostAdded]: NotificationPreferenceType.Source,
  [NotificationType.SquadMemberJoined]: NotificationPreferenceType.Source,
  [NotificationType.CollectionUpdated]: NotificationPreferenceType.Post,
  [NotificationType.SourcePostAdded]: NotificationPreferenceType.Source,
  [NotificationType.UserPostAdded]: NotificationPreferenceType.User,
  [NotificationType.UserTopReaderBadge]: NotificationPreferenceType.User,
  [NotificationType.SourcePostSubmitted]: NotificationPreferenceType.Source,
  [NotificationType.SquadFeatured]: NotificationPreferenceType.Source,
};

export const DEFAULT_NOTIFICATION_SETTINGS: UserNotificationFlags = {
  [NotificationType.ArticleNewComment]: {
    email: NotificationPreferenceStatus.Subscribed,
    inApp: NotificationPreferenceStatus.Subscribed,
  },
  [NotificationType.CommentReply]: {
    email: NotificationPreferenceStatus.Subscribed,
    inApp: NotificationPreferenceStatus.Subscribed,
  },
  [NotificationType.ArticleUpvoteMilestone]: {
    email: NotificationPreferenceStatus.Subscribed,
    inApp: NotificationPreferenceStatus.Subscribed,
  },
  [NotificationType.CommentUpvoteMilestone]: {
    email: NotificationPreferenceStatus.Subscribed,
    inApp: NotificationPreferenceStatus.Subscribed,
  },
  [NotificationType.PostMention]: {
    email: NotificationPreferenceStatus.Subscribed,
    inApp: NotificationPreferenceStatus.Subscribed,
  },
  [NotificationType.CommentMention]: {
    email: NotificationPreferenceStatus.Subscribed,
    inApp: NotificationPreferenceStatus.Subscribed,
  },
  [NotificationType.SquadNewComment]: {
    email: NotificationPreferenceStatus.Subscribed,
    inApp: NotificationPreferenceStatus.Subscribed,
  },
  [NotificationType.UserReceivedAward]: {
    email: NotificationPreferenceStatus.Subscribed,
    inApp: NotificationPreferenceStatus.Subscribed,
  },
  [NotificationType.ArticleReportApproved]: {
    email: NotificationPreferenceStatus.Subscribed,
    inApp: NotificationPreferenceStatus.Subscribed,
  },
  [NotificationType.StreakResetRestore]: {
    email: NotificationPreferenceStatus.Subscribed,
    inApp: NotificationPreferenceStatus.Subscribed,
  },
  ['streak_reminder']: {
    email: NotificationPreferenceStatus.Subscribed,
    inApp: NotificationPreferenceStatus.Subscribed,
  },
  [NotificationType.UserTopReaderBadge]: {
    email: NotificationPreferenceStatus.Subscribed,
    inApp: NotificationPreferenceStatus.Subscribed,
  },
  [NotificationType.DevCardUnlocked]: {
    email: NotificationPreferenceStatus.Subscribed,
    inApp: NotificationPreferenceStatus.Subscribed,
  },
  [NotificationType.SourcePostAdded]: {
    email: NotificationPreferenceStatus.Subscribed,
    inApp: NotificationPreferenceStatus.Subscribed,
  },
  [NotificationType.SquadPostAdded]: {
    email: NotificationPreferenceStatus.Subscribed,
    inApp: NotificationPreferenceStatus.Subscribed,
  },
  [NotificationType.UserPostAdded]: {
    email: NotificationPreferenceStatus.Subscribed,
    inApp: NotificationPreferenceStatus.Subscribed,
  },
  [NotificationType.CollectionUpdated]: {
    email: NotificationPreferenceStatus.Subscribed,
    inApp: NotificationPreferenceStatus.Subscribed,
  },
  [NotificationType.PostBookmarkReminder]: {
    email: NotificationPreferenceStatus.Subscribed,
    inApp: NotificationPreferenceStatus.Subscribed,
  },
  [NotificationType.PromotedToAdmin]: {
    email: NotificationPreferenceStatus.Subscribed,
    inApp: NotificationPreferenceStatus.Subscribed,
  },
  [NotificationType.PromotedToModerator]: {
    email: NotificationPreferenceStatus.Subscribed,
    inApp: NotificationPreferenceStatus.Subscribed,
  },
  [NotificationType.SourceApproved]: {
    email: NotificationPreferenceStatus.Subscribed,
    inApp: NotificationPreferenceStatus.Subscribed,
  },
  [NotificationType.SourceRejected]: {
    email: NotificationPreferenceStatus.Subscribed,
    inApp: NotificationPreferenceStatus.Subscribed,
  },
  [NotificationType.SourcePostSubmitted]: {
    email: NotificationPreferenceStatus.Subscribed,
    inApp: NotificationPreferenceStatus.Subscribed,
  },
  [NotificationType.SourcePostApproved]: {
    email: NotificationPreferenceStatus.Subscribed,
    inApp: NotificationPreferenceStatus.Subscribed,
  },
  [NotificationType.SourcePostRejected]: {
    email: NotificationPreferenceStatus.Subscribed,
    inApp: NotificationPreferenceStatus.Subscribed,
  },
  [NotificationType.BriefingReady]: {
    email: NotificationPreferenceStatus.Subscribed,
    inApp: NotificationPreferenceStatus.Subscribed,
  },
  [NotificationType.ArticlePicked]: {
    email: NotificationPreferenceStatus.Subscribed,
    inApp: NotificationPreferenceStatus.Subscribed,
  },
  [NotificationType.ArticleAnalytics]: {
    email: NotificationPreferenceStatus.Subscribed,
    inApp: NotificationPreferenceStatus.Subscribed,
  },
  [NotificationType.SquadMemberJoined]: {
    email: NotificationPreferenceStatus.Subscribed,
    inApp: NotificationPreferenceStatus.Subscribed,
  },
  [NotificationType.SquadReply]: {
    email: NotificationPreferenceStatus.Subscribed,
    inApp: NotificationPreferenceStatus.Subscribed,
  },
  [NotificationType.SquadBlocked]: {
    email: NotificationPreferenceStatus.Subscribed,
    inApp: NotificationPreferenceStatus.Subscribed,
  },
  [NotificationType.DemotedToMember]: {
    email: NotificationPreferenceStatus.Subscribed,
    inApp: NotificationPreferenceStatus.Subscribed,
  },
  [NotificationType.SquadFeatured]: {
    email: NotificationPreferenceStatus.Subscribed,
    inApp: NotificationPreferenceStatus.Subscribed,
  },
  [NotificationType.Marketing]: {
    email: NotificationPreferenceStatus.Subscribed,
    inApp: NotificationPreferenceStatus.Subscribed,
  },
  [NotificationType.NewUserWelcome]: {
    email: NotificationPreferenceStatus.Subscribed,
    inApp: NotificationPreferenceStatus.Subscribed,
  },
  [NotificationType.Announcements]: {
    email: NotificationPreferenceStatus.Subscribed,
    inApp: NotificationPreferenceStatus.Subscribed,
  },
  [NotificationType.InAppPurchases]: {
    email: NotificationPreferenceStatus.Subscribed,
    inApp: NotificationPreferenceStatus.Subscribed,
  },
<<<<<<< HEAD
  [NotificationType.PostAnalytics]: {
=======
  [NotificationType.NewOpportunityMatch]: {
>>>>>>> 467c2d7d
    email: NotificationPreferenceStatus.Subscribed,
    inApp: NotificationPreferenceStatus.Subscribed,
  },
};

export const commentReplyNotificationTypes = [
  NotificationType.CommentReply,
  NotificationType.SquadReply,
];

export const postNewCommentNotificationTypes = [
  NotificationType.ArticleNewComment,
  NotificationType.SquadNewComment,
];

type NotificationPreferenceUnion = NotificationPreferenceComment &
  NotificationPreferencePost &
  NotificationPreferenceSource;

type Properties = Pick<NotificationPreferencePost, 'postId'> &
  Pick<NotificationPreferenceComment, 'commentId'> &
  Pick<NotificationPreferenceSource, 'sourceId'> &
  Pick<NotificationPreferenceUser, 'referenceUserId'>;

const notificationPreferenceProp: Record<
  NotificationPreferenceType,
  keyof Properties
> = {
  post: 'postId',
  comment: 'commentId',
  source: 'sourceId',
  user: 'referenceUserId',
};

const getRepository = (
  con: DataSource | EntityManager,
  type: NotificationPreferenceType,
) => {
  switch (type) {
    case NotificationPreferenceType.Post:
      return con.getRepository('NotificationPreferencePost');
    case NotificationPreferenceType.Comment:
      return con.getRepository('NotificationPreferenceComment');
    case NotificationPreferenceType.Source:
      return con.getRepository('NotificationPreferenceSource');
    case NotificationPreferenceType.User:
      return con.getRepository('NotificationPreferenceUser');
    default:
      throw new ValidationError('Notification type not supported');
  }
};

const getReferenceId = async (
  con: DataSource | EntityManager,
  type: NotificationType,
  referenceId: string,
) => {
  if (postNewCommentNotificationTypes.includes(type)) {
    const comment = await con
      .getRepository(Comment)
      .findOneBy({ id: referenceId });

    return comment?.postId ?? referenceId;
  }

  if (commentReplyNotificationTypes.includes(type)) {
    const parentComment = await con.getRepository(Comment).findOne({
      select: ['parentId'],
      where: { id: referenceId },
    });
    if (parentComment?.parentId) {
      return parentComment.parentId;
    }
  }

  return referenceId;
};

export const saveNotificationPreference = async (
  con: DataSource | EntityManager,
  userId: string,
  referenceId: string,
  notificationType: NotificationType,
  status: NotificationPreferenceStatus,
) => {
  const type = notificationPreferenceMap[notificationType];

  if (!type) {
    throw new ValidationError('Notification type not supported');
  }

  const prop = notificationPreferenceProp[type];
  const id = await getReferenceId(con, notificationType, referenceId);
  const params: Partial<NotificationPreferenceUnion> = {
    type,
    userId,
    status,
    notificationType,
    referenceId: id,
    [prop]: id,
  };

  try {
    await getRepository(con, type)
      .createQueryBuilder()
      .insert()
      .values(params)
      .orUpdate(['status'], ['referenceId', 'userId', 'notificationType'])
      .execute();
  } catch (originalError) {
    const err = originalError as TypeORMQueryFailedError;

    if (err.code === TypeOrmError.FOREIGN_KEY) {
      throw new NotFoundError('Invalid reference id');
    }

    throw err;
  }
};

export const getNotificationV2AndChildren = (
  con: DataSource,
  id: string,
): Promise<
  [NotificationV2 | null, NotificationAttachmentV2[], NotificationAvatarV2[]]
> => {
  return Promise.all([
    con.getRepository(NotificationV2).findOneBy({ id }),
    con
      .createQueryBuilder()
      .select('na.*')
      .from(NotificationAttachmentV2, 'na')
      .innerJoin(NotificationV2, 'n', 'na.id = any(n.attachments)')
      .where('n.id = :id', { id })
      .orderBy('array_position(n.attachments, na.id)', 'ASC')
      .getRawMany(),
    con
      .createQueryBuilder()
      .select('na.*')
      .from(NotificationAvatarV2, 'na')
      .innerJoin(NotificationV2, 'n', 'na.id = any(n.avatars)')
      .where('n.id = :id', { id })
      .orderBy('array_position(n.avatars, na.id)', 'ASC')
      .getRawMany(),
  ]);
};

export const streamNotificationUsers = (
  con: DataSource,
  id: string,
  channel: NotificationChannel,
): Promise<ReadStream> => {
  let query = con
    .createQueryBuilder()
    .select('un."userId"')
    .from(UserNotification, 'un')
    .innerJoin('user', 'u', 'un."userId" = u.id')
    .innerJoin(NotificationV2, 'n', 'un."notificationId" = n.id')
    .where('un."notificationId" = :id', { id });

  if (channel === NotificationChannel.InApp) {
    query = query
      .andWhere('un.public = true')
      .andWhere(
        `COALESCE(u."notificationFlags" -> n.type ->> 'inApp', 'subscribed') != 'muted'`,
      );
  } else if (channel === NotificationChannel.Email) {
    query = query.andWhere(
      `COALESCE(u."notificationFlags" -> n.type ->> 'email', 'subscribed') != 'muted'`,
    );
  }

  return query.stream();
};

export const getUnreadNotificationsCount = async (
  con: DataSource | QueryRunner,
  userId: string,
) =>
  await con.manager.getRepository(UserNotification).count({
    where: {
      userId,
      public: true,
      readAt: IsNull(),
    },
  });

enum UserNotificationUniqueKey {
  PostAdded = 'post_added',
}

const notificationTypeToUniqueKey: Partial<
  Record<NotificationType, UserNotificationUniqueKey>
> = {
  [NotificationType.SquadPostAdded]: UserNotificationUniqueKey.PostAdded,
  [NotificationType.SourcePostAdded]: UserNotificationUniqueKey.PostAdded,
  [NotificationType.UserPostAdded]: UserNotificationUniqueKey.PostAdded,
};

export const generateUserNotificationUniqueKey = ({
  type,
  referenceId,
  referenceType,
}: {
  type: NotificationType;
  referenceId?: string;
  referenceType?: NotificationReferenceType;
}): string | null => {
  const uniqueKey = notificationTypeToUniqueKey[type];

  if (!uniqueKey) {
    return null;
  }

  return [uniqueKey, referenceId, referenceType].filter(Boolean).join(':');
};

export const cleanupSourcePostModerationNotifications = async (
  con: ConnectionManager,
  post: ChangeObject<SourcePostModeration>,
) => {
  if (!post?.id) {
    return;
  }

  await con.getRepository(NotificationV2).delete({
    referenceId: post.id,
    referenceType: 'post_moderation',
    type: NotificationType.SourcePostSubmitted,
  });
};<|MERGE_RESOLUTION|>--- conflicted
+++ resolved
@@ -259,13 +259,12 @@
     email: NotificationPreferenceStatus.Subscribed,
     inApp: NotificationPreferenceStatus.Subscribed,
   },
-<<<<<<< HEAD
+  [NotificationType.NewOpportunityMatch]: {
+    email: NotificationPreferenceStatus.Subscribed,
+    inApp: NotificationPreferenceStatus.Subscribed,
+  },
   [NotificationType.PostAnalytics]: {
-=======
-  [NotificationType.NewOpportunityMatch]: {
->>>>>>> 467c2d7d
-    email: NotificationPreferenceStatus.Subscribed,
-    inApp: NotificationPreferenceStatus.Subscribed,
+    email: NotificationPreferenceStatus.Subscribed,
   },
 };
 
