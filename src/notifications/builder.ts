import { DeepPartial } from 'typeorm';
import {
  ArticlePost,
  Comment,
<<<<<<< HEAD
  Notification,
  NotificationAttachment,
  NotificationAttachmentType,
  NotificationAvatar,
=======
  NotificationAttachmentV2,
  NotificationAvatarV2,
>>>>>>> e7ba77f2
  NotificationV2,
  Post,
  PostType,
  Source,
  SourceRequest,
  SourceType,
  Submission,
  User,
} from '../entity';
import { getDiscussionLink, getSourceLink, pickImageUrl } from '../common';
import { getUserPermalink } from '../schema/users';
import { markdownToTxt } from 'markdown-to-txt';
import { NotificationBundleV2, Reference } from './types';
import { NotificationIcon } from './icons';
import { SourceMemberRoles } from '../roles';
import { NotificationType } from './common';

const MAX_COMMENT_LENGTH = 320;

export const simplifyComment = (comment: string): string => {
  if (!comment) return '';
  const simplified = markdownToTxt(comment);
  return simplified.length <= MAX_COMMENT_LENGTH
    ? simplified
    : `${simplified.substring(0, MAX_COMMENT_LENGTH - 3)}...`;
};

const roleToIcon: Record<SourceMemberRoles, NotificationIcon> = {
  [SourceMemberRoles.Blocked]: NotificationIcon.Block,
  [SourceMemberRoles.Member]: NotificationIcon.Bell,
  [SourceMemberRoles.Moderator]: NotificationIcon.User,
  [SourceMemberRoles.Admin]: NotificationIcon.Star,
};

const postTypeToAttachmentType = {
  [PostType.VideoYouTube]: NotificationAttachmentType.Video,
  [PostType.Article]: NotificationAttachmentType.Post,
};

export class NotificationBuilder {
  notification: DeepPartial<Omit<NotificationV2, 'attachments' | 'avatars'>> =
    {};
  avatars: DeepPartial<NotificationAvatarV2>[] = [];
  attachments: DeepPartial<NotificationAttachmentV2>[] = [];
  userIds: string[] = [];

  constructor(type: NotificationType, userIds: string[]) {
    this.notification = { type, public: true };
    this.userIds = userIds;
  }

  static new(type: NotificationType, userIds: string[]): NotificationBuilder {
    return new NotificationBuilder(type, userIds);
  }
  buildV2(): NotificationBundleV2 {
    return {
      notification: this.notification,
      userIds: this.userIds,
      avatars: this.avatars,
      attachments: this.attachments,
    };
  }

  systemNotification(): NotificationBuilder {
    return this.enrichNotification({
      icon: 'system',
      title: 'System',
      targetUrl: 'system',
      public: false,
    });
  }

  referenceSubmission(submission: Pick<Submission, 'id'>): NotificationBuilder {
    return this.enrichNotification({
      referenceId: submission.id,
      referenceType: 'submission',
    });
  }

  referencePost(post: Reference<Post>): NotificationBuilder {
    return this.enrichNotification({
      referenceId: post.id,
      referenceType: 'post',
    });
  }

  referenceSource(source: Reference<Source>): NotificationBuilder {
    return this.enrichNotification({
      referenceId: source.id,
      referenceType: 'source',
    });
  }

  referenceComment(comment: Reference<Comment>): NotificationBuilder {
    return this.enrichNotification({
      referenceId: comment.id,
      referenceType: 'comment',
    });
  }

  referenceSystem(): NotificationBuilder {
    return this.enrichNotification({
      referenceId: 'system',
      referenceType: 'system',
      // v2 will fail for uniqueness if we don't set this
      uniqueKey: Date.now().toString(),
    });
  }

  referenceSourceRequest(
    sourceRequest: Reference<SourceRequest>,
  ): NotificationBuilder {
    return this.enrichNotification({
      referenceId: sourceRequest.id,
      referenceType: 'source_request',
    });
  }

  icon(icon: NotificationIcon): NotificationBuilder {
    return this.enrichNotification({ icon });
  }

  title(title: string): NotificationBuilder {
    return this.enrichNotification({ title });
  }

  description(description: string, simplified?: boolean): NotificationBuilder {
    if (!simplified) {
      return this.enrichNotification({ description });
    }

    return this.enrichNotification({
      description: simplifyComment(description),
    });
  }

  targetUrl(targetUrl: string): NotificationBuilder {
    return this.enrichNotification({ targetUrl });
  }

  targetPost(
    post: Reference<Post>,
    comment?: Reference<Comment>,
  ): NotificationBuilder {
    return this.enrichNotification({
      targetUrl: getDiscussionLink(post.id, comment?.id),
    });
  }

  targetSource(source: Reference<Source>): NotificationBuilder {
    return this.enrichNotification({
      targetUrl: getSourceLink(source),
    });
  }

  setTargetUrlParameter(params: Array<[string, string]>) {
    if (!this.notification.targetUrl) {
      throw new Error('There is currently no target URL');
    }

    const url = new URL(this.notification.targetUrl);
    params.forEach(([key, value]) => url.searchParams.set(key, value));

    return this.enrichNotification({
      targetUrl: url.href,
    });
  }

  attachmentPost(post: Reference<Post>): NotificationBuilder {
    const type =
      postTypeToAttachmentType[post.type] ?? NotificationAttachmentType.Post;

    this.attachments.push({
<<<<<<< HEAD
      order: this.attachments.length,
      type,
=======
      type: 'post',
>>>>>>> e7ba77f2
      image: (post as ArticlePost)?.image || pickImageUrl(post),
      title: post.title ?? '',
      referenceId: post.id,
    });
    return this;
  }

  avatarSource(source: Reference<Source>): NotificationBuilder {
    this.avatars.push({
      type: 'source',
      referenceId: source.id,
      image: source.image,
      name: source.name,
      targetUrl: getSourceLink(source),
    });
    return this;
  }

  avatarManySources(sources: Reference<Source>[]): NotificationBuilder {
    const newAvatars = sources.map(
      (source): DeepPartial<NotificationAvatarV2> => ({
        type: 'source',
        referenceId: source.id,
        image: source.image,
        name: source.name,
        targetUrl: getSourceLink(source),
      }),
    );
    this.avatars = this.avatars.concat(newAvatars);
    return this;
  }

  avatarManyUsers(users: Reference<User>[]): NotificationBuilder {
    const newAvatars = users.map(
      (user): DeepPartial<NotificationAvatarV2> => ({
        type: 'user',
        referenceId: user.id,
        image: user.image,
        name: user.name,
        targetUrl: getUserPermalink(user),
      }),
    );
    this.avatars = this.avatars.concat(newAvatars);
    return this;
  }

  descriptionComment(comment: Reference<Comment>): NotificationBuilder {
    return this.enrichNotification({
      description: simplifyComment(comment.content),
    });
  }

  upvotes(upvotes: number, upvoters: Reference<User>[]): NotificationBuilder {
    return this.enrichNotification({
      uniqueKey: upvotes.toString(),
      icon: NotificationIcon.Upvote,
    }).avatarManyUsers(upvoters);
  }

  numTotalAvatars(numTotalAvatars: number): NotificationBuilder {
    return this.enrichNotification({
      numTotalAvatars: numTotalAvatars,
    });
  }

  sourceMemberRole(role: SourceMemberRoles): NotificationBuilder {
    return this.enrichNotification({
      uniqueKey: role.toString(),
      icon: roleToIcon[role],
    });
  }

  uniqueKey(key: string): NotificationBuilder {
    return this.enrichNotification({ uniqueKey: key });
  }

  objectPost(
    post: Reference<Post>,
    source: Reference<Source>,
    sharedPost?: Reference<Post>,
    addSquadAvatar = true,
  ) {
    let newBuilder = this.referencePost(post).targetPost(post);
    if (source.type === SourceType.Squad && addSquadAvatar) {
      newBuilder = newBuilder.avatarSource(source);
    }
    if (post.type === PostType.Share) {
      const title = post.title?.length ? simplifyComment(post.title) : '';
      newBuilder = newBuilder.description(title).attachmentPost(sharedPost);
    } else {
      newBuilder = newBuilder.attachmentPost(post);
    }
    return newBuilder;
  }

  private enrichNotification(
    addition: DeepPartial<NotificationV2>,
  ): NotificationBuilder {
    this.notification = { ...this.notification, ...addition };
    return this;
  }
}<|MERGE_RESOLUTION|>--- conflicted
+++ resolved
@@ -2,15 +2,9 @@
 import {
   ArticlePost,
   Comment,
-<<<<<<< HEAD
-  Notification,
-  NotificationAttachment,
   NotificationAttachmentType,
-  NotificationAvatar,
-=======
   NotificationAttachmentV2,
   NotificationAvatarV2,
->>>>>>> e7ba77f2
   NotificationV2,
   Post,
   PostType,
@@ -184,12 +178,7 @@
       postTypeToAttachmentType[post.type] ?? NotificationAttachmentType.Post;
 
     this.attachments.push({
-<<<<<<< HEAD
-      order: this.attachments.length,
       type,
-=======
-      type: 'post',
->>>>>>> e7ba77f2
       image: (post as ArticlePost)?.image || pickImageUrl(post),
       title: post.title ?? '',
       referenceId: post.id,
