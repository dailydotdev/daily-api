import { FastifyInstance } from 'fastify';
import { Post, User, UserAction, UserActionType } from '../entity';
import createOrGetConnection from '../db';
import { ValidationError } from 'apollo-server-errors';
import { validateAndTransformHandle } from '../common/handles';
import type {
  AddUserDataPost,
  UpdateUserEmailData,
} from '../entity/user/utils';
import {
  addNewUser,
  confirmUserEmail,
  updateUserEmail,
} from '../entity/user/utils';
import { queryReadReplica } from '../common/queryReadReplica';
import { kvasir } from './private/kvasir';

import snotra from './private/snotra';
import rpc from './private/rpc';
import { connectRpcPlugin } from '../common/connectRpc';

interface SearchUsername {
  search: string;
}

export default async function (fastify: FastifyInstance): Promise<void> {
  fastify.post<{ Body: AddUserDataPost }>('/newUser', async (req, res) => {
    if (!req.service) {
      return res.status(404).send();
    }

    const con = await createOrGetConnection();
    // Temporary fix to migrate existing "referral" to "referralId" for backward compatability
    const { referral, ...rest } = req.body || ({} as AddUserDataPost);
    const referralId = rest.referralId || referral;
    let referralOrigin = rest.referralOrigin;

    // Temporary fix to set referralOrigin to "squad" for backward compatability
    if (referralId && !referralOrigin) {
      referralOrigin = 'squad';
    }

    const body = { ...rest, referralId, referralOrigin };
    const operationResult = await addNewUser(con, body, req);
    return res.status(200).send(operationResult);
  });
  fastify.post<{ Body: UpdateUserEmailData }>(
    '/updateUserEmail',
    async (req, res) => {
      if (!req.service) {
        return res.status(404).send();
      }

      const con = await createOrGetConnection();
      const operationResult = await updateUserEmail(con, req.body, req.log);
      return res.status(200).send(operationResult);
    },
  );
  fastify.post<{ Body: UpdateUserEmailData }>(
    '/confirmUserEmail',
    async (req, res) => {
      if (!req.service) {
        return res.status(404).send();
      }

      const con = await createOrGetConnection();
      const operationResult = await confirmUserEmail(con, req.body);
      return res.status(200).send(operationResult);
    },
  );
  fastify.get<{ Querystring: SearchUsername }>(
    '/checkUsername',
    async (req, res) => {
      if (!req.service) {
        return res.status(404).send();
      }

      const { search } = req.query;

      if (!search) {
        return res.status(400).send();
      }

      const con = await createOrGetConnection();
      try {
        const handle = await validateAndTransformHandle(
          search,
          'username',
          con,
        );
        const user = await con
          .getRepository(User)
          .findOneBy({ username: handle });
        return res.status(200).send({ isTaken: !!user });
      } catch (err) {
        if (err instanceof ValidationError) {
          return res.status(200).send({ isTaken: true });
        }
        throw err;
      }
    },
  );
  fastify.get<{
    Params: {
      id: string;
    };
    Body: Pick<Post, 'id'> & {
      resourceLocation?: string;
    };
  }>('/posts/:id', async (req, res) => {
    if (!req.service) {
      return res.status(404).send();
    }

    const { id } = req.params;

    if (!id) {
      return res.status(400).send();
    }

    const con = await createOrGetConnection();

    const post = await con.getRepository(Post).findOne({
      select: ['id', 'contentMeta'],
      where: { id },
    });

    if (!post) {
      return res.status(404).send();
    }

    return res.status(200).send({
      id: post.id,
      resourceLocation: (
        post.contentMeta as {
          cleaned?: { resource_location?: string }[];
        }
      )?.cleaned?.[0]?.resource_location,
      scrapedResourceLocation: (
        post.contentMeta as {
          scraped?: { resource_location?: string };
        }
      )?.scraped?.resource_location,
    });
  });
  fastify.get<{
    Params: {
      user_id: string;
      action_name: string;
    };
    Body: {
      found: boolean;
      completedAt?: string;
    };
  }>('/actions/:user_id/:action_name', async (req, res) => {
    if (!req.service) {
      return res.status(404).send();
    }

    const { user_id, action_name } = req.params;
    if (!user_id || !action_name) {
      return res.status(400).send();
    }

    const con = await createOrGetConnection();
    const action = await queryReadReplica(con, ({ queryRunner }) =>
      queryRunner.manager.getRepository(UserAction).findOne({
        select: ['completedAt'],
        where: {
          userId: user_id,
          type: action_name as UserActionType,
        },
      }),
    );

    return res.status(200).send({
      found: !!action,
      completedAt: action?.completedAt,
    });
  });

<<<<<<< HEAD
  fastify.register(kvasir, { prefix: '/kvasir' });
=======
  fastify.register(snotra, { prefix: '/snotra' });
  fastify.register(connectRpcPlugin, {
    routes: rpc,
    prefix: '/rpc',
  });
>>>>>>> cf4ae37a
}<|MERGE_RESOLUTION|>--- conflicted
+++ resolved
@@ -14,7 +14,6 @@
 } from '../entity/user/utils';
 import { queryReadReplica } from '../common/queryReadReplica';
 import { kvasir } from './private/kvasir';
-
 import snotra from './private/snotra';
 import rpc from './private/rpc';
 import { connectRpcPlugin } from '../common/connectRpc';
@@ -179,13 +178,10 @@
     });
   });
 
-<<<<<<< HEAD
   fastify.register(kvasir, { prefix: '/kvasir' });
-=======
   fastify.register(snotra, { prefix: '/snotra' });
   fastify.register(connectRpcPlugin, {
     routes: rpc,
     prefix: '/rpc',
   });
->>>>>>> cf4ae37a
 }