--- conflicted
+++ resolved
@@ -94,8 +94,7 @@
         return res.status(400).send();
       }
 
-<<<<<<< HEAD
-      const con = getConnection();
+      const con = await createOrGetConnection();
 
       const user = await con
         .getRepository(User)
@@ -105,12 +104,6 @@
           search,
         })
         .getRawOne();
-=======
-      const con = await createOrGetConnection();
-      const user = await con
-        .getRepository(User)
-        .findOneBy({ username: search });
->>>>>>> ab465b66
       return res.status(200).send({ isTaken: !!user });
     },
   );
