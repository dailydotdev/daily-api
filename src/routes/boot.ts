import { FastifyInstance, FastifyReply, FastifyRequest } from 'fastify';
import createOrGetConnection from '../db';
import { DataSource, Not, QueryRunner } from 'typeorm';
import { clearAuthentication, dispatchWhoami } from '../kratos';
import { generateUUID } from '../ids';
import { generateSessionId, setTrackingId } from '../tracking';
import { GQLUser, getMarketingCta } from '../schema/users';
import {
  Alerts,
  ALERTS_DEFAULT,
  Banner,
  Feature,
  Feed,
  MarketingCta,
  Settings,
  SETTINGS_DEFAULT,
  SourceMember,
  SquadSource,
  User,
} from '../entity';
import {
  getPermissionsForMember,
  GQLSource,
  SourcePermissions,
} from '../schema/sources';
import { getAlerts } from '../schema/alerts';
import { getSettings } from '../schema/settings';
import {
  getRedisObject,
  ioRedisPool,
  setRedisObject,
  setRedisObjectWithExpiry,
} from '../redis';
import {
  FEED_SURVEY_INTERVAL,
  generateStorageKey,
  REDIS_BANNER_KEY,
  StorageTopic,
} from '../config';
import {
  ONE_DAY_IN_SECONDS,
  base64,
  getSourceLink,
  submitArticleThreshold,
} from '../common';
import { AccessToken, signJwt } from '../auth';
import { cookies, setCookie, setRawCookie } from '../cookies';
import { parse } from 'graphql/language/parser';
import { execute } from 'graphql/execution/execute';
import { schema } from '../graphql';
import { Context } from '../Context';
import { SourceMemberRoles } from '../roles';
import { getEncryptedFeatures } from '../growthbook';
import { differenceInMinutes, isSameDay, subDays } from 'date-fns';
import {
  runInSpan,
  SEMATTRS_DAILY_APPS_USER_ID,
  SEMATTRS_DAILY_STAFF,
} from '../telemetry';
import { getUnreadNotificationsCount } from '../notifications/common';
import { maxFeedsPerUser } from '../types';
import { queryReadReplica } from '../common/queryReadReplica';
import { queryDataSource } from '../common/queryDataSource';

export type BootSquadSource = Omit<GQLSource, 'currentMember'> & {
  permalink: string;
  currentMember: {
    permissions: SourcePermissions[];
  };
};

export type Experimentation = {
  f: string;
  e: string[];
  a: Record<string, unknown>;
};

interface ComputedAlerts {
  shouldShowFeedFeedback: boolean;
}

type PublicAlerts = Omit<
  Alerts,
  'userId' | 'flags' | 'user' | 'lastFeedSettingsFeedback'
>;

export type BootAlerts = PublicAlerts & ComputedAlerts;

export type BaseBoot = {
  visit: { visitId: string; sessionId: string };
  alerts: BootAlerts;
  settings: Omit<Settings, 'userId' | 'updatedAt' | 'user'>;
  notifications: { unreadNotificationsCount: number };
  squads: BootSquadSource[];
  exp?: Experimentation;
};

export type BootUserReferral = Partial<{
  referralId?: string;
  referralOrigin?: string;
}>;

interface AnonymousUser extends BootUserReferral {
  id?: string;
  firstVisit: string | null;
  shouldVerify?: boolean;
  email?: string;
}

export type AnonymousBoot = BaseBoot & {
  user: AnonymousUser;
};

export type LoggedInBoot = BaseBoot & {
  user: GQLUser & {
    providers: (string | null)[];
    permalink: string;
    roles: string[];
    canSubmitArticle: boolean;
  };
  accessToken?: AccessToken;
  marketingCta: MarketingCta | null;
};

type BootMiddleware = (
  con: DataSource,
  req: FastifyRequest,
  res: FastifyReply,
) => Promise<Record<string, unknown>>;

const visitSection = async (
  req: FastifyRequest,
  res: FastifyReply,
): Promise<BaseBoot['visit']> => {
  const [visitId, sessionId] = await Promise.all([
    generateUUID(),
    generateSessionId(req, res),
  ]);
  return {
    visitId,
    sessionId,
  };
};

export const excludeProperties = <T, K extends keyof T>(
  obj: T,
  properties: K[],
): Pick<T, Exclude<keyof T, K>> => {
  if (!obj) {
    return obj;
  }

  const clone = structuredClone(obj);

  properties.forEach((prop) => {
    delete clone[prop];
  });

  return clone;
};

const getSquads = async (
  con: DataSource | QueryRunner,
  userId: string,
): Promise<BootSquadSource[]> =>
  runInSpan('getSquads', async () => {
    const sources = await con.manager
      .createQueryBuilder()
      .select('id')
      .addSelect('type')
      .addSelect('name')
      .addSelect('handle')
      .addSelect('image')
      .addSelect('NOT private', 'public')
      .addSelect('active')
      .addSelect('role')
<<<<<<< HEAD
      .addSelect('"moderationRequired"')
=======
>>>>>>> e6dbe329
      .addSelect('"memberPostingRank"')
      .from(SourceMember, 'sm')
      .innerJoin(
        SquadSource,
        's',
        'sm."sourceId" = s."id" and s."type" = \'squad\'',
      )
      .where('sm."userId" = :userId', { userId })
      .andWhere('sm."role" != :role', { role: SourceMemberRoles.Blocked })
      .orderBy('LOWER(s.name)', 'ASC')
      .getRawMany<
<<<<<<< HEAD
        GQLSource & {
          role: SourceMemberRoles;
          memberPostingRank: number;
        }
=======
        GQLSource & { role: SourceMemberRoles; memberPostingRank: number }
>>>>>>> e6dbe329
      >();

    return sources.map((source) => {
      const { role, memberPostingRank, ...restSource } = source;

      const permissions = getPermissionsForMember(
        { role },
        { memberPostingRank },
      );
      // we only send posting permissions from boot to keep the payload small
      const postingPermissions = permissions.filter(
        (item) => item === SourcePermissions.Post,
      );

      return {
        ...restSource,
        permalink: getSourceLink(source),
        currentMember: {
          permissions: postingPermissions,
<<<<<<< HEAD
          role,
=======
>>>>>>> e6dbe329
        },
      };
    });
  });

const getFeeds = async ({
  con,
  userId,
}: {
  con: DataSource | QueryRunner;
  userId: string;
}): Promise<Feed[]> => {
  return con.manager.getRepository(Feed).find({
    where: {
      id: Not(userId),
      userId,
    },
    take: maxFeedsPerUser,
  });
};

const moderators = [
  '1d339aa5b85c4e0ba85fdedb523c48d4',
  '28849d86070e4c099c877ab6837c61f0',
  '5e0af68445e04c02b0656c3530664aff',
  'a491ef61599a4b3e84b6dfa602e6bdfe',
  'f7fed619a1de44fe9a896850422e98ff',
  'pUP1hQ0AOZPBvKlViBnGI',
];

const getRoles = (userId: string): string[] => {
  if (moderators.includes(userId)) {
    return ['moderator'];
  }
  return [];
};

const handleNonExistentUser = async (
  con: DataSource,
  req: FastifyRequest,
  res: FastifyReply,
  middleware?: BootMiddleware,
): Promise<AnonymousBoot> => {
  req.log.info(
    { userId: req.userId },
    'could not find the logged user in the api',
  );
  await clearAuthentication(req, res, 'user not found');
  return anonymousBoot(con, req, res, middleware);
};

const setAuthCookie = async (
  req: FastifyRequest,
  res: FastifyReply,
  userId: string,
  roles: string[],
  isTeamMember: boolean,
): Promise<AccessToken> => {
  const accessToken = await signJwt(
    {
      userId,
      roles,
      isTeamMember,
    },
    15 * 60 * 1000,
  );
  setCookie(req, res, 'auth', accessToken.token);
  return accessToken;
};

const getAndUpdateLastBannerRedis = async (
  con: DataSource | QueryRunner,
): Promise<string | null> => {
  let bannerFromRedis = await getRedisObject(REDIS_BANNER_KEY);

  if (!bannerFromRedis) {
    const banner = await con.manager.getRepository(Banner).findOne({
      select: ['timestamp'],
      where: [],
      order: {
        timestamp: {
          direction: 'DESC',
        },
      },
    });

    if (banner) {
      bannerFromRedis = banner.timestamp.toISOString();
      await setRedisObject(REDIS_BANNER_KEY, bannerFromRedis);
    }
  }

  return bannerFromRedis;
};

export function getReferralFromCookie({
  req,
}: {
  req: FastifyRequest;
}): BootUserReferral | undefined {
  const joinReferralCookie = req.cookies.join_referral;

  if (!joinReferralCookie) {
    return undefined;
  }

  const [referralId, referralOrigin] = joinReferralCookie.split(':');

  if (!referralId || !referralOrigin) {
    return undefined;
  }

  return {
    referralId,
    referralOrigin,
  };
}

const getExperimentation = async ({
  userId,
  con,
}: {
  userId?: string;
  con: DataSource | QueryRunner;
}): Promise<Experimentation> => {
  if (userId) {
    const [hash, features] = await Promise.all([
      ioRedisPool.execute((client) => client.hgetall(`exp:${userId}`)),
      con.manager
        .getRepository(Feature)
        .find({ where: { userId }, select: ['feature', 'value'] }),
    ]);
    const e = Object.keys(hash || {}).map((key) => {
      const [variation] = hash[key].split(':');
      return base64(`${key}:${variation}`);
    });
    return {
      f: getEncryptedFeatures(),
      e,
      a: features.reduce(
        (acc, { feature, value }) => ({ [feature]: value, ...acc }),
        {},
      ),
    };
  }
  return {
    f: getEncryptedFeatures(),
    e: [],
    a: {},
  };
};

const getUser = (
  con: DataSource | QueryRunner,
  userId: string,
): Promise<User | null> =>
  con.manager.getRepository(User).findOne({
    where: { id: userId },
    select: [
      'id',
      'username',
      'name',
      'email',
      'image',
      'company',
      'title',
      'infoConfirmed',
      'notificationEmail',
      'acceptedMarketing',
      'reputation',
      'bio',
      'twitter',
      'github',
      'portfolio',
      'hashnode',
      'roadmap',
      'threads',
      'codepen',
      'reddit',
      'stackoverflow',
      'youtube',
      'linkedin',
      'mastodon',
      'timezone',
      'createdAt',
      'cover',
      'experienceLevel',
      'language',
      'followingEmail',
      'followNotifications',
    ],
  });

const loggedInBoot = async ({
  con,
  req,
  res,
  refreshToken,
  middleware,
  userId,
}: {
  con: DataSource;
  req: FastifyRequest;
  res: FastifyReply;
  refreshToken: boolean;
  middleware?: BootMiddleware;
  userId: string;
}): Promise<LoggedInBoot | AnonymousBoot> =>
  runInSpan('loggedInBoot', async (span) => {
    span?.setAttribute(SEMATTRS_DAILY_APPS_USER_ID, userId);

    const { log } = req;
    const [
      visit,
      roles,
      extra,
      [alerts, settings, marketingCta],
      [user, squads, lastBanner, exp, feeds, unreadNotificationsCount],
    ] = await Promise.all([
      visitSection(req, res),
      getRoles(userId),
      middleware ? middleware(con, req, res) : {},
      queryDataSource(con, ({ queryRunner }) => {
        return Promise.all([
          getAlerts(queryRunner, userId),
          getSettings(queryRunner, userId),
          getMarketingCta(queryRunner, log, userId),
        ]);
      }),
      queryReadReplica(con, async ({ queryRunner }) => {
        return Promise.all([
          getUser(queryRunner, userId),
          getSquads(queryRunner, userId),
          getAndUpdateLastBannerRedis(queryRunner),
          getExperimentation({ userId, con: queryRunner }),
          getFeeds({ con: queryRunner, userId }),
          getUnreadNotificationsCount(queryRunner, userId),
        ]);
      }),
    ]);
    if (!user) {
      return handleNonExistentUser(con, req, res, middleware);
    }
    const isTeamMember = exp?.a?.team === 1;

    span?.setAttribute(SEMATTRS_DAILY_STAFF, isTeamMember);

    const accessToken = refreshToken
      ? await setAuthCookie(req, res, userId, roles, isTeamMember)
      : req.accessToken;
    return {
      user: {
        ...excludeProperties(user, [
          'updatedAt',
          'referralId',
          'referralOrigin',
          'profileConfirmed',
          'devcardEligible',
        ]),
        providers: [null],
        roles,
        permalink: `${process.env.COMMENTS_PREFIX}/${user.username || user.id}`,
        canSubmitArticle: user.reputation >= submitArticleThreshold,
        isTeamMember,
        language: user.language || undefined,
      },
      visit,
      alerts: {
        ...excludeProperties(alerts, ['userId', 'lastFeedSettingsFeedback']),
        // We decided to try and turn off the changelog for now in favor of squad promotion
        // PR: https://github.com/dailydotdev/daily-api/pull/1633
        changelog: false,
        // read only, used in frontend to decide if banner should be fetched
        banner:
          !!lastBanner &&
          lastBanner !== 'false' &&
          !!alerts.lastBanner &&
          alerts.lastBanner < new Date(lastBanner),
        // read only, used in frontend to decide if boot popup should be shown
        bootPopup: alerts.lastBootPopup
          ? !isSameDay(alerts.lastBootPopup, new Date())
          : true,
        shouldShowFeedFeedback:
          subDays(new Date(), FEED_SURVEY_INTERVAL) >
          alerts.lastFeedSettingsFeedback,
      },
      settings: excludeProperties(settings, [
        'userId',
        'updatedAt',
        'bookmarkSlug',
      ]),
      notifications: { unreadNotificationsCount },
      squads,
      accessToken,
      exp,
      marketingCta,
      feeds,
      ...extra,
    };
  });

const getAnonymousFirstVisit = async (trackingId?: string) => {
  if (!trackingId) return null;

  const key = generateStorageKey(StorageTopic.Boot, 'first_visit', trackingId);
  const firstVisit = await getRedisObject(key);
  const finalValue = firstVisit ?? new Date().toISOString();

  await setRedisObjectWithExpiry(key, finalValue, ONE_DAY_IN_SECONDS * 30);

  return finalValue;
};

// We released the firstVisit at July 10, 2023.
// There should have been enough buffer time since we are releasing on July 13, 2023.
export const onboardingV2Requirement = new Date(2023, 6, 13);

const anonymousBoot = async (
  con: DataSource,
  req: FastifyRequest,
  res: FastifyReply,
  middleware?: BootMiddleware,
  shouldVerify = false,
  email?: string,
): Promise<AnonymousBoot> => {
  const [visit, extra, firstVisit, exp] = await Promise.all([
    visitSection(req, res),
    middleware ? middleware(con, req, res) : {},
    getAnonymousFirstVisit(req.trackingId),
    getExperimentation({ userId: req.trackingId, con }),
  ]);

  return {
    user: {
      firstVisit,
      id: req.trackingId,
      ...getReferralFromCookie({ req }),
      ...(shouldVerify && { email }),
      shouldVerify,
    },
    visit,
    alerts: {
      ...excludeProperties(ALERTS_DEFAULT, ['lastFeedSettingsFeedback']),
      changelog: false,
      shouldShowFeedFeedback: false,
    },
    settings: SETTINGS_DEFAULT,
    notifications: { unreadNotificationsCount: 0 },
    squads: [],
    exp,
    ...extra,
  };
};

export const getBootData = async (
  con: DataSource,
  req: FastifyRequest,
  res: FastifyReply,
  middleware?: BootMiddleware,
): Promise<AnonymousBoot | LoggedInBoot> => {
  if (
    req.userId &&
    req.accessToken?.expiresIn &&
    differenceInMinutes(req.accessToken?.expiresIn, new Date()) > 3
  ) {
    return loggedInBoot({
      con,
      req,
      res,
      refreshToken: false,
      middleware,
      userId: req.userId,
    });
  }

  const whoami = await dispatchWhoami(req);
  if (whoami.valid) {
    if (whoami.cookie) {
      setRawCookie(res, whoami.cookie);
    }
    if (whoami.verified === false) {
      return anonymousBoot(con, req, res, middleware, true, whoami?.email);
    }
    if (req.userId !== whoami.userId) {
      req.userId = whoami.userId;
      req.trackingId = req.userId;
      setTrackingId(req, res, req.trackingId);
    }
    return loggedInBoot({
      con,
      req,
      res,
      refreshToken: true,
      middleware,
      userId: req.userId,
    });
  } else if (req.cookies[cookies.kratos.key]) {
    await clearAuthentication(req, res, 'invalid cookie');
    return anonymousBoot(con, req, res, middleware);
  }
  return anonymousBoot(con, req, res, middleware);
};

const COMPANION_QUERY = parse(`query Post($url: String) {
        postByUrl(url: $url) {
          id
          title
          image
          permalink
          commentsPermalink
          trending
          summary
          numUpvotes
          upvoted
          numComments
          bookmarked
          createdAt
          readTime
          tags
          source {
            id
            name
            image
          }
          author {
            id
          }
          downvoted
          userState {
            vote
          }
        }
      }`);

export default async function (fastify: FastifyInstance): Promise<void> {
  const con = await createOrGetConnection();

  fastify.get('/', async (req, res) => {
    const data = await getBootData(con, req, res);
    return res.send(data);
  });

  fastify.get('/companion', async (req, res) => {
    const middleware: BootMiddleware = async (con, req) => {
      const res = await execute({
        schema,
        document: COMPANION_QUERY,
        variableValues: {
          url: (req.query as { url?: string }).url,
        },
        contextValue: new Context(req, con),
      });
      if (res?.data?.postByUrl) {
        return { postData: res.data.postByUrl };
      }
      return {};
    };
    const data = await getBootData(con, req, res, middleware);
    return res.send(data);
  });
}<|MERGE_RESOLUTION|>--- conflicted
+++ resolved
@@ -1,5 +1,6 @@
 import { FastifyInstance, FastifyReply, FastifyRequest } from 'fastify';
 import createOrGetConnection from '../db';
+import { DataSource, Not, QueryRunner } from 'typeorm';
 import { DataSource, Not, QueryRunner } from 'typeorm';
 import { clearAuthentication, dispatchWhoami } from '../kratos';
 import { generateUUID } from '../ids';
@@ -57,9 +58,15 @@
   SEMATTRS_DAILY_APPS_USER_ID,
   SEMATTRS_DAILY_STAFF,
 } from '../telemetry';
+import {
+  runInSpan,
+  SEMATTRS_DAILY_APPS_USER_ID,
+  SEMATTRS_DAILY_STAFF,
+} from '../telemetry';
 import { getUnreadNotificationsCount } from '../notifications/common';
 import { maxFeedsPerUser } from '../types';
 import { queryReadReplica } from '../common/queryReadReplica';
+import { queryDataSource } from '../common/queryDataSource';
 import { queryDataSource } from '../common/queryDataSource';
 
 export type BootSquadSource = Omit<GQLSource, 'currentMember'> & {
@@ -160,6 +167,7 @@
 };
 
 const getSquads = async (
+  con: DataSource | QueryRunner,
   con: DataSource | QueryRunner,
   userId: string,
 ): Promise<BootSquadSource[]> =>
@@ -174,10 +182,7 @@
       .addSelect('NOT private', 'public')
       .addSelect('active')
       .addSelect('role')
-<<<<<<< HEAD
       .addSelect('"moderationRequired"')
-=======
->>>>>>> e6dbe329
       .addSelect('"memberPostingRank"')
       .from(SourceMember, 'sm')
       .innerJoin(
@@ -189,16 +194,14 @@
       .andWhere('sm."role" != :role', { role: SourceMemberRoles.Blocked })
       .orderBy('LOWER(s.name)', 'ASC')
       .getRawMany<
-<<<<<<< HEAD
         GQLSource & {
           role: SourceMemberRoles;
           memberPostingRank: number;
         }
-=======
-        GQLSource & { role: SourceMemberRoles; memberPostingRank: number }
->>>>>>> e6dbe329
       >();
 
+    return sources.map((source) => {
+      const { role, memberPostingRank, ...restSource } = source;
     return sources.map((source) => {
       const { role, memberPostingRank, ...restSource } = source;
 
@@ -210,16 +213,21 @@
       const postingPermissions = permissions.filter(
         (item) => item === SourcePermissions.Post,
       );
+      const permissions = getPermissionsForMember(
+        { role },
+        { memberPostingRank },
+      );
+      // we only send posting permissions from boot to keep the payload small
+      const postingPermissions = permissions.filter(
+        (item) => item === SourcePermissions.Post,
+      );
 
       return {
         ...restSource,
         permalink: getSourceLink(source),
         currentMember: {
           permissions: postingPermissions,
-<<<<<<< HEAD
           role,
-=======
->>>>>>> e6dbe329
         },
       };
     });
@@ -230,8 +238,16 @@
   userId,
 }: {
   con: DataSource | QueryRunner;
+  con: DataSource | QueryRunner;
   userId: string;
 }): Promise<Feed[]> => {
+  return con.manager.getRepository(Feed).find({
+    where: {
+      id: Not(userId),
+      userId,
+    },
+    take: maxFeedsPerUser,
+  });
   return con.manager.getRepository(Feed).find({
     where: {
       id: Not(userId),
@@ -292,6 +308,7 @@
 
 const getAndUpdateLastBannerRedis = async (
   con: DataSource | QueryRunner,
+  con: DataSource | QueryRunner,
 ): Promise<string | null> => {
   let bannerFromRedis = await getRedisObject(REDIS_BANNER_KEY);
 
@@ -305,6 +322,15 @@
         },
       },
     });
+    const banner = await con.manager.getRepository(Banner).findOne({
+      select: ['timestamp'],
+      where: [],
+      order: {
+        timestamp: {
+          direction: 'DESC',
+        },
+      },
+    });
 
     if (banner) {
       bannerFromRedis = banner.timestamp.toISOString();
@@ -344,10 +370,14 @@
 }: {
   userId?: string;
   con: DataSource | QueryRunner;
+  con: DataSource | QueryRunner;
 }): Promise<Experimentation> => {
   if (userId) {
     const [hash, features] = await Promise.all([
       ioRedisPool.execute((client) => client.hgetall(`exp:${userId}`)),
+      con.manager
+        .getRepository(Feature)
+        .find({ where: { userId }, select: ['feature', 'value'] }),
       con.manager
         .getRepository(Feature)
         .find({ where: { userId }, select: ['feature', 'value'] }),
@@ -412,6 +442,46 @@
       'followNotifications',
     ],
   });
+const getUser = (
+  con: DataSource | QueryRunner,
+  userId: string,
+): Promise<User | null> =>
+  con.manager.getRepository(User).findOne({
+    where: { id: userId },
+    select: [
+      'id',
+      'username',
+      'name',
+      'email',
+      'image',
+      'company',
+      'title',
+      'infoConfirmed',
+      'notificationEmail',
+      'acceptedMarketing',
+      'reputation',
+      'bio',
+      'twitter',
+      'github',
+      'portfolio',
+      'hashnode',
+      'roadmap',
+      'threads',
+      'codepen',
+      'reddit',
+      'stackoverflow',
+      'youtube',
+      'linkedin',
+      'mastodon',
+      'timezone',
+      'createdAt',
+      'cover',
+      'experienceLevel',
+      'language',
+      'followingEmail',
+      'followNotifications',
+    ],
+  });
 
 const loggedInBoot = async ({
   con,
@@ -431,11 +501,16 @@
   runInSpan('loggedInBoot', async (span) => {
     span?.setAttribute(SEMATTRS_DAILY_APPS_USER_ID, userId);
 
+  runInSpan('loggedInBoot', async (span) => {
+    span?.setAttribute(SEMATTRS_DAILY_APPS_USER_ID, userId);
+
     const { log } = req;
     const [
       visit,
       roles,
       extra,
+      [alerts, settings, marketingCta],
+      [user, squads, lastBanner, exp, feeds, unreadNotificationsCount],
       [alerts, settings, marketingCta],
       [user, squads, lastBanner, exp, feeds, unreadNotificationsCount],
     ] = await Promise.all([
@@ -459,11 +534,31 @@
           getUnreadNotificationsCount(queryRunner, userId),
         ]);
       }),
+      queryDataSource(con, ({ queryRunner }) => {
+        return Promise.all([
+          getAlerts(queryRunner, userId),
+          getSettings(queryRunner, userId),
+          getMarketingCta(queryRunner, log, userId),
+        ]);
+      }),
+      queryReadReplica(con, async ({ queryRunner }) => {
+        return Promise.all([
+          getUser(queryRunner, userId),
+          getSquads(queryRunner, userId),
+          getAndUpdateLastBannerRedis(queryRunner),
+          getExperimentation({ userId, con: queryRunner }),
+          getFeeds({ con: queryRunner, userId }),
+          getUnreadNotificationsCount(queryRunner, userId),
+        ]);
+      }),
     ]);
     if (!user) {
       return handleNonExistentUser(con, req, res, middleware);
     }
     const isTeamMember = exp?.a?.team === 1;
+
+    span?.setAttribute(SEMATTRS_DAILY_STAFF, isTeamMember);
+
 
     span?.setAttribute(SEMATTRS_DAILY_STAFF, isTeamMember);
 
