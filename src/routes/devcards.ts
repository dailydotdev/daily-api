--- conflicted
+++ resolved
@@ -97,18 +97,14 @@
 
         // for svg, return the same image as png, wrapped in svg tag
         if (format === 'svg') {
-<<<<<<< HEAD
+          const pngUrl = `${process.env.URL_PREFIX}${req.originalUrl.replace('.svg', '.png')}`;
+          const encodedUrl = encode(pngUrl, { useNamedReferences: true });
           const svgString = `
             <svg xmlns="http://www.w3.org/2000/svg" xmlns:xlink="http://www.w3.org/1999/xlink">
               <meta name="twitter:card" content="summary_large_image">
               <meta name="twitter:title" content="DevCard of @${user.username}">
-              <image xlink:href="${req.protocol}://${req.hostname}${req.originalUrl.replace('.svg', '.png')}" />
+              <image href="${encodedUrl}" />
             </svg>`;
-=======
-          const pngUrl = `${process.env.URL_PREFIX}${req.originalUrl.replace('.svg', '.png')}`;
-          const encodedUrl = encode(pngUrl, { useNamedReferences: true });
-          const svgString = `<svg xmlns="http://www.w3.org/2000/svg"><image href="${encodedUrl}" /></svg>`;
->>>>>>> 9fac826f
 
           return res
             .type('image/svg+xml')
