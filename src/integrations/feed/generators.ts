import {
  DynamicConfig,
  FeedConfig,
  FeedConfigGenerator,
  FeedConfigName,
  FeedResponse,
  FeedVersion,
  IFeedClient,
} from './types';
import { Context } from '../../Context';
import { FeedClient } from './clients';
import {
  FeedLofnConfigGenerator,
  FeedPreferencesConfigGenerator,
  FeedUserStateConfigGenerator,
  SimpleFeedConfigGenerator,
} from './configs';
import { SnotraClient } from '../snotra';
import { LofnClient } from '../lofn';

/**
 * Utility class for easily generating feeds using provided config and client
 */
export class FeedGenerator {
  private readonly client: IFeedClient;
  private readonly config: FeedConfigGenerator;
  private readonly feedId?: string;

  constructor(
    client: IFeedClient,
    config: FeedConfigGenerator,
    feedId?: string,
  ) {
    this.client = client;
    this.config = config;
    this.feedId = feedId;
  }

  async generate(ctx: Context, opts: DynamicConfig): Promise<FeedResponse> {
    const { config, extraMetadata } = await this.config.generate(ctx, opts);
    const userId = opts.user_id;
    return this.client.fetchFeed(
      ctx,
      this.feedId ?? userId,
      config,
      extraMetadata,
    );
  }
}

export const snotraClient = new SnotraClient();
export const feedClient = new FeedClient();
export const lofnClient = new LofnClient();

const opts = {
  includeBlockedTags: true,
  includeAllowedTags: true,
  includeBlockedSources: true,
  includeSourceMemberships: true,
  includePostTypes: true,
};

export const baseFeedConfig: Partial<FeedConfig> = {
  source_types: ['machine', 'squad'],
  allowed_languages: ['en'],
};

export const feedGenerators: Partial<Record<FeedVersion, FeedGenerator>> =
  Object.freeze({
    '26': new FeedGenerator(
      feedClient,
      new FeedUserStateConfigGenerator(snotraClient, {
        personalised: new FeedPreferencesConfigGenerator(
          {
            ...baseFeedConfig,
            feed_config_name: FeedConfigName.VectorV26,
          },
          opts,
        ),
        non_personalised: new FeedPreferencesConfigGenerator(
          {
            ...baseFeedConfig,
            feed_config_name: FeedConfigName.PersonaliseV27,
          },
          opts,
        ),
      }),
    ),
    '29': new FeedGenerator(
      feedClient,
      new FeedUserStateConfigGenerator(snotraClient, {
        personalised: new FeedPreferencesConfigGenerator(
          {
            ...baseFeedConfig,
            feed_config_name: FeedConfigName.VectorV27,
          },
          opts,
        ),
        non_personalised: new FeedPreferencesConfigGenerator(
          {
            ...baseFeedConfig,
            feed_config_name: FeedConfigName.PersonaliseV27,
          },
          opts,
        ),
      }),
    ),
    popular: new FeedGenerator(
      new FeedClient(process.env.POPULAR_FEED),
      new FeedPreferencesConfigGenerator(
        {},
        {
          includePostTypes: true,
          includeBlockedSources: true,
          includeBlockedTags: true,
        },
      ),
      'popular',
    ),
    onboarding: new FeedGenerator(
      feedClient,
      new FeedPreferencesConfigGenerator(
        {
          feed_config_name: FeedConfigName.Onboarding,
          total_pages: 1,
        },
        opts,
      ),
      'onboarding',
    ),
    post_similarity: new FeedGenerator(
      feedClient,
      new SimpleFeedConfigGenerator({
        feed_config_name: FeedConfigName.PostSimilarity,
        total_pages: 1,
      }),
    ),
  });

export const versionToFeedGenerator = (version: number): FeedGenerator => {
<<<<<<< HEAD
  if (version >= 30) {
    return new FeedGenerator(
      feedClient,
      new FeedLofnConfigGenerator(lofnClient, {
        feed_version: version.toString() as FeedVersion,
      }),
    );
  }

  return feedGenerators[version.toString()] ?? feedGenerators['27'];
=======
  return feedGenerators[version.toString()] ?? feedGenerators['29'];
>>>>>>> 0722f4eb
};<|MERGE_RESOLUTION|>--- conflicted
+++ resolved
@@ -138,7 +138,6 @@
   });
 
 export const versionToFeedGenerator = (version: number): FeedGenerator => {
-<<<<<<< HEAD
   if (version >= 30) {
     return new FeedGenerator(
       feedClient,
@@ -148,8 +147,5 @@
     );
   }
 
-  return feedGenerators[version.toString()] ?? feedGenerators['27'];
-=======
   return feedGenerators[version.toString()] ?? feedGenerators['29'];
->>>>>>> 0722f4eb
 };