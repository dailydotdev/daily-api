--- conflicted
+++ resolved
@@ -81,11 +81,8 @@
   ) => Promise<GetCampaignListResponseMapped>;
 }
 
-<<<<<<< HEAD
-export type CampaignUpdateAction = 'completed' | 'first_milestone' | 'started';
-=======
 export enum CampaignUpdateAction {
   Completed = 'completed',
   FirstMilestone = 'first_milestone',
-}
->>>>>>> 68da85ff
+  Started = 'started',
+}