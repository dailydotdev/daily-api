--- conflicted
+++ resolved
@@ -49,11 +49,8 @@
   DEFAULT_WEEK_START,
   safeJSONParse,
 } from '../../common';
-<<<<<<< HEAD
+import { ContentLanguage, validLanguages } from '../../types';
 import { UserCompany } from '../UserCompany';
-=======
-import { ContentLanguage, validLanguages } from '../../types';
->>>>>>> ce0c1d8f
 
 export type UserFlags = Partial<{
   vordr: boolean;
