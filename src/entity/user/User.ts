--- conflicted
+++ resolved
@@ -49,11 +49,8 @@
   DEFAULT_WEEK_START,
   safeJSONParse,
 } from '../../common';
-<<<<<<< HEAD
+import { ContentLanguage, validLanguages } from '../../types';
 import { UserStreakAction } from './UserStreakAction';
-=======
-import { ContentLanguage, validLanguages } from '../../types';
->>>>>>> ce0c1d8f
 
 export type UserFlags = Partial<{
   vordr: boolean;
@@ -529,12 +526,10 @@
   ];
 
   try {
-    const validatedData = validateRegex(regexParams, data);
-
-    return validatedData;
+    return validateRegex(regexParams, data);
   } catch (originalError) {
     if (originalError instanceof ValidationError) {
-      const validationError = originalError as ValidationError;
+      const validationError: ValidationError = originalError;
 
       logger.warn(
         {
