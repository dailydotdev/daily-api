--- conflicted
+++ resolved
@@ -49,12 +49,9 @@
 export enum UserTransactionType {
   PostBoost = 'post_boost',
   SquadBoost = 'squad_boost',
-<<<<<<< HEAD
-  BriefGeneration = 'brief_generation',
-=======
   Post = 'post',
   Comment = 'comment',
->>>>>>> 12c93787
+  BriefGeneration = 'brief_generation',
 }
 
 @Entity()
