--- conflicted
+++ resolved
@@ -19,11 +19,7 @@
 
 export enum PostOrigin {
   CommunityPicks = 'community_picks',
-<<<<<<< HEAD
-  Ugc = 'ugc',
-=======
   UserGenerated = 'user_generated',
->>>>>>> cf668c25
   Crawler = 'crawler',
 }
 
