--- conflicted
+++ resolved
@@ -36,11 +36,7 @@
   type: PostType;
 
   @Column({ type: 'text', nullable: true })
-<<<<<<< HEAD
-  title: string;
-=======
   title?: string;
->>>>>>> 266c5358
 
   @Column({ length: 14 })
   @Index('IDX_post_shortid', { unique: true })
