--- conflicted
+++ resolved
@@ -215,11 +215,7 @@
       flags: {
         sentAnalyticsReport: true,
         private: true,
-<<<<<<< HEAD
-        visible: true,
-=======
         visible: isVisible,
->>>>>>> 9e9dcdda
       },
     });
     await createSharePost(
