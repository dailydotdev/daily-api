--- conflicted
+++ resolved
@@ -1,18 +1,13 @@
 import { Column, Entity, Index, PrimaryColumn } from 'typeorm';
 
 export enum UserActionType {
-<<<<<<< HEAD
-  Notification = 'enable_notification',
+  EnableNotification = 'enable_notification',
   CreateSquad = 'create_squad',
   JoinSquad = 'join_squad',
   SquadFirstComment = 'squad_first_comment',
   SquadFirstPost = 'squad_first_post',
   SquadInvite = 'squad_invite',
   MyFeed = 'my_feed',
-=======
-  EnableNotification = 'enable_notification',
-  SquadFirstPost = 'squad_first_post',
->>>>>>> 0268c2f7
 }
 
 @Entity()
