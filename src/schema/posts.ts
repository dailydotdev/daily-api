--- conflicted
+++ resolved
@@ -163,15 +163,12 @@
 import { BriefPost } from '../entity/posts/BriefPost';
 import { UserBriefingRequest } from '@dailydotdev/schema';
 import { usdToCores, coresToUsd } from '../common/number';
-<<<<<<< HEAD
 import {
   validateCampaignArgs,
   type StartCampaignArgs,
 } from '../common/campaign/common';
-=======
 import type { PostAnalytics } from '../entity/posts/PostAnalytics';
 import type { PostAnalyticsHistory } from '../entity/posts/PostAnalyticsHistory';
->>>>>>> c88cbc02
 
 export interface GQLPost {
   id: string;
