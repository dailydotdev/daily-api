--- conflicted
+++ resolved
@@ -174,8 +174,8 @@
   getBriefGenerationCost,
   requestBriefGeneration,
 } from '../common/brief';
-<<<<<<< HEAD
 import { pollCreationSchema } from '../common/schema/polls';
+import { QueryDeepPartialEntity } from 'typeorm/query-builder/QueryPartialEntity';
 
 export interface GQLPollOption {
   id: string;
@@ -183,9 +183,6 @@
   numVotes: number;
   order: number;
 }
-=======
-import { QueryDeepPartialEntity } from 'typeorm/query-builder/QueryPartialEntity';
->>>>>>> df0da1a9
 
 export interface GQLPost {
   id: string;
