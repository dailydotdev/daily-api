import {
  Connection as ConnectionRelay,
  ConnectionArguments,
} from 'graphql-relay';
import { ForbiddenError, ValidationError } from 'apollo-server-errors';
import { IResolvers } from '@graphql-tools/utils';
import { DataSource, EntityManager, MoreThan } from 'typeorm';
import {
  ensureSourcePermissions,
  GQLSource,
  SourcePermissions,
  sourceTypesWithMembers,
} from './sources';
import { Context } from '../Context';
import { traceResolverObject } from './trace';
import {
  CreatePost,
  CreatePostArgs,
  DEFAULT_POST_TITLE,
  defaultImage,
  EditablePost,
  EditPostArgs,
  fetchLinkPreview,
  getDiscussionLink,
  isValidHttpUrl,
  notifyView,
  pickImageUrl,
  createFreeformPost,
  standardizeURL,
  updateFlagsStatement,
  uploadPostFile,
  UploadPreset,
  validatePost,
} from '../common';
import {
  ArticlePost,
  createExternalLink,
  createSharePost,
  ExternalLink,
  ExternalLinkPreview,
  FreeformPost,
  HiddenPost,
  Post,
  PostFlagsPublic,
  PostMention,
  PostReport,
  PostType,
  Toc,
  Upvote,
  UserActionType,
  WelcomePost,
  ContentImage,
  PostQuestion,
  Downvote,
  UserPost,
  UserPostFlagsPublic,
  UserPostVote,
  updateSharePost,
  View,
  User,
  PostRelationType,
  PostRelation,
} from '../entity';
import { GQLEmptyResponse } from './common';
import {
  NotFoundError,
  SubmissionFailErrorMessage,
  TypeOrmError,
} from '../errors';
import { GQLBookmarkList } from './bookmarks';
import { getMentions, GQLComment } from './comments';
import graphorm from '../graphorm';
import { GQLUser } from './users';
import {
  getRedisObject,
  ONE_MINUTE_IN_SECONDS,
  redisPubSub,
  setRedisObjectWithExpiry,
} from '../redis';
import { queryPaginatedByDate } from '../common/datePageGenerator';
import { GraphQLResolveInfo } from 'graphql';
import { Roles } from '../roles';
import { markdown, saveMentions } from '../common/markdown';
import { FileUpload } from 'graphql-upload/GraphQLUpload';
import { insertOrIgnoreAction } from './actions';
import { generateShortId, generateUUID } from '../ids';
import { generateStorageKey, StorageTopic } from '../config';
import { subDays } from 'date-fns';

export interface GQLPost {
  id: string;
  type: PostType;
  shortId: string;
  publishedAt?: Date;
  pinnedAt?: Date;
  createdAt: Date;
  url: string;
  title?: string;
  image?: string;
  ratio?: number;
  placeholder?: string;
  readTime?: number;
  source?: GQLSource;
  tags?: string[];
  read?: boolean;
  bookmarked?: boolean;
  upvoted?: boolean;
  commented?: boolean;
  bookmarkList?: GQLBookmarkList;
  numUpvotes: number;
  numComments: number;
  featuredComments?: GQLComment[];
  deleted?: boolean;
  private: boolean;
  // Used only for pagination (not part of the schema)
  score: number;
  bookmarkedAt: Date;
  author?: GQLUser;
  scout?: GQLUser;
  views?: number;
  discussionScore?: number;
  description?: string;
  toc?: Toc;
  summary?: string;
  isScout?: number;
  isAuthor?: number;
  sharedPost?: GQLPost;
  feedMeta?: string;
  content?: string;
  contentHtml?: string;
  downvoted?: boolean;
  flags?: PostFlagsPublic;
  userState?: GQLUserPost;
}

interface PinPostArgs {
  id: string;
  pinned: boolean;
}

interface SwapPinnedPostArgs {
  id: Post['id'];
  swapWithId: Post['id'];
}

type GQLPostQuestion = Pick<PostQuestion, 'id' | 'post' | 'question'>;

export type GQLPostNotification = Pick<
  GQLPost,
  'id' | 'numUpvotes' | 'numComments'
>;

export interface GQLPostUpvote {
  createdAt: Date;
  post: GQLPost;
}

export interface GQLUserPost {
  vote: UserPostVote;
  hidden: boolean;
  flags?: UserPostFlagsPublic;
  votedAt: Date | null;
}

export interface GQLPostUpvoteArgs extends ConnectionArguments {
  id: string;
}

export interface SubmitExternalLinkArgs extends ExternalLink {
  sourceId: string;
  commentary: string;
}

export const getPostNotification = async (
  con: DataSource,
  postId: string,
): Promise<GQLPostNotification> => {
  const post = await con
    .getRepository(Post)
    .findOne({ where: { id: postId }, select: ['id', 'upvotes', 'comments'] });
  if (!post) {
    return null;
  }
  return { id: post.id, numUpvotes: post.upvotes, numComments: post.comments };
};

interface ReportPostArgs {
  id: string;
  reason: string;
  comment: string;
  tags?: string[];
}

export interface GQLPostRelationArgs extends ConnectionArguments {
  id: string;
  relationType: PostRelationType;
}

export const typeDefs = /* GraphQL */ `
  type TocItem {
    """
    Content of the toc item
    """
    text: String!

    """
    Id attribute of the Html element of the toc item
    """
    id: String

    """
    Children items of the toc item
    """
    children: [TocItem]
  }

  """
  Post notification
  """
  type PostNotification {
    """
    Unique identifier
    """
    id: ID!

    """
    Total number of upvotes
    """
    numUpvotes: Int!

    """
    Total number of comments
    """
    numComments: Int!
  }

  type PostFlagsPublic {
    """
    Whether the post's source is private or not
    """
    private: Boolean

    """
    The unix timestamp (seconds) the post will be promoted to public to
    """
    promoteToPublic: Int @auth(requires: [MODERATOR])
  }

  type UserPostFlagsPublic {
    """
    Whether user dismissed feedback prompt for post
    """
    feedbackDismiss: Boolean
  }

  type UserPost {
    """
    The user's vote for the post
    """
    vote: Int!

    """
    Whether the post is hidden or not
    """
    hidden: Boolean!

    """
    The post's flags
    """
    flags: UserPostFlagsPublic

    """
    Time when vote for the post was last updated
    """
    votedAt: DateTime

    user: User!

    post: Post!
  }

  """
  Content post
  """
  type Post {
    """
    Unique identifier
    """
    id: ID!

    """
    Post type
    """
    type: String

    """
    Unique URL friendly short identifier
    """
    shortId: String

    """
    Time the post was published
    """
    publishedAt: DateTime

    """
    Time the post was pinned to the database
    """
    pinnedAt: DateTime

    """
    Time the post was added to the database
    """
    createdAt: DateTime!

    """
    URL to the post
    """
    url: String

    """
    Title of the post
    """
    title: String

    """
    HTML equivalent of the title
    """
    titleHtml: String

    """
    URL to the image of post
    """
    image: String

    """
    Aspect ratio of the image
    """
    ratio: Float @deprecated(reason: "no longer maintained")

    """
    Tiny version of the image in base64
    """
    placeholder: String @deprecated(reason: "no longer maintained")

    """
    Estimation of time to read the article (in minutes)
    """
    readTime: Float

    """
    Source of the post
    """
    source: Source

    """
    Tags of the post
    """
    tags: [String!]

    """
    Whether the user has read this post
    """
    read: Boolean

    """
    Whether the user bookmarked this post
    """
    bookmarked: Boolean

    """
    Whether the user upvoted this post
    """
    upvoted: Boolean

    """
    Whether the user commented this post
    """
    commented: Boolean

    """
    Whether the post's source is private or not
    """
    private: Boolean

    """
    If bookmarked, this is the list where it is saved
    """
    bookmarkList: BookmarkList

    """
    Permanent link to the post
    """
    permalink: String!

    """
    Total number of upvotes
    """
    numUpvotes: Int!

    """
    Total number of comments
    """
    numComments: Int!

    """
    Permanent link to the comments of the post
    """
    commentsPermalink: String!

    """
    Featured comments for the post
    """
    featuredComments: [Comment!] @deprecated(reason: "no longer maintained")

    """
    Author of the post (if they have a daily.dev account)
    """
    author: User

    """
    Scout of the post who suggested the link (if they have a daily.dev account)
    """
    scout: User

    """
    Number of times the article has been viewed (unique readers)
    """
    views: Int

    """
    Trending score of the post
    """
    trending: Int

    """
    Meta description of the post
    """
    description: String

    """
    Table of content of the post
    """
    toc: [TocItem]

    """
    Auto generated summary
    """
    summary: String

    """
    Whether the user is the author
    """
    isAuthor: Int

    """
    Whether the user is the scout
    """
    isScout: Int

    """
    Original post that was shared in this post
    """
    sharedPost: Post

    """
    Additional information required for analytics purposes
    """
    feedMeta: String

    """
    Content of the post
    """
    content: String

    """
    HTML Parsed content of the comment
    """
    contentHtml: String

    """
    Whether the user downvoted this post
    """
    downvoted: Boolean

    """
    All the flags for the post
    """
    flags: PostFlagsPublic

    """
    User state for the post
    """
    userState: UserPost @auth

    """
<<<<<<< HEAD
    Related sources for collection post
    """
    collectionSources: [Source!]!

    """
    Total number of related sources for collection post
    """
    numCollectionSources: Int!
=======
    Time the post was updated
    """
    updatedAt: DateTime
>>>>>>> 90b7bb25
  }

  type PostConnection {
    pageInfo: PageInfo!
    edges: [PostEdge!]!
    """
    The original query in case of a search operation
    """
    query: String
  }

  type PostEdge {
    node: Post!

    """
    Used in \`before\` and \`after\` args
    """
    cursor: String!
  }

  type Upvote {
    createdAt: DateTime!

    user: User!
    post: Post!
  }

  type UpvoteEdge {
    node: UserPost!

    """
    Used in \`before\` and \`after\` args
    """
    cursor: String!
  }

  type UpvoteConnection {
    pageInfo: PageInfo!
    edges: [UpvoteEdge!]!
    """
    The original query in case of a search operation
    """
    query: String
  }

  type LinkPreview {
    id: String
    title: String!
    image: String!
  }

  type PostQuestion {
    id: String!
    post: Post!
    question: String!
  }

  """
  Enum of the possible reasons to report a post
  """
  enum ReportReason {
    """
    The post's link is broken
    """
    BROKEN
    """
    The post is a clickbait
    """
    CLICKBAIT
    """
    The post has low quality content
    """
    LOW
    """
    The post is not safe for work (NSFW), for any reason
    """
    NSFW
    """
    Reason doesnt fit any specific category
    """
    OTHER
    """
    When the reason is the post having irrelevant tags
    """
    IRRELEVANT
  }

  enum PostRelationType {
    COLLECTION
  }

  extend type Query {
    """
    Get post by id
    """
    post(
      """
      Id of the requested post
      """
      id: ID
    ): Post!

    """
    Get post by URL
    """
    postByUrl(
      """
      URL of the requested post
      """
      url: String
    ): Post!

    """
    Get Post's Upvotes by post id
    """
    postUpvotes(
      """
      Id of the relevant post to return Upvotes
      """
      id: String!

      """
      Paginate after opaque cursor
      """
      after: String

      """
      Paginate first
      """
      first: Int
    ): UpvoteConnection!

    searchQuestionRecommendations: [PostQuestion]! @auth

    """
    Get related posts to a post by relation type
    """
    relatedPosts(
      """
      Post id
      """
      id: ID!

      """
      Relation type
      """
      relationType: PostRelationType!

      """
      Paginate after opaque cursor
      """
      after: String

      """
      Paginate first
      """
      first: Int
    ): PostConnection!
  }

  extend type Mutation {
    """
    Hide a post from all the user feeds
    """
    hidePost(
      """
      Id of the post to hide
      """
      id: ID
    ): EmptyResponse @auth

    """
    Unhide a post from all the user feeds
    """
    unhidePost(
      """
      Id of the post to hide
      """
      id: ID
    ): EmptyResponse @auth

    """
    Report a post and hide it from all the user feeds
    """
    reportPost(
      """
      Id of the post to report
      """
      id: ID
      """
      Reason the user would like to report
      """
      reason: ReportReason
      """
      Additional comment about report reason
      """
      comment: String
      """
      List of irrelevant tags
      """
      tags: [String]
    ): EmptyResponse @auth

    """
    To allow user to create freeform posts
    """
    createFreeformPost(
      """
      ID of the squad to post to
      """
      sourceId: ID!

      """
      Avatar image for the squad
      """
      image: Upload

      """
      Title of the post (max 80 chars)
      """
      title: String!

      """
      Content of the post (max 4000 chars)
      """
      content: String
    ): Post! @auth

    """
    To allow user to edit posts
    """
    editPost(
      """
      ID of the post to update
      """
      id: ID!
      """
      Avatar image for the squad
      """
      image: Upload
      """
      Title of the post (max 80 chars)
      """
      title: String
      """
      Content of the post (max 4000 chars)
      """
      content: String
    ): Post! @auth

    """
    Upload an asset from writing a post
    """
    uploadContentImage(
      """
      Asset to upload to our cloudinary server
      """
      image: Upload!
    ): String! @auth @rateLimit(limit: 5, duration: 60)

    """
    Promote a post
    """
    promoteToPublic(
      """
      Id of the post to update the promoteToPublic flag for
      """
      id: ID!
    ): EmptyResponse @auth(requires: [MODERATOR])

    """
    Demote a post
    """
    demoteFromPublic(
      """
      Id of the post to demote from the public
      """
      id: ID!
    ): EmptyResponse @auth(requires: [MODERATOR])

    """
    Pin or unpin a post
    """
    updatePinPost(
      """
      Id of the post to update the pinnedAt property
      """
      id: ID!

      """
      Whether to pin the post or not
      """
      pinned: Boolean!
    ): EmptyResponse @auth

    """
    Swap the order of 2 pinned posts based on their pinnedAt timestamp
    """
    swapPinnedPosts(
      """
      Id of the post to update the pinnedAt property
      """
      id: ID!

      """
      The post ID to swap with
      """
      swapWithId: ID!
    ): EmptyResponse @auth

    """
    Delete a post permanently
    """
    deletePost(
      """
      Id of the post to delete
      """
      id: ID
    ): EmptyResponse @auth

    """
    Bans a post (can be undone)
    """
    banPost(
      """
      Id of the post to ban
      """
      id: ID
    ): EmptyResponse @auth(requires: [MODERATOR])

    """
    Upvote to the post
    """
    upvote(
      """
      Id of the post to upvote
      """
      id: ID!
    ): EmptyResponse @auth

    """
    Cancel an upvote of a post
    """
    cancelUpvote(
      """
      Id of the post
      """
      id: ID!
    ): EmptyResponse @auth

    """
    Fetch external link's title and image preview
    """
    checkLinkPreview(
      """
      URL of the external link
      """
      url: String!
    ): LinkPreview @auth @rateLimit(limit: 20, duration: 60)

    """
    Create external link in source
    """
    submitExternalLink(
      """
      Source to share the post to
      """
      sourceId: ID!
      """
      URL to the new private post
      """
      url: String!
      """
      Preview image of the external link
      """
      image: String
      """
      Title of the external link
      """
      title: String
      """
      Commentary for the share
      """
      commentary: String
    ): EmptyResponse @auth

    """
    Share post to source
    """
    sharePost(
      """
      Post to share in the source
      """
      id: ID!
      """
      Commentary for the share
      """
      commentary: String
      """
      Source to share the post to
      """
      sourceId: ID!
    ): Post @auth

    """
    Update share type post
    """
    editSharePost(
      """
      Post to update
      """
      id: ID!
      """
      Commentary for the share
      """
      commentary: String
    ): Post @auth

    """
    Submit a view event to a post
    """
    viewPost(
      """
      Post to share in the source
      """
      id: ID!
    ): EmptyResponse @auth

    """
    Downvote to the post
    """
    downvote(
      """
      Id of the post to downvote
      """
      id: ID!
    ): EmptyResponse @auth

    """
    Cancel an downvote of a post
    """
    cancelDownvote(
      """
      Id of the post
      """
      id: ID!
    ): EmptyResponse @auth

    """
    Vote post
    """
    votePost(
      """
      Id of the post
      """
      id: ID!

      """
      Vote type
      """
      vote: Int!
    ): EmptyResponse @auth

    """
    Dismiss user post feedback
    """
    dismissPostFeedback(
      """
      Id of the post
      """
      id: ID!
    ): EmptyResponse @auth
  }

  extend type Subscription {
    """
    Get notified when one of the given posts is upvoted or comments
    """
    postsEngaged: PostNotification
  }
`;

const nullableImageType = [PostType.Freeform, PostType.Welcome];

const saveHiddenPost = async (
  con: DataSource,
  {
    postId,
    userId,
  }: {
    postId: string;
    userId: string;
  },
): Promise<boolean> => {
  try {
    await con.transaction(async (entityManager) => {
      await entityManager.getRepository(HiddenPost).insert({
        postId,
        userId,
      });

      await entityManager.getRepository(UserPost).save({
        postId,
        userId,
        hidden: true,
      });
    });
  } catch (err) {
    // Foreign key violation
    if (err?.code === TypeOrmError.FOREIGN_KEY) {
      throw new NotFoundError('Post not found');
    }
    // Unique violation
    if (err?.code !== TypeOrmError.DUPLICATE_ENTRY) {
      throw err;
    }
  }
  return true;
};

const revertPostDownvote = async (
  con: DataSource | EntityManager,
  postId: string,
  userId: string,
): Promise<void> => {
  await con.getRepository(Downvote).delete({
    postId,
    userId,
  });

  await con.getRepository(UserPost).save({
    postId,
    userId,
    vote: UserPostVote.None,
    hidden: false,
  });

  await con.getRepository(HiddenPost).delete({ postId, userId });
};

const editablePostTypes = [PostType.Welcome, PostType.Freeform];

export const reportReasons = new Map([
  ['BROKEN', '💔 Link is broken'],
  ['NSFW', '🔞 Post is NSFW'],
  ['CLICKBAIT', '🎣 Clickbait!!!'],
  ['LOW', '💩 Low quality content'],
  ['OTHER', '🤔 Other'],
  ['IRRELEVANT', `Post's tags are irrelevant`],
]);

export const getPostPermalink = (post: Pick<GQLPost, 'shortId'>): string =>
  `${process.env.URL_PREFIX}/r/${post.shortId}`;

export const getPostByUrl = async (
  url: string,
  ctx: Context,
  info: GraphQLResolveInfo,
): Promise<GQLPost> => {
  const res = await graphorm.queryByHierarchy<GQLPost>(
    ctx,
    info,
    ['post'],
    (builder) => ({
      queryBuilder: builder.queryBuilder
        .addSelect(`"${builder.alias}"."deleted"`)
        .where(
          `("${builder.alias}"."canonicalUrl" = :url OR "${builder.alias}"."url" = :url)`,
          { url },
        )
        .limit(1),
      ...builder,
    }),
  );

  return res[0];
};

const updatePromoteToPublicFlag = async (
  ctx: Context,
  id: string,
  value: number,
): Promise<GQLEmptyResponse> => {
  if (!ctx.roles.includes(Roles.Moderator)) {
    throw new ForbiddenError('Access denied!');
  }

  await ctx.getRepository(Post).update(
    { id },
    {
      flags: updateFlagsStatement<Post>({ promoteToPublic: value }),
    },
  );

  return { _: true };
};

const getPostById = async (
  ctx: Context,
  info: GraphQLResolveInfo,
  id: string,
): Promise<GQLPost> => {
  const res = await graphorm.query<GQLPost>(ctx, info, (builder) => ({
    queryBuilder: builder.queryBuilder.where(
      `"${builder.alias}"."id" = :id AND "${builder.alias}"."deleted" = false`,
      { id },
    ),
    ...builder,
  }));
  if (res.length) {
    return res[0];
  }
  throw new NotFoundError('Post not found');
};

const validateEditAllowed = (
  authorId: Post['authorId'],
  userId: User['id'],
) => {
  if (authorId !== userId) {
    throw new ForbiddenError(`Editing other people's posts is not allowed!`);
  }
};

// eslint-disable-next-line @typescript-eslint/no-explicit-any
export const resolvers: IResolvers<any, Context> = {
  Query: traceResolverObject({
    post: async (
      source,
      { id }: { id: string },
      ctx: Context,
      info,
    ): Promise<GQLPost> => {
      const partialPost = await ctx.con.getRepository(Post).findOneOrFail({
        select: ['id', 'sourceId', 'private'],
        relations: ['source'],
        where: { id },
      });
      const postSource = await partialPost.source;

      if (
        partialPost.private ||
        sourceTypesWithMembers.includes(postSource.type)
      ) {
        await ensureSourcePermissions(ctx, partialPost.sourceId);
      }
      return getPostById(ctx, info, id);
    },
    postByUrl: async (
      source,
      { url }: { id: string; url: string },
      ctx: Context,
      info,
    ): Promise<GQLPost> => {
      const standardizedUrl = standardizeURL(url);
      const res = await graphorm.query(ctx, info, (builder) => ({
        queryBuilder: builder.queryBuilder
          .where(
            `("${builder.alias}"."canonicalUrl" = :url OR "${builder.alias}"."url" = :url) AND "${builder.alias}"."deleted" = false`,
            { url: standardizedUrl },
          )
          .limit(1),
        ...builder,
      }));
      if (res.length) {
        const post = res[0] as GQLPost;
        if (post.private) {
          let sourceId = post.source?.id;
          if (!sourceId) {
            const p2 = await ctx.con.getRepository(Post).findOneOrFail({
              select: ['sourceId'],
              where: { id: post.id },
            });
            sourceId = p2.sourceId;
          }
          await ensureSourcePermissions(ctx, sourceId);
        }
        return post;
      }
      throw new NotFoundError('Post not found');
    },
    postUpvotes: async (
      _,
      args: GQLPostUpvoteArgs,
      ctx,
      info,
    ): Promise<ConnectionRelay<GQLUserPost>> => {
      const post = await ctx.con
        .getRepository(Post)
        .findOneByOrFail({ id: args.id });
      await ensureSourcePermissions(ctx, post.sourceId);
      return queryPaginatedByDate(
        ctx,
        info,
        args,
        { key: 'votedAt' },
        {
          queryBuilder: (builder) => {
            builder.queryBuilder = builder.queryBuilder
              .andWhere(`${builder.alias}.postId = :postId`, {
                postId: args.id,
              })
              .andWhere(`${builder.alias}.vote = 1`);

            return builder;
          },
          orderByKey: 'DESC',
        },
      );
    },
    searchQuestionRecommendations: async (
      source,
      _,
      ctx: Context,
      info,
    ): Promise<GQLPostQuestion[]> => {
      const key = generateStorageKey(StorageTopic.Search, 'rec', ctx.userId);
      const cached = await getRedisObject(key);

      if (cached) {
        return JSON.parse(cached);
      }

      const data: GQLPostQuestion[] = await graphorm.query(
        ctx,
        info,
        (builder) => ({
          queryBuilder: builder.queryBuilder
            .innerJoin(
              (query) => {
                const sub = query
                  .subQuery()
                  .select('id')
                  .from(PostQuestion, 'pq')
                  .where(`"pq"."postId" = "v"."postId"`);
                return query
                  .select('v."postId"')
                  .from(View, 'v')
                  .where({
                    userId: ctx.userId,
                    timestamp: MoreThan(subDays(new Date(), 30)),
                  })
                  .andWhere(`exists(${sub.getQuery()})`)
                  .orderBy('v."timestamp"', 'DESC')
                  .limit(10);
              },
              'views',
              `"${builder.alias}"."postId" = views."postId"`,
            )
            .orderBy('random()', 'DESC')
            .limit(3),
          ...builder,
        }),
      );
      await setRedisObjectWithExpiry(
        key,
        JSON.stringify(data),
        ONE_MINUTE_IN_SECONDS * 3,
      );

      return data;
    },
    relatedPosts: async (
      _,
      args: GQLPostRelationArgs,
      ctx,
      info,
    ): Promise<ConnectionRelay<GQLPost>> => {
      const post = await ctx.con
        .getRepository(Post)
        .findOneByOrFail({ id: args.id });
      await ensureSourcePermissions(ctx, post.sourceId);

      return queryPaginatedByDate(
        ctx,
        info,
        args,
        { key: 'createdAt' },
        {
          queryBuilder: (builder) => {
            builder.queryBuilder = builder.queryBuilder
              .leftJoin(
                PostRelation,
                'pr',
                `pr."relatedPostId" = ${builder.alias}.id`,
              )
              .andWhere(`pr.postId = :postId`, {
                postId: args.id,
              })
              .andWhere(`pr.type = :type`, {
                type: args.relationType,
              });

            return builder;
          },
          orderByKey: 'DESC',
        },
      );
    },
  }),
  // eslint-disable-next-line @typescript-eslint/no-explicit-any
  Mutation: traceResolverObject<any, any>({
    hidePost: async (
      source,
      { id }: { id: string },
      ctx: Context,
    ): Promise<GQLEmptyResponse> => {
      await saveHiddenPost(ctx.con, { userId: ctx.userId, postId: id });
      return { _: true };
    },
    unhidePost: async (
      _,
      { id }: { id: string },
      ctx: Context,
    ): Promise<GQLEmptyResponse> => {
      await ctx.con.transaction(async (entityManager) => {
        await entityManager
          .getRepository(HiddenPost)
          .delete({ postId: id, userId: ctx.userId });

        await entityManager.getRepository(UserPost).save({
          postId: id,
          userId: ctx.userId,
          hidden: false,
        });
      });

      return { _: true };
    },
    reportPost: async (
      source,
      { id, reason, comment, tags }: ReportPostArgs,
      ctx: Context,
    ): Promise<GQLEmptyResponse> => {
      if (!reportReasons.has(reason)) {
        throw new ValidationError('Reason is invalid');
      }

      if (reason === 'IRRELEVANT' && !tags?.length) {
        throw new ValidationError('You must include the irrelevant tags!');
      }

      const added = await saveHiddenPost(ctx.con, {
        userId: ctx.userId,
        postId: id,
      });

      if (added) {
        const post = await ctx.getRepository(Post).findOneByOrFail({ id });
        await ensureSourcePermissions(ctx, post.sourceId);
        if (!post.banned) {
          try {
            await ctx.getRepository(PostReport).insert({
              postId: id,
              userId: ctx.userId,
              reason,
              comment,
              tags,
            });
          } catch (err) {
            if (err?.code !== TypeOrmError.DUPLICATE_ENTRY) {
              throw new Error('Failed to save report to database');
            }
          }
        }
      }
      return { _: true };
    },
    uploadContentImage: async (
      _,
      { image }: { image: Promise<FileUpload> },
      ctx,
    ): Promise<string> => {
      if (!image) {
        throw new ValidationError('File is missing!');
      }

      if (!process.env.CLOUDINARY_URL) {
        throw new Error('Unable to upload asset to cloudinary!');
      }

      const upload = await image;
      const extension = upload.filename?.split('.').pop().toLowerCase();
      const preset =
        extension === 'gif'
          ? UploadPreset.FreeformGif
          : UploadPreset.FreeformImage;
      const id = generateUUID();
      const filename = `content_${id}`;
      const { url: imageUrl, id: imageId } = await uploadPostFile(
        filename,
        upload.createReadStream(),
        preset,
      );
      await ctx.con.getRepository(ContentImage).save({
        serviceId: imageId,
        url: imageUrl,
      });
      return imageUrl;
    },
    deletePost: async (
      _,
      { id }: { id: string },
      ctx: Context,
    ): Promise<GQLEmptyResponse> => {
      if (ctx.roles.includes(Roles.Moderator)) {
        await ctx.getRepository(Post).update(
          { id },
          {
            deleted: true,
            flags: updateFlagsStatement<Post>({ deleted: true }),
          },
        );
        return { _: true };
      }

      await ctx.con.transaction(async (manager) => {
        const repo = manager.getRepository(Post);
        const post = await repo.findOneBy({ id });
        if (post.authorId !== ctx.userId) {
          await ensureSourcePermissions(
            ctx,
            post.sourceId,
            SourcePermissions.PostDelete,
          );
        }
        await repo.update(
          { id },
          {
            deleted: true,
            flags: updateFlagsStatement<Post>({ deleted: true }),
          },
        );
      });

      return { _: true };
    },
    promoteToPublic: async (
      _,
      { id }: { id: string },
      ctx: Context,
    ): Promise<GQLEmptyResponse> => {
      const nextWeek = new Date();
      nextWeek.setDate(nextWeek.getDate() + 7);
      const timeToSeconds = Math.floor(nextWeek.valueOf() / 1000);
      return updatePromoteToPublicFlag(ctx, id, timeToSeconds);
    },
    demoteFromPublic: async (
      _,
      { id }: { id: string },
      ctx: Context,
    ): Promise<GQLEmptyResponse> => updatePromoteToPublicFlag(ctx, id, null),
    updatePinPost: async (
      _,
      { id, pinned }: PinPostArgs,
      ctx: Context,
    ): Promise<GQLEmptyResponse> => {
      await ctx.con.transaction(async (manager) => {
        const repo = manager.getRepository(Post);
        const post = await repo.findOneBy({ id });

        await ensureSourcePermissions(
          ctx,
          post.sourceId,
          SourcePermissions.PostPin,
        );

        await repo.update({ id }, { pinnedAt: pinned ? new Date() : null });
      });

      return { _: true };
    },
    swapPinnedPosts: async (
      _,
      { id, swapWithId }: SwapPinnedPostArgs,
      ctx: Context,
    ): Promise<GQLEmptyResponse> => {
      await ctx.con.transaction(async (manager) => {
        const repo = manager.getRepository(Post);
        const post = await repo.findOneBy({ id });
        const swapWithPost = await repo.findOneBy({
          id: swapWithId,
        });

        await ensureSourcePermissions(
          ctx,
          post.sourceId,
          SourcePermissions.PostPin,
        );

        if (!post.pinnedAt || !swapWithPost.pinnedAt) {
          throw new ValidationError('Posts must be pinned first');
        }

        const isNextPost = swapWithPost.pinnedAt > post.pinnedAt;
        const swapPinnedTime = new Date(
          swapWithPost.pinnedAt.getTime() + 1000 * (isNextPost ? 1 : -1),
        );

        let query = manager
          .createQueryBuilder()
          .update(Post)
          .set({
            pinnedAt: () =>
              isNextPost
                ? `"pinnedAt" + interval '1 second'`
                : `"pinnedAt" - interval '1 second'`,
          })
          .where('"pinnedAt" IS NOT NULL')
          .andWhere('"sourceId" = :sourceId', { sourceId: post.sourceId });

        if (isNextPost) {
          query = query.andWhere('"pinnedAt" >= :swapPinnedTime', {
            swapPinnedTime,
          });
        } else {
          query = query.andWhere('"pinnedAt" <= :swapPinnedTime', {
            swapPinnedTime,
          });
        }

        await query.execute();
        await repo.update(
          { id },
          {
            pinnedAt: swapPinnedTime,
          },
        );
      });

      return { _: true };
    },
    createFreeformPost: async (
      source,
      args: CreatePostArgs,
      ctx: Context,
      info,
    ): Promise<GQLPost> => {
      const { sourceId, image } = args;
      const { con, userId } = ctx;
      const id = await generateShortId();
      const { title, content } = validatePost(args);

      if (!title) {
        throw new ValidationError('Title can not be an empty string!');
      }

      await con.transaction(async (manager) => {
        await ensureSourcePermissions(ctx, sourceId, SourcePermissions.Post);

        const mentions = await getMentions(manager, content, userId, sourceId);
        const contentHtml = markdown.render(content, { mentions });
        const params: CreatePost = {
          id,
          title,
          content,
          contentHtml,
          authorId: userId,
          sourceId,
        };

        if (image && process.env.CLOUDINARY_URL) {
          const upload = await image;
          const { url: coverImageUrl } = await uploadPostFile(
            id,
            upload.createReadStream(),
            UploadPreset.PostBannerImage,
          );
          params.image = coverImageUrl;
        }

        await createFreeformPost(manager, params);
        await saveMentions(manager, id, userId, mentions, PostMention);
      });

      return graphorm.queryOneOrFail<GQLPost>(ctx, info, (builder) => ({
        queryBuilder: builder.queryBuilder.where(
          `"${builder.alias}"."id" = :id`,
          { id },
        ),
        ...builder,
      }));
    },
    editPost: async (
      source,
      args: EditPostArgs,
      ctx: Context,
      info,
    ): Promise<GQLPost> => {
      const { id, image } = args;
      const { con, userId } = ctx;
      const { title, content } = validatePost(args);

      await con.transaction(async (manager) => {
        const repo = manager.getRepository(Post);
        const post = (await repo.findOneByOrFail({ id })) as
          | WelcomePost
          | FreeformPost;

        if (!editablePostTypes.includes(post.type)) {
          throw new ForbiddenError(
            'Editing post outside of type welcome_post and freeform is not allowed',
          );
        }

        if (post.authorId !== userId) {
          if (post.type !== PostType.Welcome) {
            throw new ForbiddenError(
              `Editing other people's posts is not allowed!`,
            );
          }

          await ensureSourcePermissions(
            ctx,
            post.sourceId,
            SourcePermissions.WelcomePostEdit,
          );
        }

        const updated: Partial<EditablePost> = {};

        if (title && title !== post.title) {
          updated.title = title;
        }

        if (image && process.env.CLOUDINARY_URL) {
          const upload = await image;
          const { url: coverImageUrl } = await uploadPostFile(
            id,
            upload.createReadStream(),
            UploadPreset.PostBannerImage,
          );
          updated.image = coverImageUrl;
        }

        if (content !== post.content) {
          const mentions = await getMentions(
            manager,
            content,
            userId,
            post.sourceId,
          );
          updated.content = content;
          updated.contentHtml = markdown.render(content, { mentions });
          await saveMentions(
            manager,
            post.id,
            ctx.userId,
            mentions,
            PostMention,
          );
        }

        if (post.type === PostType.Welcome) {
          await insertOrIgnoreAction(
            con,
            ctx.userId,
            UserActionType.EditWelcomePost,
          );
        }

        if (Object.keys(updated).length) {
          await repo.update({ id }, updated);
        }
      });

      return graphorm.queryOneOrFail<GQLPost>(ctx, info, (builder) => ({
        queryBuilder: builder.queryBuilder.where(
          `"${builder.alias}"."id" = :id`,
          { id },
        ),
        ...builder,
      }));
    },
    banPost: async (
      source,
      { id }: { id: string },
      ctx: Context,
    ): Promise<GQLEmptyResponse> => {
      const post = await ctx.getRepository(Post).findOneByOrFail({ id });
      if (!post.banned) {
        await ctx.getRepository(Post).update(
          { id },
          {
            banned: true,
            flags: updateFlagsStatement<Post>({ banned: true }),
          },
        );
      }
      return { _: true };
    },
    upvote: async (
      source,
      { id }: { id: string },
      ctx: Context,
    ): Promise<GQLEmptyResponse> => {
      try {
        const post = await ctx.con.getRepository(Post).findOneByOrFail({ id });
        await ensureSourcePermissions(ctx, post.sourceId);
        await ctx.con.transaction(async (entityManager) => {
          await entityManager.getRepository(Upvote).insert({
            postId: id,
            userId: ctx.userId,
          });

          await revertPostDownvote(entityManager, id, ctx.userId);

          await entityManager.getRepository(UserPost).save({
            postId: id,
            userId: ctx.userId,
            vote: UserPostVote.Up,
          });
        });
      } catch (err) {
        // Foreign key violation
        if (err?.code === TypeOrmError.FOREIGN_KEY) {
          throw new NotFoundError('Post or user not found');
        }
        // Unique violation
        if (err?.code !== TypeOrmError.DUPLICATE_ENTRY) {
          throw err;
        }
      }
      return { _: true };
    },
    cancelUpvote: async (
      source,
      { id }: { id: string },
      ctx: Context,
    ): Promise<GQLEmptyResponse> => {
      await ctx.con.transaction(async (entityManager) => {
        await entityManager.getRepository(Upvote).delete({
          postId: id,
          userId: ctx.userId,
        });

        await entityManager.getRepository(UserPost).save({
          postId: id,
          userId: ctx.userId,
          vote: UserPostVote.None,
        });
      });
      return { _: true };
    },
    checkLinkPreview: async (
      _,
      { url }: SubmitExternalLinkArgs,
      ctx,
    ): Promise<ExternalLinkPreview> => {
      const standardizedUrl = standardizeURL(url);
      const post = await ctx.con
        .getRepository(ArticlePost)
        .createQueryBuilder()
        .select('id, title, image')
        .where([{ canonicalUrl: standardizedUrl }, { url: standardizedUrl }])
        .andWhere({ deleted: false })
        .getRawOne();

      if (!post) {
        return fetchLinkPreview(standardizedUrl);
      }

      return post;
    },
    submitExternalLink: async (
      _,
      { sourceId, commentary, url, title, image }: SubmitExternalLinkArgs,
      ctx,
    ): Promise<GQLEmptyResponse> => {
      await ctx.con.transaction(async (manager) => {
        await ensureSourcePermissions(ctx, sourceId, SourcePermissions.Post);
        const cleanUrl = standardizeURL(url);
        if (!isValidHttpUrl(cleanUrl)) {
          throw new ValidationError('URL is not valid');
        }

        const existingPost: Pick<ArticlePost, 'id' | 'deleted' | 'visible'> =
          await manager.getRepository(ArticlePost).findOne({
            select: ['id', 'deleted', 'visible'],
            where: [{ url: cleanUrl }, { canonicalUrl: cleanUrl }],
          });
        if (existingPost) {
          if (existingPost.deleted) {
            throw new ValidationError(SubmissionFailErrorMessage.POST_DELETED);
          }

          await createSharePost(
            manager,
            sourceId,
            ctx.userId,
            existingPost.id,
            commentary,
            existingPost.visible,
          );
          return { _: true };
        }
        await createExternalLink(
          manager,
          ctx.log,
          sourceId,
          ctx.userId,
          { url, title, image },
          commentary,
        );
      });
      return { _: true };
    },
    sharePost: async (
      _,
      {
        id,
        commentary,
        sourceId,
      }: { id: string; commentary: string; sourceId: string },
      ctx,
      info,
    ): Promise<GQLPost> => {
      await ctx.con.getRepository(Post).findOneByOrFail({ id });
      await ensureSourcePermissions(ctx, sourceId, SourcePermissions.Post);

      const newPost = await createSharePost(
        ctx.con,
        sourceId,
        ctx.userId,
        id,
        commentary,
      );
      return getPostById(ctx, info, newPost.id);
    },
    editSharePost: async (
      _,
      { id, commentary }: { id: string; commentary: string },
      ctx,
      info,
    ): Promise<GQLPost> => {
      const post = await ctx.con.getRepository(Post).findOneByOrFail({ id });
      validateEditAllowed(post.authorId, ctx.userId);

      await ensureSourcePermissions(ctx, post.sourceId, SourcePermissions.Post);

      const { postId } = await updateSharePost(
        ctx.con,
        ctx.userId,
        id,
        post.sourceId,
        commentary,
      );
      return getPostById(ctx, info, postId);
    },
    viewPost: async (
      _,
      { id }: { id: string },
      ctx,
    ): Promise<GQLEmptyResponse> => {
      const post = await ctx.con.getRepository(Post).findOneByOrFail({ id });
      await ensureSourcePermissions(ctx, post.sourceId);
      if (post.type !== PostType.Article) {
        await notifyView(
          ctx.log,
          post.id,
          ctx.userId,
          ctx.req.headers['referer'],
          new Date(),
          post.tagsStr?.split?.(',') ?? [],
        );
      }
      return { _: true };
    },
    downvote: async (
      source,
      { id }: { id: string },
      ctx: Context,
    ): Promise<GQLEmptyResponse> => {
      try {
        const post = await ctx.con.getRepository(Post).findOneByOrFail({ id });
        await ensureSourcePermissions(ctx, post.sourceId);
        await ctx.con.transaction(async (entityManager) => {
          await entityManager.getRepository(Downvote).insert({
            postId: id,
            userId: ctx.userId,
          });

          await saveHiddenPost(entityManager.connection, {
            userId: ctx.userId,
            postId: id,
          });

          await entityManager.getRepository(UserPost).save({
            postId: id,
            userId: ctx.userId,
            vote: UserPostVote.Down,
          });

          await entityManager.getRepository(Upvote).delete({
            postId: id,
            userId: ctx.userId,
          });
        });
      } catch (err) {
        // Foreign key violation
        if (err?.code === TypeOrmError.FOREIGN_KEY) {
          throw new NotFoundError('Post or user not found');
        }
        // Unique violation
        if (err?.code !== TypeOrmError.DUPLICATE_ENTRY) {
          throw err;
        }
      }
      return { _: true };
    },
    cancelDownvote: async (
      source,
      { id }: { id: string },
      ctx: Context,
    ): Promise<GQLEmptyResponse> => {
      await ctx.con.transaction(async (entityManager) => {
        await revertPostDownvote(entityManager, id, ctx.userId);
      });
      return { _: true };
    },
    votePost: async (
      source,
      { id, vote }: { id: string; vote: UserPostVote },
      ctx: Context,
    ): Promise<GQLEmptyResponse> => {
      try {
        if (!Object.values(UserPostVote).includes(vote)) {
          throw new ValidationError('Unsupported vote type');
        }

        const post = await ctx.con.getRepository(Post).findOneByOrFail({ id });
        await ensureSourcePermissions(ctx, post.sourceId);
        const userPostRepo = ctx.con.getRepository(UserPost);

        switch (vote) {
          case UserPostVote.Up:
            await userPostRepo.save({
              postId: id,
              userId: ctx.userId,
              vote: UserPostVote.Up,
              hidden: false,
            });

            break;
          case UserPostVote.Down:
            await userPostRepo.save({
              postId: id,
              userId: ctx.userId,
              vote: UserPostVote.Down,
              hidden: true,
            });

            break;
          case UserPostVote.None:
            await userPostRepo.save({
              postId: id,
              userId: ctx.userId,
              vote: UserPostVote.None,
              hidden: false,
            });

            break;
          default:
            throw new ValidationError('Unsupported vote type');
        }
      } catch (err) {
        // Foreign key violation
        if (err?.code === TypeOrmError.FOREIGN_KEY) {
          throw new NotFoundError('Post or user not found');
        }

        throw err;
      }

      return { _: true };
    },
    dismissPostFeedback: async (
      source,
      { id }: { id: string },
      ctx: Context,
    ) => {
      try {
        const post = await ctx.con.getRepository(Post).findOneByOrFail({ id });
        await ensureSourcePermissions(ctx, post.sourceId);

        await ctx.con
          .createQueryBuilder(UserPost, 'up')
          .insert()
          .values({
            postId: id,
            userId: ctx.userId,
            flags: {
              feedbackDismiss: true,
            },
          })
          .onConflict(
            `("postId", "userId") DO UPDATE SET flags = up."flags" || excluded.flags`,
          )
          .execute();
      } catch (err) {
        // Foreign key violation
        if (err?.code === TypeOrmError.FOREIGN_KEY) {
          throw new NotFoundError('Post or user not found');
        }

        throw err;
      }

      return { _: true };
    },
  }),
  Subscription: {
    postsEngaged: {
      subscribe: async (): Promise<
        AsyncIterator<{ postsEngaged: GQLPostNotification }>
      > => {
        const it = {
          [Symbol.asyncIterator]: () =>
            redisPubSub.asyncIterator<GQLPostNotification>('events.posts.*', {
              pattern: true,
            }),
        };
        return (async function* () {
          for await (const value of it) {
            yield { postsEngaged: value };
          }
        })();
      },
    },
  },
  Post: {
    image: (post: GQLPost): string => {
      if (nullableImageType.includes(post.type)) return post.image;

      return post.image || pickImageUrl(post);
    },
    placeholder: (post: GQLPost): string =>
      post.image ? post.placeholder : defaultImage.placeholder,
    ratio: (post: GQLPost): number =>
      post.image ? post.ratio : defaultImage.ratio,
    permalink: getPostPermalink,
    commentsPermalink: (post: GQLPost): string => getDiscussionLink(post.id),
    feedMeta: (post: GQLPost): string => {
      if (post.feedMeta) {
        return Buffer.from(post.feedMeta).toString('base64');
      }
      return undefined;
    },
  },
  LinkPreview: {
    image: (preview: ExternalLinkPreview) =>
      preview.image ?? pickImageUrl({ createdAt: new Date() }),
    title: (preview: ExternalLinkPreview) =>
      preview.title?.length ? preview.title : DEFAULT_POST_TITLE,
  },
};<|MERGE_RESOLUTION|>--- conflicted
+++ resolved
@@ -494,7 +494,11 @@
     userState: UserPost @auth
 
     """
-<<<<<<< HEAD
+    Time the post was updated
+    """
+    updatedAt: DateTime
+
+    """
     Related sources for collection post
     """
     collectionSources: [Source!]!
@@ -503,11 +507,6 @@
     Total number of related sources for collection post
     """
     numCollectionSources: Int!
-=======
-    Time the post was updated
-    """
-    updatedAt: DateTime
->>>>>>> 90b7bb25
   }
 
   type PostConnection {
