--- conflicted
+++ resolved
@@ -293,11 +293,10 @@
     """
     externalLink: String
     """
-<<<<<<< HEAD
     ID of the existing post
     """
     postId: String
-=======
+    """
     Status of the moderation
     """
     status: String!
@@ -321,7 +320,6 @@
     Moderator of the post
     """
     moderatedBy: User
->>>>>>> 47601248
   }
 
   type TocItem {
