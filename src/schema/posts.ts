import {
  Connection as ConnectionRelay,
  ConnectionArguments,
} from 'graphql-relay';
import { ForbiddenError, ValidationError } from 'apollo-server-errors';
import { IResolvers } from '@graphql-tools/utils';
import { DataSource, MoreThan } from 'typeorm';
import {
  canAccessSource,
  ensureSourcePermissions,
  GQLSource,
  isPrivilegedMember,
  SourcePermissions,
  sourceTypesWithMembers,
} from './sources';
import { AuthContext, BaseContext, Context } from '../Context';
import { traceResolvers } from './trace';
import {
  CreatePost,
  CreatePostArgs,
  DEFAULT_POST_TITLE,
  defaultImage,
  EditablePost,
  EditPostArgs,
  fetchLinkPreview,
  getDiscussionLink,
  isValidHttpUrl,
  notifyView,
  pickImageUrl,
  createFreeformPost,
  standardizeURL,
  updateFlagsStatement,
  uploadPostFile,
  UploadPreset,
  validatePost,
  ONE_MINUTE_IN_SECONDS,
  toGQLEnum,
<<<<<<< HEAD
  createSourcePostModeration,
  CreateSourcePostModeration,
  CreateSourcePostModerationArgs,
=======
  getExistingPost,
>>>>>>> d68b610d
  mapCloudinaryUrl,
} from '../common';
import {
  ArticlePost,
  createExternalLink,
  createSharePost,
  ExternalLinkPreview,
  FreeformPost,
  Post,
  PostFlagsPublic,
  PostMention,
  PostType,
  Toc,
  UserActionType,
  WelcomePost,
  ContentImage,
  PostQuestion,
  UserPost,
  UserPostFlagsPublic,
  updateSharePost,
  View,
  User,
  PostRelationType,
  PostRelation,
  deletePost,
<<<<<<< HEAD
  generateTitleHtml,
  validateCommentary,
  SourceMember,
  SourceType,
=======
  SubmitExternalLinkArgs,
>>>>>>> d68b610d
} from '../entity';
import { GQLEmptyResponse, offsetPageGenerator } from './common';
import {
  NotFoundError,
  SubmissionFailErrorMessage,
  TypeOrmError,
  TypeORMQueryFailedError,
} from '../errors';
import { GQLBookmarkList } from './bookmarks';
import { getMentions } from './comments';
import graphorm from '../graphorm';
import { GQLUser } from './users';
import {
  getRedisObject,
  redisPubSub,
  setRedisObjectWithExpiry,
} from '../redis';
import {
  GQLDatePageGeneratorConfig,
  queryPaginatedByDate,
} from '../common/datePageGenerator';
import { GraphQLResolveInfo } from 'graphql';
import { Roles } from '../roles';
import { markdown, saveMentions } from '../common/markdown';
// @ts-expect-error - no types
import { FileUpload } from 'graphql-upload/GraphQLUpload';
import { insertOrIgnoreAction } from './actions';
import { generateShortId, generateUUID } from '../ids';
import { generateStorageKey, StorageTopic } from '../config';
import { subDays } from 'date-fns';
import { ReportReason } from '../entity/common';
import { reportPost, saveHiddenPost } from '../common/reporting';
import { PostCodeSnippetLanguage, UserVote } from '../types';
import { PostCodeSnippet } from '../entity/posts/PostCodeSnippet';
import { SourcePostModerationStatus } from '../entity/SourcePostModeration';

export interface GQLSourcePostModeration {
  id: string;
  title?: string;
  content?: string;
  contentHtml?: string;
  image?: string;
  sourceId: string;
  sharedPostId?: string;
  status: SourcePostModerationStatus;
  createdAt: Date;
  updatedAt: Date;
}

export interface GQLPost {
  id: string;
  type: PostType;
  shortId: string;
  publishedAt?: Date;
  pinnedAt?: Date;
  createdAt: Date;
  url: string;
  title?: string;
  image?: string;
  ratio?: number;
  placeholder?: string;
  readTime?: number;
  source?: GQLSource;
  tags?: string[];
  read?: boolean;
  bookmarked?: boolean;
  upvoted?: boolean;
  commented?: boolean;
  bookmarkList?: GQLBookmarkList;
  numUpvotes: number;
  numComments: number;
  deleted?: boolean;
  private: boolean;
  // Used only for pagination (not part of the schema)
  score: number;
  bookmarkedAt?: Date;
  votedAt?: Date;
  author?: GQLUser;
  scout?: GQLUser;
  views?: number;
  discussionScore?: number;
  description?: string;
  toc?: Toc;
  summary?: string;
  isScout?: number;
  isAuthor?: number;
  sharedPost?: GQLPost;
  feedMeta?: string;
  content?: string;
  contentHtml?: string;
  downvoted?: boolean;
  flags?: PostFlagsPublic;
  userState?: GQLUserPost;
  slug?: string;
}

interface PinPostArgs {
  id: string;
  pinned: boolean;
}

interface SwapPinnedPostArgs {
  id: Post['id'];
  swapWithId: Post['id'];
}

type GQLPostQuestion = Pick<PostQuestion, 'id' | 'post' | 'question'>;

export type GQLPostNotification = Pick<
  GQLPost,
  'id' | 'numUpvotes' | 'numComments'
>;

const sourcePostModerationPageGenerator =
  offsetPageGenerator<GQLSourcePostModeration>(15, 50);

type SourcePostModerationArgs = ConnectionArguments & {
  sourceId: string;
  status: string[];
};

export interface GQLPostUpvote {
  createdAt: Date;
  post: GQLPost;
}

export interface GQLUserPost {
  vote: UserVote;
  hidden: boolean;
  flags?: UserPostFlagsPublic;
  votedAt: Date | null;
}

export interface GQLPostUpvoteArgs extends ConnectionArguments {
  id: string;
}

export const getPostNotification = async (
  con: DataSource,
  postId: string,
): Promise<GQLPostNotification | undefined> => {
  const post = await con
    .getRepository(Post)
    .findOne({ where: { id: postId }, select: ['id', 'upvotes', 'comments'] });
  if (!post) {
    return undefined;
  }
  return { id: post.id, numUpvotes: post.upvotes, numComments: post.comments };
};

interface ReportPostArgs {
  id: string;
  reason: ReportReason;
  comment: string;
  tags?: string[];
}

export interface GQLPostRelationArgs extends ConnectionArguments {
  id: string;
  relationType: PostRelationType;
}

export type GQLPostCodeSnippet = Pick<
  PostCodeSnippet,
  'postId' | 'language' | 'content' | 'order'
>;

export const typeDefs = /* GraphQL */ `
  """
  Post moderation item
  """
  type SourcePostModeration {
    """
    Id of the post
    """
    id: ID!
    """
    The post's title in HTML
    """
    titleHtml: String
    """
    The post's title
    """
    title: String
    """
    The post's content in HTML
    """
    contentHtml: String
    """
    The post's content
    """
    content: String
    """
    The post's image
    """
    image: String
    """
    Url to image if applicable
    """
    imageUrl: String
    """
    Id of the Squad
    """
    sourceId: String
    """
    Type of post
    """
    type: String
    """
    Id of the shared post
    """
    sharedPostId: String
    """
    external link url
    """
    externalLink: String
  }

  type TocItem {
    """
    Content of the toc item
    """
    text: String!

    """
    Id attribute of the Html element of the toc item
    """
    id: String

    """
    Children items of the toc item
    """
    children: [TocItem]
  }

  """
  Post notification
  """
  type PostNotification {
    """
    Unique identifier
    """
    id: ID!

    """
    Total number of upvotes
    """
    numUpvotes: Int!

    """
    Total number of comments
    """
    numComments: Int!
  }

  type PostFlagsPublic {
    """
    Whether the post's source is private or not
    """
    private: Boolean

    """
    The unix timestamp (seconds) the post will be promoted to public to
    """
    promoteToPublic: Int @auth(requires: [MODERATOR])
  }

  type UserPostFlagsPublic {
    """
    Whether user dismissed feedback prompt for post
    """
    feedbackDismiss: Boolean
  }

  type UserPost {
    """
    The user's vote for the post
    """
    vote: Int!

    """
    Whether the post is hidden or not
    """
    hidden: Boolean!

    """
    The post's flags
    """
    flags: UserPostFlagsPublic

    """
    Time when vote for the post was last updated
    """
    votedAt: DateTime

    user: User!

    post: Post!
  }

  """
  Content post
  """
  type Post {
    """
    Unique identifier
    """
    id: ID!

    """
    Post type
    """
    type: String

    """
    Unique URL friendly short identifier
    """
    shortId: String

    """
    Time the post was published
    """
    publishedAt: DateTime

    """
    Time the post was pinned to the database
    """
    pinnedAt: DateTime

    """
    Time the post was added to the database
    """
    createdAt: DateTime!

    """
    URL to the post
    """
    url: String

    """
    Title of the post
    """
    title: String

    """
    HTML equivalent of the title
    """
    titleHtml: String

    """
    URL to the image of post
    """
    image: String

    """
    Aspect ratio of the image
    """
    ratio: Float @deprecated(reason: "no longer maintained")

    """
    Tiny version of the image in base64
    """
    placeholder: String @deprecated(reason: "no longer maintained")

    """
    Estimation of time to read the article (in minutes)
    """
    readTime: Float

    """
    Source of the post
    """
    source: Source

    """
    Tags of the post
    """
    tags: [String!]

    """
    Whether the user has read this post
    """
    read: Boolean

    """
    Whether the user bookmarked this post
    """
    bookmark: Bookmark

    """
    Whether the user bookmarked this post
    """
    bookmarked: Boolean

    """
    Whether the user upvoted this post
    """
    upvoted: Boolean

    """
    Whether the user commented this post
    """
    commented: Boolean

    """
    Whether the post's source is private or not
    """
    private: Boolean

    """
    If bookmarked, this is the list where it is saved
    """
    bookmarkList: BookmarkList

    """
    Permanent link to the post
    """
    permalink: String!

    """
    Total number of upvotes
    """
    numUpvotes: Int!

    """
    Total number of comments
    """
    numComments: Int!

    """
    Permanent link to the comments of the post
    """
    commentsPermalink: String!

    """
    Domain the post belongs to
    """
    domain: String!

    """
    Author of the post (if they have a daily.dev account)
    """
    author: User

    """
    Scout of the post who suggested the link (if they have a daily.dev account)
    """
    scout: User

    """
    Number of times the article has been viewed (unique readers)
    """
    views: Int

    """
    Trending score of the post
    """
    trending: Int

    """
    Meta description of the post
    """
    description: String

    """
    Table of content of the post
    """
    toc: [TocItem]

    """
    Auto generated summary
    """
    summary: String

    """
    Whether the user is the author
    """
    isAuthor: Int

    """
    Whether the user is the scout
    """
    isScout: Int

    """
    Original post that was shared in this post
    """
    sharedPost: Post

    """
    Additional information required for analytics purposes
    """
    feedMeta: String

    """
    Content of the post
    """
    content: String

    """
    HTML Parsed content of the comment
    """
    contentHtml: String

    """
    Whether the user downvoted this post
    """
    downvoted: Boolean

    """
    All the flags for the post
    """
    flags: PostFlagsPublic

    """
    User state for the post
    """
    userState: UserPost @auth

    """
    Time the post was updated
    """
    updatedAt: DateTime

    """
    Related sources for collection post
    """
    collectionSources: [Source!]!

    """
    Total number of related sources for collection post
    """
    numCollectionSources: Int!

    """
    Video ID for video post
    """
    videoId: String

    """
    Slug for the post
    """
    slug: String
  }

  type PostConnection {
    pageInfo: PageInfo!
    edges: [PostEdge!]!
    """
    The original query in case of a search operation
    """
    query: String
  }

  type PostEdge {
    node: Post!

    """
    Used in \`before\` and \`after\` args
    """
    cursor: String!
  }

  type SourcePostModerationConnection {
    pageInfo: PageInfo!
    edges: [SourcePostModerationEdge!]!
    """
    The original query in case of a search operation
    """
    query: String
  }

  type SourcePostModerationEdge {
    node: SourcePostModeration!

    """
    Used in \`before\` and \`after\` args
    """
    cursor: String!
  }

  type UpvoteEdge {
    node: UserPost!

    """
    Used in \`before\` and \`after\` args
    """
    cursor: String!
  }

  type UpvoteConnection {
    pageInfo: PageInfo!
    edges: [UpvoteEdge!]!
    """
    The original query in case of a search operation
    """
    query: String
  }

  type LinkPreview {
    id: String
    title: String!
    image: String!
  }

  type PostQuestion {
    id: String!
    post: Post!
    question: String!
  }

  ${toGQLEnum(PostCodeSnippetLanguage, 'PostCodeSnippetLanguage')}

  type PostCodeSnippet {
    postId: String!
    order: Int!
    language: PostCodeSnippetLanguage!
    content: String!
  }

  type PostCodeSnippetEdge {
    node: PostCodeSnippet!

    """
    Used in \`before\` and \`after\` args
    """
    cursor: String!
  }

  type PostCodeSnippetConnection {
    pageInfo: PageInfo!
    edges: [PostCodeSnippetEdge!]!
    """
    The original query in case of a search operation
    """
    query: String
  }

  """
  Enum of the possible reasons to report a post
  """
  enum ReportReason {
    """
    The post's link is broken
    """
    BROKEN
    """
    The post is a clickbait
    """
    CLICKBAIT
    """
    The post has low quality content
    """
    LOW
    """
    The post is not safe for work (NSFW), for any reason
    """
    NSFW
    """
    Reason doesnt fit any specific category
    """
    OTHER
    """
    When the reason is the post having irrelevant tags
    """
    IRRELEVANT
  }

  enum PostRelationType {
    COLLECTION
  }

  extend type Query {
    """
    Get specific squad post moderation item
    """
    sourcePostModeration(
      """
      Id of the requested post moderation
      """
      id: ID!
      """
      Id of the source
      """
      sourceId: ID!
    ): SourcePostModeration! @auth
    """
    Get squad post moderations by source id
    """
    sourcePostModerations(
      """
      Id of the source
      """
      sourceId: ID!
      """
      Status of the moderation
      """
      status: [String]
      """
      Paginate after opaque cursor
      """
      after: String
      """
      Paginate first
      """
      first: Int
    ): SourcePostModerationConnection! @auth

    """
    Get post by id
    """
    post(
      """
      Id of the requested post
      """
      id: ID
    ): Post!

    """
    Get post by URL
    """
    postByUrl(
      """
      URL of the requested post
      """
      url: String
    ): Post!

    """
    Get Post's Upvotes by post id
    """
    postUpvotes(
      """
      Id of the relevant post to return Upvotes
      """
      id: String!

      """
      Paginate after opaque cursor
      """
      after: String

      """
      Paginate first
      """
      first: Int
    ): UpvoteConnection!

    searchQuestionRecommendations: [PostQuestion]! @auth

    """
    Get related posts to a post by relation type
    """
    relatedPosts(
      """
      Post id
      """
      id: ID!

      """
      Relation type
      """
      relationType: PostRelationType!

      """
      Paginate after opaque cursor
      """
      after: String

      """
      Paginate first
      """
      first: Int
    ): PostConnection!

    """
    Get code snippets by post id
    """
    postCodeSnippets(
      """
      Post id
      """
      id: ID!

      """
      Paginate after opaque cursor
      """
      after: String

      """
      Paginate first
      """
      first: Int
    ): PostCodeSnippetConnection!
  }

  extend type Mutation {
    """
    To create post moderation item
    """
    createSourcePostModeration(
      """
      Id of the Squad to post to
      """
      sourceId: ID!
      """
      content of the post
      """
      content: String
      """
      Commentary on the post
      """
      commentary: String
      """
      title of the post
      """
      title: String
      """
      Image to upload
      """
      image: Upload
      """
      Image URL to use
      """
      imageUrl: String
      """
      ID of the post to share
      """
      sharedPostId: ID
      """
      type of the post
      """
      type: String!
      """
      External link of the post
      """
      externalLink: String
    ): SourcePostModeration! @auth

    """
    Hide a post from all the user feeds
    """
    hidePost(
      """
      Id of the post to hide
      """
      id: ID
    ): EmptyResponse @auth

    """
    Unhide a post from all the user feeds
    """
    unhidePost(
      """
      Id of the post to hide
      """
      id: ID
    ): EmptyResponse @auth

    """
    Report a post and hide it from all the user feeds
    """
    reportPost(
      """
      Id of the post to report
      """
      id: ID
      """
      Reason the user would like to report
      """
      reason: ReportReason
      """
      Additional comment about report reason
      """
      comment: String
      """
      List of irrelevant tags
      """
      tags: [String]
    ): EmptyResponse @auth

    """
    To allow user to create freeform posts
    """
    createFreeformPost(
      """
      ID of the squad to post to
      """
      sourceId: ID!

      """
      Avatar image for the squad
      """
      image: Upload

      """
      Title of the post (max 80 chars)
      """
      title: String!

      """
      Content of the post
      """
      content: String
    ): Post!
      @auth
      @rateLimit(limit: 10, duration: 3600)
      @highRateLimit(limit: 1, duration: 600)

    """
    To allow user to edit posts
    """
    editPost(
      """
      ID of the post to update
      """
      id: ID!
      """
      Avatar image for the squad
      """
      image: Upload
      """
      Title of the post (max 80 chars)
      """
      title: String
      """
      Content of the post
      """
      content: String
    ): Post! @auth

    """
    Upload an asset from writing a post
    """
    uploadContentImage(
      """
      Asset to upload to our cloudinary server
      """
      image: Upload!
    ): String! @auth @rateLimit(limit: 5, duration: 60)

    """
    Promote a post
    """
    promoteToPublic(
      """
      Id of the post to update the promoteToPublic flag for
      """
      id: ID!
    ): EmptyResponse @auth(requires: [MODERATOR])

    """
    Demote a post
    """
    demoteFromPublic(
      """
      Id of the post to demote from the public
      """
      id: ID!
    ): EmptyResponse @auth(requires: [MODERATOR])

    """
    Pin or unpin a post
    """
    updatePinPost(
      """
      Id of the post to update the pinnedAt property
      """
      id: ID!

      """
      Whether to pin the post or not
      """
      pinned: Boolean!
    ): EmptyResponse @auth

    """
    Swap the order of 2 pinned posts based on their pinnedAt timestamp
    """
    swapPinnedPosts(
      """
      Id of the post to update the pinnedAt property
      """
      id: ID!

      """
      The post ID to swap with
      """
      swapWithId: ID!
    ): EmptyResponse @auth

    """
    Delete a post permanently
    """
    deletePost(
      """
      Id of the post to delete
      """
      id: ID
    ): EmptyResponse @auth

    """
    Bans a post (can be undone)
    """
    banPost(
      """
      Id of the post to ban
      """
      id: ID
    ): EmptyResponse @auth(requires: [MODERATOR])

    """
    Fetch external link's title and image preview
    """
    checkLinkPreview(
      """
      URL of the external link
      """
      url: String!
    ): LinkPreview @auth @rateLimit(limit: 20, duration: 60)

    """
    Create external link in source
    """
    submitExternalLink(
      """
      Source to share the post to
      """
      sourceId: ID!
      """
      URL to the new private post
      """
      url: String!
      """
      Preview image of the external link
      """
      image: String
      """
      Title of the external link
      """
      title: String
      """
      Commentary for the share
      """
      commentary: String
    ): EmptyResponse
      @auth
      @rateLimit(limit: 10, duration: 3600)
      @highRateLimit(limit: 1, duration: 600)

    """
    Share post to source
    """
    sharePost(
      """
      Post to share in the source
      """
      id: ID!
      """
      Commentary for the share
      """
      commentary: String
      """
      Source to share the post to
      """
      sourceId: ID!
    ): Post
      @auth
      @rateLimit(limit: 10, duration: 3600)
      @highRateLimit(limit: 1, duration: 600)

    """
    Update share type post
    """
    editSharePost(
      """
      Post to update
      """
      id: ID!
      """
      Commentary for the share
      """
      commentary: String
    ): Post @auth

    """
    Submit a view event to a post
    """
    viewPost(
      """
      Post to share in the source
      """
      id: ID!
    ): EmptyResponse @auth

    """
    Dismiss user post feedback
    """
    dismissPostFeedback(
      """
      Id of the post
      """
      id: ID!
    ): EmptyResponse @auth
  }

  extend type Subscription {
    """
    Get notified when one of the given posts is upvoted or comments
    """
    postsEngaged: PostNotification
  }
`;

const nullableImageType = [
  PostType.Freeform,
  PostType.Welcome,
  PostType.Collection,
];

const editablePostTypes = [PostType.Welcome, PostType.Freeform];

export const getPostPermalink = (post: Pick<GQLPost, 'shortId'>): string =>
  `${process.env.URL_PREFIX}/r/${post.shortId}`;

export const getPostByUrl = async (
  url: string,
  ctx: Context,
  info: GraphQLResolveInfo,
): Promise<GQLPost> => {
  const res = await graphorm.queryByHierarchy<GQLPost>(
    ctx,
    info,
    ['post'],
    (builder) => ({
      ...builder,
      queryBuilder: builder.queryBuilder
        .addSelect(`"${builder.alias}"."deleted"`)
        .where(
          `("${builder.alias}"."canonicalUrl" = :url OR "${builder.alias}"."url" = :url)`,
          { url },
        )
        .limit(1),
    }),
  );

  return res[0];
};

const updatePromoteToPublicFlag = async (
  ctx: Context,
  id: string,
  value: number | null,
): Promise<GQLEmptyResponse> => {
  if (!ctx.roles.includes(Roles.Moderator)) {
    throw new ForbiddenError('Access denied!');
  }

  await ctx.getRepository(Post).update(
    { id },
    {
      flags: updateFlagsStatement<Post>({ promoteToPublic: value }),
    },
  );

  return { _: true };
};

const getPostById = async (
  ctx: Context,
  info: GraphQLResolveInfo,
  id: string,
): Promise<GQLPost> => {
  const res = await graphorm.query<GQLPost>(ctx, info, (builder) => ({
    ...builder,
    queryBuilder: builder.queryBuilder.where(
      `"${builder.alias}"."id" = :id AND "${builder.alias}"."deleted" = false AND "${builder.alias}"."visible" = true`,
      { id },
    ),
  }));
  if (res.length) {
    return res[0];
  }
  throw new NotFoundError('Post not found');
};

const validateEditAllowed = (
  authorId: Post['authorId'],
  userId: User['id'],
) => {
  if (authorId !== userId) {
    throw new ForbiddenError(`Editing other people's posts is not allowed!`);
  }
};

const postCodeSnippetPageGenerator = offsetPageGenerator<GQLPostCodeSnippet>(
  100,
  500,
);

export const resolvers: IResolvers<unknown, BaseContext> = traceResolvers<
  unknown,
  BaseContext
>({
  Query: {
    sourcePostModeration: async (
      _,
      { id, sourceId }: { id: string; sourceId: string },
      ctx: Context,
      info,
    ): Promise<GQLSourcePostModeration> => {
      const isModerator = await isPrivilegedMember(ctx, sourceId);

      return graphorm.queryOneOrFail<GQLSourcePostModeration>(
        ctx,
        info,
        (builder) => {
          const queryBuilder = builder.queryBuilder.where(
            `"${builder.alias}"."id" = :id AND ${builder.alias}."sourceId" = :sourceId`,
            { id, sourceId },
          );

          if (!isModerator) {
            queryBuilder.andWhere(
              `"${builder.alias}"."createdById" = :userId`,
              {
                userId: ctx.userId,
              },
            );
          }
          return {
            ...builder,
            queryBuilder,
          };
        },
      );
    },
    sourcePostModerations: async (
      _,
      args: SourcePostModerationArgs,
      ctx: Context,
      info,
    ): Promise<ConnectionRelay<GQLSourcePostModeration>> => {
      const isModerator = await isPrivilegedMember(ctx, args.sourceId);
      const page = sourcePostModerationPageGenerator.connArgsToPage(args);

      const statuses = Array.from(new Set(args.status));

      if (isModerator) {
        return graphorm.queryPaginated(
          ctx,
          info,
          (nodeSize) =>
            sourcePostModerationPageGenerator.hasPreviousPage(page, nodeSize),
          (nodeSize) =>
            sourcePostModerationPageGenerator.hasNextPage(page, nodeSize),
          (node, index) =>
            sourcePostModerationPageGenerator.nodeToCursor(
              page,
              args,
              node,
              index,
            ),
          (builder) => {
            builder.queryBuilder
              .where(`"${builder.alias}"."sourceId" = :sourceId`, {
                sourceId: args.sourceId,
              })
              .orderBy(`${builder.alias}.updatedAt`, 'DESC')
              .limit(page.limit)
              .offset(page.offset);

            if (statuses.length) {
              builder.queryBuilder.andWhere(
                `"${builder.alias}"."status" IN (:...status)`,
                {
                  status: statuses,
                },
              );
            }

            return builder;
          },
          undefined,
          true,
        );
      }
      const { userId } = ctx;

      return graphorm.queryPaginated(
        ctx,
        info,
        (nodeSize) =>
          sourcePostModerationPageGenerator.hasPreviousPage(page, nodeSize),
        (nodeSize) =>
          sourcePostModerationPageGenerator.hasNextPage(page, nodeSize),
        (node, index) =>
          sourcePostModerationPageGenerator.nodeToCursor(
            page,
            args,
            node,
            index,
          ),
        (builder) => {
          builder.queryBuilder
            .where(`"${builder.alias}"."sourceId" = :sourceId`, {
              sourceId: args.sourceId,
            })
            .andWhere(`"${builder.alias}"."createdById" = :userId`, {
              userId,
            })
            .orderBy(`${builder.alias}.updatedAt`, 'DESC')
            .limit(page.limit)
            .offset(page.offset);

          if (statuses.length) {
            builder.queryBuilder.andWhere(
              `"${builder.alias}"."status" IN (:...status)`,
              {
                status: statuses,
              },
            );
          }

          return builder;
        },
        undefined,
        true,
      );
    },
    post: async (
      source,
      { id }: { id: string },
      ctx: Context,
      info,
    ): Promise<GQLPost> => {
      const partialPost = await ctx.con.getRepository(Post).findOneOrFail({
        select: ['id', 'sourceId', 'private'],
        relations: ['source'],
        where: [{ id }, { slug: id }],
      });
      const postSource = await partialPost.source;

      if (
        partialPost.private ||
        sourceTypesWithMembers.includes(postSource.type)
      ) {
        try {
          await ensureSourcePermissions(ctx, partialPost.sourceId);
        } catch (permissionError) {
          if (permissionError instanceof ForbiddenError) {
            const forbiddenError = permissionError as ForbiddenError;

            const forbiddenErrorForPost = new ForbiddenError(
              permissionError.message,
              {
                ...forbiddenError.extensions,
                postId: partialPost.id,
              },
            );

            throw forbiddenErrorForPost;
          }

          throw permissionError;
        }
      }
      return getPostById(ctx, info, partialPost.id);
    },
    postByUrl: async (
      source,
      { url }: { url: string },
      ctx: Context,
      info,
    ): Promise<GQLPost> => {
      const standardizedUrl = standardizeURL(url);
      const res = await graphorm.query(
        ctx,
        info,
        (builder) => ({
          ...builder,
          queryBuilder: builder.queryBuilder
            .where(
              `("${builder.alias}"."canonicalUrl" = :url OR "${builder.alias}"."url" = :url) AND "${builder.alias}"."deleted" = false AND "${builder.alias}"."visible" = true`,
              { url: standardizedUrl },
            )
            .limit(1),
        }),
        true,
      );
      if (res.length) {
        const post = res[0] as GQLPost;
        if (post.private) {
          let sourceId = post.source?.id;
          if (!sourceId) {
            const p2 = await ctx.con.getRepository(Post).findOneOrFail({
              select: ['sourceId'],
              where: { id: post.id },
            });
            sourceId = p2.sourceId;
          }
          await ensureSourcePermissions(ctx, sourceId);
        }
        return post;
      }
      throw new NotFoundError('Post not found');
    },
    postUpvotes: async (
      _,
      args: GQLPostUpvoteArgs,
      ctx: Context,
      info,
    ): Promise<ConnectionRelay<GQLUserPost>> => {
      const post = await ctx.con
        .getRepository(Post)
        .findOneByOrFail({ id: args.id });
      await ensureSourcePermissions(ctx, post.sourceId);
      return queryPaginatedByDate(
        ctx,
        info,
        args,
        { key: 'votedAt' } as GQLDatePageGeneratorConfig<UserPost, 'votedAt'>,
        {
          queryBuilder: (builder) => {
            builder.queryBuilder = builder.queryBuilder
              .andWhere(`${builder.alias}.postId = :postId`, {
                postId: args.id,
              })
              .andWhere(`${builder.alias}.vote = 1`);

            return builder;
          },
          orderByKey: 'DESC',
        },
      );
    },
    searchQuestionRecommendations: async (
      source,
      _,
      ctx: AuthContext,
      info,
    ): Promise<GQLPostQuestion[]> => {
      const key = generateStorageKey(StorageTopic.Search, 'rec', ctx.userId);
      const cached = await getRedisObject(key);

      if (cached) {
        return JSON.parse(cached);
      }

      const data: GQLPostQuestion[] = await graphorm.query(
        ctx,
        info,
        (builder) => ({
          ...builder,
          queryBuilder: builder.queryBuilder
            .innerJoin(
              (query) => {
                const sub = query
                  .subQuery()
                  .select('id')
                  .from(PostQuestion, 'pq')
                  .where(`"pq"."postId" = "v"."postId"`);
                return query
                  .select('v."postId"')
                  .from(View, 'v')
                  .where({
                    userId: ctx.userId,
                    timestamp: MoreThan(subDays(new Date(), 30)),
                  })
                  .andWhere(`exists(${sub.getQuery()})`)
                  .orderBy('v."timestamp"', 'DESC')
                  .limit(10);
              },
              'views',
              `"${builder.alias}"."postId" = views."postId"`,
            )
            .orderBy('random()', 'DESC')
            .limit(3),
        }),
        true,
      );
      await setRedisObjectWithExpiry(
        key,
        JSON.stringify(data),
        ONE_MINUTE_IN_SECONDS * 3,
      );

      return data;
    },
    relatedPosts: async (
      _,
      args: GQLPostRelationArgs,
      ctx: Context,
      info,
    ): Promise<ConnectionRelay<GQLPost>> => {
      const post = await ctx.con
        .getRepository(Post)
        .findOneByOrFail([{ id: args.id }, { slug: args.id }]);
      await ensureSourcePermissions(ctx, post.sourceId);

      return queryPaginatedByDate(
        ctx,
        info,
        args,
        { key: 'createdAt' },
        {
          queryBuilder: (builder) => {
            builder.queryBuilder = builder.queryBuilder
              .leftJoin(
                PostRelation,
                'pr',
                `pr."relatedPostId" = ${builder.alias}.id`,
              )
              .andWhere(`pr.postId = :postId`, {
                postId: args.id,
              })
              .andWhere(`pr.type = :type`, {
                type: args.relationType,
              });

            return builder;
          },
          orderByKey: 'DESC',
        },
      );
    },
    postCodeSnippets: async (
      _,
      args: GQLPostRelationArgs,
      ctx: Context,
      info,
    ): Promise<ConnectionRelay<GQLPostCodeSnippet>> => {
      const post = await ctx.con
        .getRepository(Post)
        .findOneByOrFail([{ id: args.id }, { slug: args.id }]);
      await ensureSourcePermissions(ctx, post.sourceId);

      const page = postCodeSnippetPageGenerator.connArgsToPage(args);

      return graphorm.queryPaginated(
        ctx,
        info,
        (nodeSize) =>
          postCodeSnippetPageGenerator.hasPreviousPage(page, nodeSize),
        (nodeSize) => postCodeSnippetPageGenerator.hasNextPage(page, nodeSize),
        (node, index) =>
          postCodeSnippetPageGenerator.nodeToCursor(page, args, node, index),
        (builder) => {
          builder.queryBuilder
            .andWhere(`${builder.alias}."postId" = :postId`, {
              postId: args.id,
            })
            .limit(page.limit)
            .offset(page.offset)
            .addOrderBy(`${builder.alias}.order`, 'ASC');

          return builder;
        },
        undefined,
        true,
      );
    },
  },
  Mutation: {
    createSourcePostModeration: async (
      _,
      {
        sourceId,
        image,
        title,
        content,
        commentary,
        type,
        sharedPostId,
        imageUrl,
        externalLink,
      }: CreateSourcePostModerationArgs,
      ctx: AuthContext,
      info,
    ): Promise<GQLSourcePostModeration> => {
      const { con, userId } = ctx;

      const sourceMember = await con.getRepository(SourceMember).findOne({
        where: { sourceId: sourceId, userId: userId },
        relations: ['source'],
      });

      const source = await sourceMember?.source;

      if (!source || source.type !== SourceType.Squad) {
        throw new ForbiddenError('Access denied!');
      }

      await canAccessSource(
        ctx,
        source,
        sourceMember,
        SourcePermissions.Post,
        sourceId,
      );

      const mentions = await getMentions(con, content, userId, sourceId);

      const pendingPost: CreateSourcePostModeration = {
        title,
        content,
        sourceId,
        type,
        sharedPostId,
        externalLink,
        createdById: userId,
      };

      if (commentary) {
        await validateCommentary(commentary);
        pendingPost.titleHtml = generateTitleHtml(commentary, mentions);
      }
      if (content) {
        pendingPost.contentHtml = markdown.render(content, { mentions });
      }

      if (imageUrl) {
        pendingPost.image = imageUrl;
      } else if (image && process.env.CLOUDINARY_URL) {
        const upload = await image;
        const { url: coverImageUrl } = await uploadPostFile(
          await generateShortId(),
          upload.createReadStream(),
          UploadPreset.PostBannerImage,
        );
        pendingPost.image = coverImageUrl;
      }
      const moderatedPost = await createSourcePostModeration(con, pendingPost);

      return graphorm.queryOneOrFail<GQLSourcePostModeration>(
        ctx,
        info,
        (builder) => ({
          ...builder,
          queryBuilder: builder.queryBuilder.where(
            `"${builder.alias}"."id" = :id`,
            { id: moderatedPost.id },
          ),
        }),
      );
    },
    hidePost: async (
      source,
      { id }: { id: string },
      ctx: AuthContext,
    ): Promise<GQLEmptyResponse> => {
      await saveHiddenPost(ctx.con, { userId: ctx.userId, postId: id });
      return { _: true };
    },
    unhidePost: async (
      _,
      { id }: { id: string },
      ctx: AuthContext,
    ): Promise<GQLEmptyResponse> => {
      await ctx.con.transaction(async (entityManager) => {
        await entityManager.getRepository(UserPost).save({
          postId: id,
          userId: ctx.userId,
          hidden: false,
        });
      });

      return { _: true };
    },
    reportPost: async (
      source,
      { id, reason, comment, tags }: ReportPostArgs,
      ctx: AuthContext,
    ): Promise<GQLEmptyResponse> => {
      await reportPost({ ctx, id, reason, comment, tags });

      return { _: true };
    },
    uploadContentImage: async (
      _,
      { image }: { image: Promise<FileUpload> },
      ctx,
    ): Promise<string> => {
      if (!image) {
        throw new ValidationError('File is missing!');
      }

      if (!process.env.CLOUDINARY_URL) {
        throw new Error('Unable to upload asset to cloudinary!');
      }

      const upload = await image;
      const extension = upload.filename?.split('.').pop().toLowerCase();
      const preset =
        extension === 'gif'
          ? UploadPreset.FreeformGif
          : UploadPreset.FreeformImage;
      const id = generateUUID();
      const filename = `content_${id}`;
      const { url: imageUrl, id: imageId } = await uploadPostFile(
        filename,
        upload.createReadStream(),
        preset,
      );
      await ctx.con.getRepository(ContentImage).save({
        serviceId: imageId,
        url: imageUrl,
      });
      return mapCloudinaryUrl(imageUrl);
    },
    deletePost: async (
      _,
      { id }: { id: string },
      ctx: AuthContext,
    ): Promise<GQLEmptyResponse> => {
      if (ctx.roles.includes(Roles.Moderator)) {
        await deletePost({ con: ctx.con, id, userId: ctx.userId });
        return { _: true };
      }

      await ctx.con.transaction(async (manager) => {
        const repo = manager.getRepository(Post);
        const post = await repo.findOneByOrFail({ id });
        if (post.authorId !== ctx.userId) {
          await ensureSourcePermissions(
            ctx,
            post.sourceId,
            SourcePermissions.PostDelete,
          );
        }
        await deletePost({ con: manager, id, userId: ctx.userId });
      });

      return { _: true };
    },
    promoteToPublic: async (
      _,
      { id }: { id: string },
      ctx: AuthContext,
    ): Promise<GQLEmptyResponse> => {
      const nextWeek = new Date();
      nextWeek.setDate(nextWeek.getDate() + 7);
      const timeToSeconds = Math.floor(nextWeek.valueOf() / 1000);
      return updatePromoteToPublicFlag(ctx, id, timeToSeconds);
    },
    demoteFromPublic: async (
      _,
      { id }: { id: string },
      ctx: AuthContext,
    ): Promise<GQLEmptyResponse> => updatePromoteToPublicFlag(ctx, id, null),
    updatePinPost: async (
      _,
      { id, pinned }: PinPostArgs,
      ctx: AuthContext,
    ): Promise<GQLEmptyResponse> => {
      await ctx.con.transaction(async (manager) => {
        const repo = manager.getRepository(Post);
        const post = await repo.findOneByOrFail({ id });

        await ensureSourcePermissions(
          ctx,
          post.sourceId,
          SourcePermissions.PostPin,
        );

        const pinnedAt = pinned ? new Date() : null;

        await repo.update({ id }, { pinnedAt: pinnedAt as Date });
      });

      return { _: true };
    },
    swapPinnedPosts: async (
      _,
      { id, swapWithId }: SwapPinnedPostArgs,
      ctx: AuthContext,
    ): Promise<GQLEmptyResponse> => {
      await ctx.con.transaction(async (manager) => {
        const repo = manager.getRepository(Post);
        const post = await repo.findOneByOrFail({ id });
        const swapWithPost = await repo.findOneByOrFail({
          id: swapWithId,
        });

        await ensureSourcePermissions(
          ctx,
          post.sourceId,
          SourcePermissions.PostPin,
        );

        if (!post.pinnedAt || !swapWithPost.pinnedAt) {
          throw new ValidationError('Posts must be pinned first');
        }

        const isNextPost = swapWithPost.pinnedAt > post.pinnedAt;
        const swapPinnedTime = new Date(
          swapWithPost.pinnedAt.getTime() + 1000 * (isNextPost ? 1 : -1),
        );

        let query = manager
          .createQueryBuilder()
          .update(Post)
          .set({
            pinnedAt: () =>
              isNextPost
                ? `"pinnedAt" + interval '1 second'`
                : `"pinnedAt" - interval '1 second'`,
          })
          .where('"pinnedAt" IS NOT NULL')
          .andWhere('"sourceId" = :sourceId', { sourceId: post.sourceId });

        if (isNextPost) {
          query = query.andWhere('"pinnedAt" >= :swapPinnedTime', {
            swapPinnedTime,
          });
        } else {
          query = query.andWhere('"pinnedAt" <= :swapPinnedTime', {
            swapPinnedTime,
          });
        }

        await query.execute();
        await repo.update(
          { id },
          {
            pinnedAt: swapPinnedTime,
          },
        );
      });

      return { _: true };
    },
    createFreeformPost: async (
      source,
      args: CreatePostArgs,
      ctx: AuthContext,
      info,
    ): Promise<GQLPost> => {
      const { sourceId, image } = args;
      const { con, userId } = ctx;
      const id = await generateShortId();
      const { title, content } = validatePost(args);

      if (!title) {
        throw new ValidationError('Title can not be an empty string!');
      }

      await con.transaction(async (manager) => {
        await ensureSourcePermissions(ctx, sourceId, SourcePermissions.Post);

        const mentions = await getMentions(manager, content, userId, sourceId);
        const contentHtml = markdown.render(content, { mentions });
        const params: CreatePost = {
          id,
          title,
          content,
          contentHtml,
          authorId: userId,
          sourceId,
        };

        if (image && process.env.CLOUDINARY_URL) {
          const upload = await image;
          const { url: coverImageUrl } = await uploadPostFile(
            id,
            upload.createReadStream(),
            UploadPreset.PostBannerImage,
          );
          params.image = coverImageUrl;
        }

        await createFreeformPost({ con: manager, ctx, args: params });
        await saveMentions(manager, id, userId, mentions, PostMention);
      });

      return graphorm.queryOneOrFail<GQLPost>(ctx, info, (builder) => ({
        ...builder,
        queryBuilder: builder.queryBuilder.where(
          `"${builder.alias}"."id" = :id`,
          { id },
        ),
      }));
    },
    editPost: async (
      source,
      args: EditPostArgs,
      ctx: AuthContext,
      info,
    ): Promise<GQLPost> => {
      const { id, image } = args;
      const { con, userId } = ctx;
      const { title, content } = validatePost(args);

      await con.transaction(async (manager) => {
        const repo = manager.getRepository(Post);
        const post = (await repo.findOneByOrFail({ id })) as
          | WelcomePost
          | FreeformPost;

        if (!editablePostTypes.includes(post.type)) {
          throw new ForbiddenError(
            'Editing post outside of type welcome_post and freeform is not allowed',
          );
        }

        if (post.authorId !== userId) {
          if (post.type !== PostType.Welcome) {
            throw new ForbiddenError(
              `Editing other people's posts is not allowed!`,
            );
          }

          await ensureSourcePermissions(
            ctx,
            post.sourceId,
            SourcePermissions.WelcomePostEdit,
          );
        }

        const updated: Partial<EditablePost> = {};

        if (title && title !== post.title) {
          updated.title = title;
        }

        if (image && process.env.CLOUDINARY_URL) {
          const upload = await image;
          const { url: coverImageUrl } = await uploadPostFile(
            id,
            upload.createReadStream(),
            UploadPreset.PostBannerImage,
          );
          updated.image = coverImageUrl;
        }

        if (content !== post.content) {
          const mentions = await getMentions(
            manager,
            content,
            userId,
            post.sourceId,
          );
          updated.content = content;
          updated.contentHtml = markdown.render(content, { mentions });
          await saveMentions(
            manager,
            post.id,
            ctx.userId,
            mentions,
            PostMention,
          );
        }

        if (post.type === PostType.Welcome) {
          await insertOrIgnoreAction(
            con,
            ctx.userId,
            UserActionType.EditWelcomePost,
          );
        }

        if (Object.keys(updated).length) {
          await repo.update({ id }, updated);
        }
      });

      return graphorm.queryOneOrFail<GQLPost>(ctx, info, (builder) => ({
        ...builder,
        queryBuilder: builder.queryBuilder.where(
          `"${builder.alias}"."id" = :id`,
          { id },
        ),
      }));
    },
    banPost: async (
      source,
      { id }: { id: string },
      ctx: AuthContext,
    ): Promise<GQLEmptyResponse> => {
      const post = await ctx.getRepository(Post).findOneByOrFail({ id });
      if (!post.banned) {
        await ctx.getRepository(Post).update(
          { id },
          {
            banned: true,
            flags: updateFlagsStatement<Post>({ banned: true }),
          },
        );
      }
      return { _: true };
    },
    checkLinkPreview: async (
      _,
      { url }: SubmitExternalLinkArgs,
      ctx: AuthContext,
    ): Promise<ExternalLinkPreview> => {
      const standardizedUrl = standardizeURL(url);
      const post = await ctx.con
        .getRepository(ArticlePost)
        .createQueryBuilder()
        .select('id, title, image')
        .where([{ canonicalUrl: standardizedUrl }, { url: standardizedUrl }])
        .andWhere({ deleted: false })
        .getRawOne();

      if (!post) {
        return fetchLinkPreview(standardizedUrl);
      }

      return post;
    },
    submitExternalLink: async (
      _,
      { sourceId, commentary, url, title, image }: SubmitExternalLinkArgs,
      ctx: AuthContext,
    ): Promise<GQLEmptyResponse> => {
      await ctx.con.transaction(async (manager) => {
        await ensureSourcePermissions(ctx, sourceId, SourcePermissions.Post);
        const cleanUrl = standardizeURL(url);
        if (!isValidHttpUrl(cleanUrl)) {
          throw new ValidationError('URL is not valid');
        }

        const existingPost = await getExistingPost(manager, cleanUrl);

        if (existingPost) {
          if (existingPost.deleted) {
            throw new ValidationError(SubmissionFailErrorMessage.POST_DELETED);
          }

          await createSharePost({
            con: manager,
            ctx,
            args: {
              sourceId,
              authorId: ctx.userId,
              postId: existingPost.id,
              commentary,
              visible: existingPost.visible,
            },
          });
          return { _: true };
        }

        await createExternalLink({
          con: manager,
          ctx,
          args: {
            authorId: ctx.userId,
            sourceId,
            url: cleanUrl,
            title,
            image,
            commentary,
          },
        });
      });
      return { _: true };
    },
    sharePost: async (
      _,
      {
        id,
        commentary,
        sourceId,
      }: { id: string; commentary: string; sourceId: string },
      ctx: AuthContext,
      info,
    ): Promise<GQLPost> => {
      await ctx.con.getRepository(Post).findOneByOrFail({ id });
      await ensureSourcePermissions(ctx, sourceId, SourcePermissions.Post);

      const newPost = await createSharePost({
        con: ctx.con,
        ctx,
        args: {
          authorId: ctx.userId,
          sourceId,
          postId: id,
          commentary,
        },
      });

      return getPostById(ctx, info, newPost.id);
    },
    editSharePost: async (
      _,
      { id, commentary }: { id: string; commentary: string },
      ctx: AuthContext,
      info,
    ): Promise<GQLPost> => {
      const post = await ctx.con.getRepository(Post).findOneByOrFail({ id });
      validateEditAllowed(post.authorId, ctx.userId);

      await ensureSourcePermissions(ctx, post.sourceId, SourcePermissions.Post);

      const { postId } = await updateSharePost(
        ctx.con,
        ctx.userId,
        id,
        post.sourceId,
        commentary,
      );
      return getPostById(ctx, info, postId);
    },
    viewPost: async (
      _,
      { id }: { id: string },
      ctx: AuthContext,
    ): Promise<GQLEmptyResponse> => {
      const post = await ctx.con.getRepository(Post).findOneByOrFail({ id });
      await ensureSourcePermissions(ctx, post.sourceId);
      if (post.type !== PostType.Article) {
        await notifyView(
          ctx.log,
          post.id,
          ctx.userId,
          ctx.req.headers['referer'],
          new Date(),
          post.tagsStr?.split?.(',') ?? [],
        );
      }
      return { _: true };
    },
    dismissPostFeedback: async (
      source,
      { id }: { id: string },
      ctx: AuthContext,
    ) => {
      try {
        const post = await ctx.con.getRepository(Post).findOneByOrFail({ id });
        await ensureSourcePermissions(ctx, post.sourceId);

        await ctx.con
          .createQueryBuilder(UserPost, 'up')
          .insert()
          .values({
            postId: id,
            userId: ctx.userId,
            flags: {
              feedbackDismiss: true,
            },
          })
          .onConflict(
            `("postId", "userId") DO UPDATE SET flags = up."flags" || excluded.flags`,
          )
          .execute();
      } catch (originalError) {
        const err = originalError as TypeORMQueryFailedError;

        // Foreign key violation
        if (err?.code === TypeOrmError.FOREIGN_KEY) {
          throw new NotFoundError('Post or user not found');
        }

        throw err;
      }

      return { _: true };
    },
  },
  Subscription: {
    postsEngaged: {
      subscribe: async (): Promise<
        AsyncIterator<{ postsEngaged: GQLPostNotification }>
      > => {
        const it = {
          [Symbol.asyncIterator]: () =>
            redisPubSub.asyncIterator<GQLPostNotification>('events.posts.*', {
              pattern: true,
            }),
        };
        return (async function* () {
          for await (const value of it) {
            yield { postsEngaged: value };
          }
        })();
      },
    },
  },
  Post: {
    contentHtml: (post: GQLPost): GQLPost['contentHtml'] =>
      mapCloudinaryUrl(post.contentHtml),
    image: (post: GQLPost): string | undefined => {
      const image = mapCloudinaryUrl(post.image);
      if (nullableImageType.includes(post.type)) return image;

      return image || pickImageUrl(post);
    },
    placeholder: (post: GQLPost): string | undefined =>
      post.image ? post.placeholder : defaultImage.placeholder,
    ratio: (post: GQLPost): number | undefined =>
      post.image ? post.ratio : defaultImage.ratio,
    permalink: getPostPermalink,
    commentsPermalink: (post: GQLPost): string | undefined =>
      post.slug ? getDiscussionLink(post.slug) : undefined,
    feedMeta: (post: GQLPost): string | undefined => {
      if (post.feedMeta) {
        return Buffer.from(post.feedMeta).toString('base64');
      }
      return undefined;
    },
  },
  LinkPreview: {
    image: (preview: ExternalLinkPreview) =>
      mapCloudinaryUrl(preview.image) ??
      pickImageUrl({ createdAt: new Date() }),
    title: (preview: ExternalLinkPreview) =>
      preview.title?.length ? preview.title : DEFAULT_POST_TITLE,
  },
});<|MERGE_RESOLUTION|>--- conflicted
+++ resolved
@@ -35,13 +35,10 @@
   validatePost,
   ONE_MINUTE_IN_SECONDS,
   toGQLEnum,
-<<<<<<< HEAD
+  getExistingPost,
   createSourcePostModeration,
   CreateSourcePostModeration,
   CreateSourcePostModerationArgs,
-=======
-  getExistingPost,
->>>>>>> d68b610d
   mapCloudinaryUrl,
 } from '../common';
 import {
@@ -67,14 +64,11 @@
   PostRelationType,
   PostRelation,
   deletePost,
-<<<<<<< HEAD
+  SubmitExternalLinkArgs,
   generateTitleHtml,
   validateCommentary,
   SourceMember,
   SourceType,
-=======
-  SubmitExternalLinkArgs,
->>>>>>> d68b610d
 } from '../entity';
 import { GQLEmptyResponse, offsetPageGenerator } from './common';
 import {
