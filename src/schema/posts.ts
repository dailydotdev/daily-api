import {
  Connection as ConnectionRelay,
  ConnectionArguments,
} from 'graphql-relay';
import { ForbiddenError, ValidationError } from 'apollo-server-errors';
import { IResolvers } from '@graphql-tools/utils';
import { DataSource, DeepPartial, EntityManager } from 'typeorm';
import {
  ensureSourcePermissions,
  GQLSource,
  SourcePermissions,
} from './sources';
import { Context } from '../Context';
import { traceResolverObject } from './trace';
import {
  CreatePost,
  CreatePostArgs,
  DEFAULT_POST_TITLE,
  defaultImage,
  EditablePost,
  EditPostArgs,
  fetchLinkPreview,
  getDiscussionLink,
  isValidHttpUrl,
  notifyView,
  pickImageUrl,
  createFreeformPost,
  standardizeURL,
  updateFlagsStatement,
  uploadPostFile,
  UploadPreset,
  validatePost,
} from '../common';
import {
  ArticlePost,
  createExternalLink,
  createSharePost,
  ExternalLink,
  ExternalLinkPreview,
  FreeformPost,
  HiddenPost,
  Post,
  PostFlagsPublic,
  PostMention,
  PostReport,
  PostType,
  Toc,
  Upvote,
  UserActionType,
  WelcomePost,
} from '../entity';
import { GQLEmptyResponse } from './common';
import {
  NotFoundError,
  SubmissionFailErrorMessage,
  TypeOrmError,
} from '../errors';
import { GQLBookmarkList } from './bookmarks';
import { getMentions, GQLComment } from './comments';
import graphorm from '../graphorm';
import { GQLUser } from './users';
import { redisPubSub } from '../redis';
import { queryPaginatedByDate } from '../common/datePageGenerator';
import { GraphQLResolveInfo } from 'graphql';
import { Roles } from '../roles';
import { markdown, saveMentions } from '../common/markdown';
import { FileUpload } from 'graphql-upload/GraphQLUpload';
import { insertOrIgnoreAction } from './actions';
import { generateShortId, generateUUID } from '../ids';
import { ContentImage } from '../entity/ContentImage';
import { Downvote } from '../entity/Downvote';

export interface GQLPost {
  id: string;
  type: PostType;
  shortId: string;
  publishedAt?: Date;
  pinnedAt?: Date;
  createdAt: Date;
  url: string;
  title?: string;
  image?: string;
  ratio?: number;
  placeholder?: string;
  readTime?: number;
  source?: GQLSource;
  tags?: string[];
  read?: boolean;
  bookmarked?: boolean;
  upvoted?: boolean;
  commented?: boolean;
  bookmarkList?: GQLBookmarkList;
  numUpvotes: number;
  numComments: number;
  featuredComments?: GQLComment[];
  deleted?: boolean;
  private: boolean;
  // Used only for pagination (not part of the schema)
  score: number;
  bookmarkedAt: Date;
  author?: GQLUser;
  scout?: GQLUser;
  views?: number;
  discussionScore?: number;
  description?: string;
  toc?: Toc;
  summary?: string;
  isScout?: number;
  isAuthor?: number;
  sharedPost?: GQLPost;
  feedMeta?: string;
  content?: string;
  contentHtml?: string;
  downvoted?: boolean;
  flags?: PostFlagsPublic;
}

interface PinPostArgs {
  id: string;
  pinned: boolean;
}

export type GQLPostNotification = Pick<
  GQLPost,
  'id' | 'numUpvotes' | 'numComments'
>;

export interface GQLPostUpvote {
  createdAt: Date;
  post: GQLPost;
}

export interface GQLPostUpvoteArgs extends ConnectionArguments {
  id: string;
}

export interface SubmitExternalLinkArgs extends ExternalLink {
  sourceId: string;
  commentary: string;
}

export const getPostNotification = async (
  con: DataSource,
  postId: string,
): Promise<GQLPostNotification> => {
  const post = await con
    .getRepository(Post)
    .findOne({ where: { id: postId }, select: ['id', 'upvotes', 'comments'] });
  if (!post) {
    return null;
  }
  return { id: post.id, numUpvotes: post.upvotes, numComments: post.comments };
};

interface ReportPostArgs {
  id: string;
  reason: string;
  comment: string;
  tags?: string[];
}

export const typeDefs = /* GraphQL */ `
  type TocItem {
    """
    Content of the toc item
    """
    text: String!

    """
    Id attribute of the Html element of the toc item
    """
    id: String

    """
    Children items of the toc item
    """
    children: [TocItem]
  }

  """
  Post notification
  """
  type PostNotification {
    """
    Unique identifier
    """
    id: ID!

    """
    Total number of upvotes
    """
    numUpvotes: Int!

    """
    Total number of comments
    """
    numComments: Int!
  }

  type PostFlagsPublic {
    """
    Whether the post's source is private or not
    """
    private: Boolean
<<<<<<< HEAD

    """
    Wheter the post is promoted to public
    """
    promoteToPublic: Boolean
=======
>>>>>>> 9e9dcdda
  }

  """
  Content post
  """
  type Post {
    """
    Unique identifier
    """
    id: ID!

    """
    Post type
    """
    type: String

    """
    Unique URL friendly short identifier
    """
    shortId: String

    """
    Time the post was published
    """
    publishedAt: DateTime

    """
    Time the post was pinned to the database
    """
    pinnedAt: DateTime

    """
    Time the post was added to the database
    """
    createdAt: DateTime!

    """
    URL to the post
    """
    url: String

    """
    Title of the post
    """
    title: String

    """
    HTML equivalent of the title
    """
    titleHtml: String

    """
    URL to the image of post
    """
    image: String

    """
    Aspect ratio of the image
    """
    ratio: Float @deprecated(reason: "no longer maintained")

    """
    Tiny version of the image in base64
    """
    placeholder: String @deprecated(reason: "no longer maintained")

    """
    Estimation of time to read the article (in minutes)
    """
    readTime: Float

    """
    Source of the post
    """
    source: Source

    """
    Tags of the post
    """
    tags: [String!]

    """
    Whether the user has read this post
    """
    read: Boolean

    """
    Whether the user bookmarked this post
    """
    bookmarked: Boolean

    """
    Whether the user upvoted this post
    """
    upvoted: Boolean

    """
    Whether the user commented this post
    """
    commented: Boolean

    """
    Whether the post's source is private or not
    """
    private: Boolean

    """
    If bookmarked, this is the list where it is saved
    """
    bookmarkList: BookmarkList

    """
    Permanent link to the post
    """
    permalink: String!

    """
    Total number of upvotes
    """
    numUpvotes: Int!

    """
    Total number of comments
    """
    numComments: Int!

    """
    Permanent link to the comments of the post
    """
    commentsPermalink: String!

    """
    Featured comments for the post
    """
    featuredComments: [Comment!] @deprecated(reason: "no longer maintained")

    """
    Author of the post (if they have a daily.dev account)
    """
    author: User

    """
    Scout of the post who suggested the link (if they have a daily.dev account)
    """
    scout: User

    """
    Number of times the article has been viewed (unique readers)
    """
    views: Int

    """
    Trending score of the post
    """
    trending: Int

    """
    Meta description of the post
    """
    description: String

    """
    Table of content of the post
    """
    toc: [TocItem]

    """
    Auto generated summary
    """
    summary: String

    """
    Whether the user is the author
    """
    isAuthor: Int

    """
    Whether the user is the scout
    """
    isScout: Int

    """
    Original post that was shared in this post
    """
    sharedPost: Post

    """
    Additional information required for analytics purposes
    """
    feedMeta: String

    """
    Content of the post
    """
    content: String

    """
    HTML Parsed content of the comment
    """
    contentHtml: String

    """
    Whether the user downvoted this post
    """
    downvoted: Boolean

    """
    All the flags for the post
    """
    flags: PostFlagsPublic
  }

  type PostConnection {
    pageInfo: PageInfo!
    edges: [PostEdge!]!
    """
    The original query in case of a search operation
    """
    query: String
  }

  type PostEdge {
    node: Post!

    """
    Used in \`before\` and \`after\` args
    """
    cursor: String!
  }

  type Upvote {
    createdAt: DateTime!

    user: User!
    post: Post!
  }

  type UpvoteEdge {
    node: Upvote!

    """
    Used in \`before\` and \`after\` args
    """
    cursor: String!
  }

  type UpvoteConnection {
    pageInfo: PageInfo!
    edges: [UpvoteEdge!]!
    """
    The original query in case of a search operation
    """
    query: String
  }

  type LinkPreview {
    id: String
    title: String!
    image: String!
  }

  """
  Enum of the possible reasons to report a post
  """
  enum ReportReason {
    """
    The post's link is broken
    """
    BROKEN
    """
    The post is a clickbait
    """
    CLICKBAIT
    """
    The post has low quality content
    """
    LOW
    """
    The post is not safe for work (NSFW), for any reason
    """
    NSFW
    """
    Reason doesnt fit any specific category
    """
    OTHER
    """
    When the reason is the post having irrelevant tags
    """
    IRRELEVANT
  }

  extend type Query {
    """
    Get post by id
    """
    post(
      """
      Id of the requested post
      """
      id: ID
    ): Post!

    """
    Get post by URL
    """
    postByUrl(
      """
      URL of the requested post
      """
      url: String
    ): Post!

    """
    Get Post's Upvotes by post id
    """
    postUpvotes(
      """
      Id of the relevant post to return Upvotes
      """
      id: String!

      """
      Paginate after opaque cursor
      """
      after: String

      """
      Paginate first
      """
      first: Int
    ): UpvoteConnection!
  }

  extend type Mutation {
    """
    Hide a post from all the user feeds
    """
    hidePost(
      """
      Id of the post to hide
      """
      id: ID
    ): EmptyResponse @auth

    """
    Unhide a post from all the user feeds
    """
    unhidePost(
      """
      Id of the post to hide
      """
      id: ID
    ): EmptyResponse @auth

    """
    Report a post and hide it from all the user feeds
    """
    reportPost(
      """
      Id of the post to report
      """
      id: ID
      """
      Reason the user would like to report
      """
      reason: ReportReason
      """
      Additional comment about report reason
      """
      comment: String
      """
      List of irrelevant tags
      """
      tags: [String]
    ): EmptyResponse @auth

    """
    To allow user to create freeform posts
    """
    createFreeformPost(
      """
      ID of the squad to post to
      """
      sourceId: ID!

      """
      Avatar image for the squad
      """
      image: Upload

      """
      Title of the post (max 80 chars)
      """
      title: String!

      """
      Content of the post (max 4000 chars)
      """
      content: String
    ): Post! @auth

    """
    To allow user to edit posts
    """
    editPost(
      """
      ID of the post to update
      """
      id: ID!
      """
      Avatar image for the squad
      """
      image: Upload
      """
      Title of the post (max 80 chars)
      """
      title: String
      """
      Content of the post (max 4000 chars)
      """
      content: String
    ): Post! @auth

    """
    Upload an asset from writing a post
    """
    uploadContentImage(
      """
      Asset to upload to our cloudinary server
      """
      image: Upload!
    ): String! @auth @rateLimit(limit: 5, duration: 60)

    """
    Promote or demote a post
    """
    updatePromoteToPublic(
      """
      Id of the post to update the promoteToPublic flag for
      """
      id: ID!

      """
      Whether to promote or demote the post
      """
      promoteToPublic: Boolean!
    ): EmptyResponse @auth

    """
    Pin or unpin a post
    """
    updatePinPost(
      """
      Id of the post to update the pinnedAt property
      """
      id: ID!

      """
      Whether to pin the post or not
      """
      pinned: Boolean!
    ): EmptyResponse @auth

    """
    Delete a post permanently
    """
    deletePost(
      """
      Id of the post to delete
      """
      id: ID
    ): EmptyResponse @auth

    """
    Bans a post (can be undone)
    """
    banPost(
      """
      Id of the post to ban
      """
      id: ID
    ): EmptyResponse @auth(requires: [MODERATOR])

    """
    Upvote to the post
    """
    upvote(
      """
      Id of the post to upvote
      """
      id: ID!
    ): EmptyResponse @auth

    """
    Cancel an upvote of a post
    """
    cancelUpvote(
      """
      Id of the post
      """
      id: ID!
    ): EmptyResponse @auth

    """
    Fetch external link's title and image preview
    """
    checkLinkPreview(
      """
      URL of the external link
      """
      url: String!
    ): LinkPreview @auth @rateLimit(limit: 20, duration: 60)

    """
    Create external link in source
    """
    submitExternalLink(
      """
      Source to share the post to
      """
      sourceId: ID!
      """
      URL to the new private post
      """
      url: String!
      """
      Preview image of the external link
      """
      image: String
      """
      Title of the external link
      """
      title: String
      """
      Commentary for the share
      """
      commentary: String
    ): EmptyResponse @auth

    """
    Share post to source
    """
    sharePost(
      """
      Post to share in the source
      """
      id: ID!
      """
      Commentary for the share
      """
      commentary: String
      """
      Source to share the post to
      """
      sourceId: ID!
    ): Post @auth

    """
    Submit a view event to a post
    """
    viewPost(
      """
      Post to share in the source
      """
      id: ID!
    ): EmptyResponse @auth

    """
    Downvote to the post
    """
    downvote(
      """
      Id of the post to downvote
      """
      id: ID!
    ): EmptyResponse @auth

    """
    Cancel an downvote of a post
    """
    cancelDownvote(
      """
      Id of the post
      """
      id: ID!
    ): EmptyResponse @auth
  }

  extend type Subscription {
    """
    Get notified when one of the given posts is upvoted or comments
    """
    postsEngaged: PostNotification
  }
`;

const nullableImageType = [PostType.Freeform, PostType.Welcome];

const saveHiddenPost = async (
  con: DataSource,
  hiddenPost: DeepPartial<HiddenPost>,
): Promise<boolean> => {
  try {
    await con.getRepository(HiddenPost).insert(hiddenPost);
  } catch (err) {
    // Foreign key violation
    if (err?.code === TypeOrmError.FOREIGN_KEY) {
      throw new NotFoundError('Post not found');
    }
    // Unique violation
    if (err?.code !== TypeOrmError.DUPLICATE_ENTRY) {
      throw err;
    }
  }
  return true;
};

const revertPostDownvote = async (
  con: DataSource | EntityManager,
  postId: string,
  userId: string,
): Promise<void> => {
  await con.getRepository(Downvote).delete({
    postId,
    userId,
  });
  await con.getRepository(HiddenPost).delete({ postId, userId });
};

const editablePostTypes = [PostType.Welcome, PostType.Freeform];

export const reportReasons = new Map([
  ['BROKEN', '💔 Link is broken'],
  ['NSFW', '🔞 Post is NSFW'],
  ['CLICKBAIT', '🎣 Clickbait!!!'],
  ['LOW', '💩 Low quality content'],
  ['OTHER', '🤔 Other'],
  ['IRRELEVANT', `Post's tags are irrelevant`],
]);

export const getPostPermalink = (post: Pick<GQLPost, 'shortId'>): string =>
  `${process.env.URL_PREFIX}/r/${post.shortId}`;

export const getPostByUrl = async (
  url: string,
  ctx: Context,
  info: GraphQLResolveInfo,
): Promise<GQLPost> => {
  const res = await graphorm.queryByHierarchy<GQLPost>(
    ctx,
    info,
    ['post'],
    (builder) => ({
      queryBuilder: builder.queryBuilder
        .addSelect(`"${builder.alias}"."deleted"`)
        .where(
          `("${builder.alias}"."canonicalUrl" = :url OR "${builder.alias}"."url" = :url)`,
          { url },
        )
        .limit(1),
      ...builder,
    }),
  );

  return res[0];
};

const getPostById = async (
  ctx: Context,
  info: GraphQLResolveInfo,
  id: string,
): Promise<GQLPost> => {
  const res = await graphorm.query<GQLPost>(ctx, info, (builder) => ({
    queryBuilder: builder.queryBuilder.where(
      `"${builder.alias}"."id" = :id AND "${builder.alias}"."deleted" = false`,
      { id },
    ),
    ...builder,
  }));
  if (res.length) {
    return res[0];
  }
  throw new NotFoundError('Post not found');
};

// eslint-disable-next-line @typescript-eslint/no-explicit-any
export const resolvers: IResolvers<any, Context> = {
  Query: traceResolverObject({
    post: async (
      source,
      { id }: { id: string },
      ctx: Context,
      info,
    ): Promise<GQLPost> => {
      const post = await ctx.con.getRepository(Post).findOneOrFail({
        select: ['sourceId', 'private'],
        where: { id },
      });
      if (post.private) {
        await ensureSourcePermissions(ctx, post.sourceId);
      }
      return getPostById(ctx, info, id);
    },
    postByUrl: async (
      source,
      { url }: { id: string; url: string },
      ctx: Context,
      info,
    ): Promise<GQLPost> => {
      const standardizedUrl = standardizeURL(url);
      const res = await graphorm.query(ctx, info, (builder) => ({
        queryBuilder: builder.queryBuilder
          .where(
            `("${builder.alias}"."canonicalUrl" = :url OR "${builder.alias}"."url" = :url) AND "${builder.alias}"."deleted" = false`,
            { url: standardizedUrl },
          )
          .limit(1),
        ...builder,
      }));
      if (res.length) {
        const post = res[0] as GQLPost;
        if (post.private) {
          let sourceId = post.source?.id;
          if (!sourceId) {
            const p2 = await ctx.con.getRepository(Post).findOneOrFail({
              select: ['sourceId'],
              where: { id: post.id },
            });
            sourceId = p2.sourceId;
          }
          await ensureSourcePermissions(ctx, sourceId);
        }
        return post;
      }
      throw new NotFoundError('Post not found');
    },
    postUpvotes: async (
      _,
      args: GQLPostUpvoteArgs,
      ctx,
      info,
    ): Promise<ConnectionRelay<GQLPostUpvote>> => {
      const post = await ctx.con
        .getRepository(Post)
        .findOneByOrFail({ id: args.id });
      await ensureSourcePermissions(ctx, post.sourceId);
      return queryPaginatedByDate(
        ctx,
        info,
        args,
        { key: 'createdAt' },
        {
          queryBuilder: (builder) => {
            builder.queryBuilder = builder.queryBuilder.andWhere(
              `${builder.alias}.postId = :postId`,
              { postId: args.id },
            );

            return builder;
          },
          orderByKey: 'DESC',
        },
      );
    },
  }),
  // eslint-disable-next-line @typescript-eslint/no-explicit-any
  Mutation: traceResolverObject<any, any>({
    hidePost: async (
      source,
      { id }: { id: string },
      ctx: Context,
    ): Promise<GQLEmptyResponse> => {
      await saveHiddenPost(ctx.con, { userId: ctx.userId, postId: id });
      return { _: true };
    },
    unhidePost: async (
      _,
      { id }: { id: string },
      ctx: Context,
    ): Promise<GQLEmptyResponse> => {
      await ctx.con
        .getRepository(HiddenPost)
        .delete({ postId: id, userId: ctx.userId });
      return { _: true };
    },
    reportPost: async (
      source,
      { id, reason, comment, tags }: ReportPostArgs,
      ctx: Context,
    ): Promise<GQLEmptyResponse> => {
      if (!reportReasons.has(reason)) {
        throw new ValidationError('Reason is invalid');
      }

      if (reason === 'IRRELEVANT' && !tags?.length) {
        throw new ValidationError('You must include the irrelevant tags!');
      }

      const added = await saveHiddenPost(ctx.con, {
        userId: ctx.userId,
        postId: id,
      });
      if (added) {
        const post = await ctx.getRepository(Post).findOneByOrFail({ id });
        await ensureSourcePermissions(ctx, post.sourceId);
        if (!post.banned) {
          try {
            await ctx.getRepository(PostReport).insert({
              postId: id,
              userId: ctx.userId,
              reason,
              comment,
              tags,
            });
          } catch (err) {
            if (err?.code !== TypeOrmError.DUPLICATE_ENTRY) {
              throw new Error('Failed to save report to database');
            }
          }
        }
      }
      return { _: true };
    },
    uploadContentImage: async (
      _,
      { image }: { image: Promise<FileUpload> },
      ctx,
    ): Promise<string> => {
      if (!image) {
        throw new ValidationError('File is missing!');
      }

      if (!process.env.CLOUDINARY_URL) {
        throw new Error('Unable to upload asset to cloudinary!');
      }

      const upload = await image;
      const extension = upload.filename?.split('.').pop().toLowerCase();
      const preset =
        extension === 'gif'
          ? UploadPreset.FreeformGif
          : UploadPreset.FreeformImage;
      const id = generateUUID();
      const filename = `content_${id}`;
      const { url: imageUrl, id: imageId } = await uploadPostFile(
        filename,
        upload.createReadStream(),
        preset,
      );
      await ctx.con.getRepository(ContentImage).save({
        serviceId: imageId,
        url: imageUrl,
      });
      return imageUrl;
    },
    deletePost: async (
      _,
      { id }: { id: string },
      ctx: Context,
    ): Promise<GQLEmptyResponse> => {
      if (ctx.roles.includes(Roles.Moderator)) {
        await ctx.getRepository(Post).update(
          { id },
          {
            deleted: true,
            flags: updateFlagsStatement<Post>({ deleted: true }),
          },
        );
        return { _: true };
      }

      await ctx.con.transaction(async (manager) => {
        const repo = manager.getRepository(Post);
        const post = await repo.findOneBy({ id });
        if (post.authorId !== ctx.userId) {
          await ensureSourcePermissions(
            ctx,
            post.sourceId,
            SourcePermissions.PostDelete,
          );
        }
        await repo.update(
          { id },
          {
            deleted: true,
            flags: updateFlagsStatement<Post>({ deleted: true }),
          },
        );
      });

      return { _: true };
    },
    updatePromoteToPublic: async (
      _,
      { id, promoteToPublic }: { id: string; promoteToPublic: boolean },
      ctx: Context,
    ): Promise<GQLEmptyResponse> => {
      if (!ctx.roles.includes(Roles.Moderator)) {
        throw new ForbiddenError('Access denied!');
      }

      await ctx.getRepository(Post).update(
        { id },
        {
          flags: updateFlagsStatement<Post>({ promoteToPublic }),
        },
      );

      return { _: true };
    },
    updatePinPost: async (
      _,
      { id, pinned }: PinPostArgs,
      ctx: Context,
    ): Promise<GQLEmptyResponse> => {
      await ctx.con.transaction(async (manager) => {
        const repo = manager.getRepository(Post);
        const post = await repo.findOneBy({ id });

        await ensureSourcePermissions(
          ctx,
          post.sourceId,
          SourcePermissions.PostPin,
        );

        await repo.update({ id }, { pinnedAt: pinned ? new Date() : null });
      });

      return { _: true };
    },
    createFreeformPost: async (
      source,
      args: CreatePostArgs,
      ctx: Context,
      info,
    ): Promise<GQLPost> => {
      const { sourceId, image } = args;
      const { con, userId } = ctx;
      const id = await generateShortId();
      const { title, content } = validatePost(args);

      if (!title) {
        throw new ValidationError('Title can not be an empty string!');
      }

      await con.transaction(async (manager) => {
        await ensureSourcePermissions(ctx, sourceId, SourcePermissions.Post);

        const mentions = await getMentions(manager, content, userId, sourceId);
        const contentHtml = markdown.render(content, { mentions });
        const params: CreatePost = {
          id,
          title,
          content,
          contentHtml,
          authorId: userId,
          sourceId,
        };

        if (image && process.env.CLOUDINARY_URL) {
          const upload = await image;
          const { url: coverImageUrl } = await uploadPostFile(
            id,
            upload.createReadStream(),
            UploadPreset.PostBannerImage,
          );
          params.image = coverImageUrl;
        }

        await createFreeformPost(manager, params);
        await saveMentions(manager, id, userId, mentions, PostMention);
      });

      return graphorm.queryOneOrFail<GQLPost>(ctx, info, (builder) => ({
        queryBuilder: builder.queryBuilder.where(
          `"${builder.alias}"."id" = :id`,
          { id },
        ),
        ...builder,
      }));
    },
    editPost: async (
      source,
      args: EditPostArgs,
      ctx: Context,
      info,
    ): Promise<GQLPost> => {
      const { id, image } = args;
      const { con, userId } = ctx;
      const { title, content } = validatePost(args);

      await con.transaction(async (manager) => {
        const repo = manager.getRepository(Post);
        const post = (await repo.findOneByOrFail({ id })) as
          | WelcomePost
          | FreeformPost;

        if (!editablePostTypes.includes(post.type)) {
          throw new ForbiddenError(
            'Editing post outside of type welcome_post and freeform is not allowed',
          );
        }

        if (post.authorId !== userId) {
          if (post.type !== PostType.Welcome) {
            throw new ForbiddenError(
              `Editing other people's posts is not allowed!`,
            );
          }

          await ensureSourcePermissions(
            ctx,
            post.sourceId,
            SourcePermissions.WelcomePostEdit,
          );
        }

        const updated: Partial<EditablePost> = {};

        if (title && title !== post.title) {
          updated.title = title;
        }

        if (image && process.env.CLOUDINARY_URL) {
          const upload = await image;
          const { url: coverImageUrl } = await uploadPostFile(
            id,
            upload.createReadStream(),
            UploadPreset.PostBannerImage,
            { invalidate: true },
          );
          updated.image = coverImageUrl;
        }

        if (content !== post.content) {
          const mentions = await getMentions(
            manager,
            content,
            userId,
            post.sourceId,
          );
          updated.content = content;
          updated.contentHtml = markdown.render(content, { mentions });
          await saveMentions(
            manager,
            post.id,
            ctx.userId,
            mentions,
            PostMention,
          );
        }

        if (post.type === PostType.Welcome) {
          await insertOrIgnoreAction(
            con,
            ctx.userId,
            UserActionType.EditWelcomePost,
          );
        }

        if (Object.keys(updated).length) {
          await repo.update({ id }, updated);
        }
      });

      return graphorm.queryOneOrFail<GQLPost>(ctx, info, (builder) => ({
        queryBuilder: builder.queryBuilder.where(
          `"${builder.alias}"."id" = :id`,
          { id },
        ),
        ...builder,
      }));
    },
    banPost: async (
      source,
      { id }: { id: string },
      ctx: Context,
    ): Promise<GQLEmptyResponse> => {
      const post = await ctx.getRepository(Post).findOneByOrFail({ id });
      if (!post.banned) {
        await ctx.getRepository(Post).update(
          { id },
          {
            banned: true,
            flags: updateFlagsStatement<Post>({ banned: true }),
          },
        );
      }
      return { _: true };
    },
    upvote: async (
      source,
      { id }: { id: string },
      ctx: Context,
    ): Promise<GQLEmptyResponse> => {
      try {
        const post = await ctx.con.getRepository(Post).findOneByOrFail({ id });
        await ensureSourcePermissions(ctx, post.sourceId);
        await ctx.con.transaction(async (entityManager) => {
          await entityManager.getRepository(Upvote).insert({
            postId: id,
            userId: ctx.userId,
          });

          await revertPostDownvote(entityManager, id, ctx.userId);
        });
      } catch (err) {
        // Foreign key violation
        if (err?.code === TypeOrmError.FOREIGN_KEY) {
          throw new NotFoundError('Post or user not found');
        }
        // Unique violation
        if (err?.code !== TypeOrmError.DUPLICATE_ENTRY) {
          throw err;
        }
      }
      return { _: true };
    },
    cancelUpvote: async (
      source,
      { id }: { id: string },
      ctx: Context,
    ): Promise<GQLEmptyResponse> => {
      await ctx.con.transaction(async (entityManager) => {
        await entityManager.getRepository(Upvote).delete({
          postId: id,
          userId: ctx.userId,
        });
      });
      return { _: true };
    },
    checkLinkPreview: async (
      _,
      { url }: SubmitExternalLinkArgs,
      ctx,
    ): Promise<ExternalLinkPreview> => {
      const standardizedUrl = standardizeURL(url);
      const post = await ctx.con
        .getRepository(ArticlePost)
        .createQueryBuilder()
        .select('id, title, image')
        .where([{ canonicalUrl: standardizedUrl }, { url: standardizedUrl }])
        .andWhere({ deleted: false })
        .getRawOne();

      if (!post) {
        return fetchLinkPreview(standardizedUrl);
      }

      return post;
    },
    submitExternalLink: async (
      _,
      { sourceId, commentary, url, title, image }: SubmitExternalLinkArgs,
      ctx,
    ): Promise<GQLEmptyResponse> => {
      await ctx.con.transaction(async (manager) => {
        await ensureSourcePermissions(ctx, sourceId, SourcePermissions.Post);
        const cleanUrl = standardizeURL(url);
        if (!isValidHttpUrl(cleanUrl)) {
          throw new ValidationError('URL is not valid');
        }

        const existingPost: Pick<ArticlePost, 'id' | 'deleted' | 'visible'> =
          await manager.getRepository(ArticlePost).findOne({
            select: ['id', 'deleted', 'visible'],
            where: [{ url: cleanUrl }, { canonicalUrl: cleanUrl }],
          });
        if (existingPost) {
          if (existingPost.deleted) {
            throw new ValidationError(SubmissionFailErrorMessage.POST_DELETED);
          }

          await createSharePost(
            manager,
            sourceId,
            ctx.userId,
            existingPost.id,
            commentary,
            existingPost.visible,
          );
          return { _: true };
        }
        await createExternalLink(
          manager,
          ctx.log,
          sourceId,
          ctx.userId,
          { url, title, image },
          commentary,
        );
      });
      return { _: true };
    },
    sharePost: async (
      _,
      {
        id,
        commentary,
        sourceId,
      }: { id: string; commentary: string; sourceId: string },
      ctx,
      info,
    ): Promise<GQLPost> => {
      await ctx.con.getRepository(Post).findOneByOrFail({ id });
      await ensureSourcePermissions(ctx, sourceId, SourcePermissions.Post);

      const newPost = await createSharePost(
        ctx.con,
        sourceId,
        ctx.userId,
        id,
        commentary,
      );
      return getPostById(ctx, info, newPost.id);
    },
    viewPost: async (
      _,
      { id }: { id: string },
      ctx,
    ): Promise<GQLEmptyResponse> => {
      const post = await ctx.con.getRepository(Post).findOneByOrFail({ id });
      await ensureSourcePermissions(ctx, post.sourceId);
      if (post.type !== PostType.Article) {
        await notifyView(
          ctx.log,
          post.id,
          ctx.userId,
          ctx.req.headers['referer'],
          new Date(),
          post.tagsStr?.split?.(',') ?? [],
        );
      }
      return { _: true };
    },
    downvote: async (
      source,
      { id }: { id: string },
      ctx: Context,
    ): Promise<GQLEmptyResponse> => {
      try {
        const post = await ctx.con.getRepository(Post).findOneByOrFail({ id });
        await ensureSourcePermissions(ctx, post.sourceId);
        await ctx.con.transaction(async (entityManager) => {
          await entityManager.getRepository(Downvote).insert({
            postId: id,
            userId: ctx.userId,
          });

          await saveHiddenPost(entityManager.connection, {
            userId: ctx.userId,
            postId: id,
          });

          await entityManager.getRepository(Upvote).delete({
            postId: id,
            userId: ctx.userId,
          });
        });
      } catch (err) {
        // Foreign key violation
        if (err?.code === TypeOrmError.FOREIGN_KEY) {
          throw new NotFoundError('Post or user not found');
        }
        // Unique violation
        if (err?.code !== TypeOrmError.DUPLICATE_ENTRY) {
          throw err;
        }
      }
      return { _: true };
    },
    cancelDownvote: async (
      source,
      { id }: { id: string },
      ctx: Context,
    ): Promise<GQLEmptyResponse> => {
      await ctx.con.transaction(async (entityManager) => {
        await revertPostDownvote(entityManager, id, ctx.userId);
      });
      return { _: true };
    },
  }),
  Subscription: {
    postsEngaged: {
      subscribe: async (): Promise<
        AsyncIterator<{ postsEngaged: GQLPostNotification }>
      > => {
        const it = {
          [Symbol.asyncIterator]: () =>
            redisPubSub.asyncIterator<GQLPostNotification>('events.posts.*', {
              pattern: true,
            }),
        };
        return (async function* () {
          for await (const value of it) {
            yield { postsEngaged: value };
          }
        })();
      },
    },
  },
  Post: {
    image: (post: GQLPost): string => {
      if (nullableImageType.includes(post.type)) return post.image;

      return post.image || pickImageUrl(post);
    },
    placeholder: (post: GQLPost): string =>
      post.image ? post.placeholder : defaultImage.placeholder,
    ratio: (post: GQLPost): number =>
      post.image ? post.ratio : defaultImage.ratio,
    permalink: getPostPermalink,
    commentsPermalink: (post: GQLPost): string => getDiscussionLink(post.id),
    feedMeta: (post: GQLPost): string => {
      if (post.feedMeta) {
        return Buffer.from(post.feedMeta).toString('base64');
      }
      return undefined;
    },
  },
  LinkPreview: {
    image: (preview: ExternalLinkPreview) =>
      preview.image ?? pickImageUrl({ createdAt: new Date() }),
    title: (preview: ExternalLinkPreview) =>
      preview.title?.length ? preview.title : DEFAULT_POST_TITLE,
  },
};<|MERGE_RESOLUTION|>--- conflicted
+++ resolved
@@ -202,14 +202,11 @@
     Whether the post's source is private or not
     """
     private: Boolean
-<<<<<<< HEAD
 
     """
     Wheter the post is promoted to public
     """
     promoteToPublic: Boolean
-=======
->>>>>>> 9e9dcdda
   }
 
   """
