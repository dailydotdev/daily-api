--- conflicted
+++ resolved
@@ -34,11 +34,8 @@
   validatePost,
   ONE_MINUTE_IN_SECONDS,
   toGQLEnum,
-<<<<<<< HEAD
   getExistingPost,
-=======
   mapCloudinaryUrl,
->>>>>>> 3b9f5559
 } from '../common';
 import {
   ArticlePost,
