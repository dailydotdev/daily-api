import {
  Connection as ConnectionRelay,
  ConnectionArguments,
} from 'graphql-relay';
import { ForbiddenError, ValidationError } from 'apollo-server-errors';
import { IResolvers } from '@graphql-tools/utils';
import { DataSource, MoreThan } from 'typeorm';
import {
  ensureSourcePermissions,
  GQLSource,
  SourcePermissions,
  sourceTypesWithMembers,
} from './sources';
import { AuthContext, BaseContext, Context } from '../Context';
import { traceResolvers } from './trace';
import {
  CreatePost,
  CreatePostArgs,
  DEFAULT_POST_TITLE,
  defaultImage,
  EditablePost,
  EditPostArgs,
  fetchLinkPreview,
  getDiscussionLink,
  isValidHttpUrl,
  notifyView,
  pickImageUrl,
  createFreeformPost,
  standardizeURL,
  updateFlagsStatement,
  uploadPostFile,
  UploadPreset,
  validatePost,
  ONE_MINUTE_IN_SECONDS,
  toGQLEnum,
} from '../common';
import {
  ArticlePost,
  createExternalLink,
  createSharePost,
  ExternalLink,
  ExternalLinkPreview,
  FreeformPost,
  Post,
  PostFlagsPublic,
  PostMention,
  PostType,
  Toc,
  UserActionType,
  WelcomePost,
  ContentImage,
  PostQuestion,
  UserPost,
  UserPostFlagsPublic,
  updateSharePost,
  View,
  User,
  PostRelationType,
  PostRelation,
  deletePost,
} from '../entity';
import { GQLEmptyResponse, offsetPageGenerator } from './common';
import {
  NotFoundError,
  SubmissionFailErrorMessage,
  TypeOrmError,
  TypeORMQueryFailedError,
} from '../errors';
import { GQLBookmarkList } from './bookmarks';
import { getMentions } from './comments';
import graphorm from '../graphorm';
import { GQLUser } from './users';
import {
  getRedisObject,
  redisPubSub,
  setRedisObjectWithExpiry,
} from '../redis';
import {
  GQLDatePageGeneratorConfig,
  queryPaginatedByDate,
} from '../common/datePageGenerator';
import { GraphQLResolveInfo } from 'graphql';
import { Roles } from '../roles';
import { markdown, saveMentions } from '../common/markdown';
import { FileUpload } from 'graphql-upload/GraphQLUpload';
import { insertOrIgnoreAction } from './actions';
import { generateShortId, generateUUID } from '../ids';
import { generateStorageKey, StorageTopic } from '../config';
import { subDays } from 'date-fns';
<<<<<<< HEAD
import { UserVote } from '../types';
import { ReportReason } from '../entity/common';
import { reportPost, saveHiddenPost } from '../common/reporting';
=======
import { PostCodeSnippetLanguage, UserVote } from '../types';
import { PostCodeSnippet } from '../entity/posts/PostCodeSnippet';
>>>>>>> 40c619bd

export interface GQLPost {
  id: string;
  type: PostType;
  shortId: string;
  publishedAt?: Date;
  pinnedAt?: Date;
  createdAt: Date;
  url: string;
  title?: string;
  image?: string;
  ratio?: number;
  placeholder?: string;
  readTime?: number;
  source?: GQLSource;
  tags?: string[];
  read?: boolean;
  bookmarked?: boolean;
  upvoted?: boolean;
  commented?: boolean;
  bookmarkList?: GQLBookmarkList;
  numUpvotes: number;
  numComments: number;
  deleted?: boolean;
  private: boolean;
  // Used only for pagination (not part of the schema)
  score: number;
  bookmarkedAt?: Date;
  votedAt?: Date;
  author?: GQLUser;
  scout?: GQLUser;
  views?: number;
  discussionScore?: number;
  description?: string;
  toc?: Toc;
  summary?: string;
  isScout?: number;
  isAuthor?: number;
  sharedPost?: GQLPost;
  feedMeta?: string;
  content?: string;
  contentHtml?: string;
  downvoted?: boolean;
  flags?: PostFlagsPublic;
  userState?: GQLUserPost;
  slug?: string;
}

interface PinPostArgs {
  id: string;
  pinned: boolean;
}

interface SwapPinnedPostArgs {
  id: Post['id'];
  swapWithId: Post['id'];
}

type GQLPostQuestion = Pick<PostQuestion, 'id' | 'post' | 'question'>;

export type GQLPostNotification = Pick<
  GQLPost,
  'id' | 'numUpvotes' | 'numComments'
>;

export interface GQLPostUpvote {
  createdAt: Date;
  post: GQLPost;
}

export interface GQLUserPost {
  vote: UserVote;
  hidden: boolean;
  flags?: UserPostFlagsPublic;
  votedAt: Date | null;
}

export interface GQLPostUpvoteArgs extends ConnectionArguments {
  id: string;
}

export interface SubmitExternalLinkArgs extends ExternalLink {
  sourceId: string;
  commentary: string;
}

export const getPostNotification = async (
  con: DataSource,
  postId: string,
): Promise<GQLPostNotification | undefined> => {
  const post = await con
    .getRepository(Post)
    .findOne({ where: { id: postId }, select: ['id', 'upvotes', 'comments'] });
  if (!post) {
    return undefined;
  }
  return { id: post.id, numUpvotes: post.upvotes, numComments: post.comments };
};

interface ReportPostArgs {
  id: string;
  reason: ReportReason;
  comment: string;
  tags?: string[];
}

export interface GQLPostRelationArgs extends ConnectionArguments {
  id: string;
  relationType: PostRelationType;
}

export type GQLPostCodeSnippet = Pick<
  PostCodeSnippet,
  'postId' | 'language' | 'content' | 'order'
>;

export const typeDefs = /* GraphQL */ `
  type TocItem {
    """
    Content of the toc item
    """
    text: String!

    """
    Id attribute of the Html element of the toc item
    """
    id: String

    """
    Children items of the toc item
    """
    children: [TocItem]
  }

  """
  Post notification
  """
  type PostNotification {
    """
    Unique identifier
    """
    id: ID!

    """
    Total number of upvotes
    """
    numUpvotes: Int!

    """
    Total number of comments
    """
    numComments: Int!
  }

  type PostFlagsPublic {
    """
    Whether the post's source is private or not
    """
    private: Boolean

    """
    The unix timestamp (seconds) the post will be promoted to public to
    """
    promoteToPublic: Int @auth(requires: [MODERATOR])
  }

  type UserPostFlagsPublic {
    """
    Whether user dismissed feedback prompt for post
    """
    feedbackDismiss: Boolean
  }

  type UserPost {
    """
    The user's vote for the post
    """
    vote: Int!

    """
    Whether the post is hidden or not
    """
    hidden: Boolean!

    """
    The post's flags
    """
    flags: UserPostFlagsPublic

    """
    Time when vote for the post was last updated
    """
    votedAt: DateTime

    user: User!

    post: Post!
  }

  """
  Content post
  """
  type Post {
    """
    Unique identifier
    """
    id: ID!

    """
    Post type
    """
    type: String

    """
    Unique URL friendly short identifier
    """
    shortId: String

    """
    Time the post was published
    """
    publishedAt: DateTime

    """
    Time the post was pinned to the database
    """
    pinnedAt: DateTime

    """
    Time the post was added to the database
    """
    createdAt: DateTime!

    """
    URL to the post
    """
    url: String

    """
    Title of the post
    """
    title: String

    """
    HTML equivalent of the title
    """
    titleHtml: String

    """
    URL to the image of post
    """
    image: String

    """
    Aspect ratio of the image
    """
    ratio: Float @deprecated(reason: "no longer maintained")

    """
    Tiny version of the image in base64
    """
    placeholder: String @deprecated(reason: "no longer maintained")

    """
    Estimation of time to read the article (in minutes)
    """
    readTime: Float

    """
    Source of the post
    """
    source: Source

    """
    Tags of the post
    """
    tags: [String!]

    """
    Whether the user has read this post
    """
    read: Boolean

    """
    Whether the user bookmarked this post
    """
    bookmark: Bookmark

    """
    Whether the user bookmarked this post
    """
    bookmarked: Boolean

    """
    Whether the user upvoted this post
    """
    upvoted: Boolean

    """
    Whether the user commented this post
    """
    commented: Boolean

    """
    Whether the post's source is private or not
    """
    private: Boolean

    """
    If bookmarked, this is the list where it is saved
    """
    bookmarkList: BookmarkList

    """
    Permanent link to the post
    """
    permalink: String!

    """
    Total number of upvotes
    """
    numUpvotes: Int!

    """
    Total number of comments
    """
    numComments: Int!

    """
    Permanent link to the comments of the post
    """
    commentsPermalink: String!

    """
    Domain the post belongs to
    """
    domain: String!

    """
    Author of the post (if they have a daily.dev account)
    """
    author: User

    """
    Scout of the post who suggested the link (if they have a daily.dev account)
    """
    scout: User

    """
    Number of times the article has been viewed (unique readers)
    """
    views: Int

    """
    Trending score of the post
    """
    trending: Int

    """
    Meta description of the post
    """
    description: String

    """
    Table of content of the post
    """
    toc: [TocItem]

    """
    Auto generated summary
    """
    summary: String

    """
    Whether the user is the author
    """
    isAuthor: Int

    """
    Whether the user is the scout
    """
    isScout: Int

    """
    Original post that was shared in this post
    """
    sharedPost: Post

    """
    Additional information required for analytics purposes
    """
    feedMeta: String

    """
    Content of the post
    """
    content: String

    """
    HTML Parsed content of the comment
    """
    contentHtml: String

    """
    Whether the user downvoted this post
    """
    downvoted: Boolean

    """
    All the flags for the post
    """
    flags: PostFlagsPublic

    """
    User state for the post
    """
    userState: UserPost @auth

    """
    Time the post was updated
    """
    updatedAt: DateTime

    """
    Related sources for collection post
    """
    collectionSources: [Source!]!

    """
    Total number of related sources for collection post
    """
    numCollectionSources: Int!

    """
    Video ID for video post
    """
    videoId: String

    """
    Slug for the post
    """
    slug: String
  }

  type PostConnection {
    pageInfo: PageInfo!
    edges: [PostEdge!]!
    """
    The original query in case of a search operation
    """
    query: String
  }

  type PostEdge {
    node: Post!

    """
    Used in \`before\` and \`after\` args
    """
    cursor: String!
  }

  type UpvoteEdge {
    node: UserPost!

    """
    Used in \`before\` and \`after\` args
    """
    cursor: String!
  }

  type UpvoteConnection {
    pageInfo: PageInfo!
    edges: [UpvoteEdge!]!
    """
    The original query in case of a search operation
    """
    query: String
  }

  type LinkPreview {
    id: String
    title: String!
    image: String!
  }

  type PostQuestion {
    id: String!
    post: Post!
    question: String!
  }

<<<<<<< HEAD
=======
  ${toGQLEnum(PostCodeSnippetLanguage, 'PostCodeSnippetLanguage')}

  type PostCodeSnippet {
    postId: String!
    order: Int!
    language: PostCodeSnippetLanguage!
    content: String!
  }

  type PostCodeSnippetEdge {
    node: PostCodeSnippet!

    """
    Used in \`before\` and \`after\` args
    """
    cursor: String!
  }

  type PostCodeSnippetConnection {
    pageInfo: PageInfo!
    edges: [PostCodeSnippetEdge!]!
    """
    The original query in case of a search operation
    """
    query: String
  }

  """
  Enum of the possible reasons to report a post
  """
  enum ReportReason {
    """
    The post's link is broken
    """
    BROKEN
    """
    The post is a clickbait
    """
    CLICKBAIT
    """
    The post has low quality content
    """
    LOW
    """
    The post is not safe for work (NSFW), for any reason
    """
    NSFW
    """
    Reason doesnt fit any specific category
    """
    OTHER
    """
    When the reason is the post having irrelevant tags
    """
    IRRELEVANT
  }

>>>>>>> 40c619bd
  enum PostRelationType {
    COLLECTION
  }

  extend type Query {
    """
    Get post by id
    """
    post(
      """
      Id of the requested post
      """
      id: ID
    ): Post!

    """
    Get post by URL
    """
    postByUrl(
      """
      URL of the requested post
      """
      url: String
    ): Post!

    """
    Get Post's Upvotes by post id
    """
    postUpvotes(
      """
      Id of the relevant post to return Upvotes
      """
      id: String!

      """
      Paginate after opaque cursor
      """
      after: String

      """
      Paginate first
      """
      first: Int
    ): UpvoteConnection!

    searchQuestionRecommendations: [PostQuestion]! @auth

    """
    Get related posts to a post by relation type
    """
    relatedPosts(
      """
      Post id
      """
      id: ID!

      """
      Relation type
      """
      relationType: PostRelationType!

      """
      Paginate after opaque cursor
      """
      after: String

      """
      Paginate first
      """
      first: Int
    ): PostConnection!

    """
    Get code snippets by post id
    """
    postCodeSnippets(
      """
      Post id
      """
      id: ID!

      """
      Paginate after opaque cursor
      """
      after: String

      """
      Paginate first
      """
      first: Int
    ): PostCodeSnippetConnection!
  }

  extend type Mutation {
    """
    Hide a post from all the user feeds
    """
    hidePost(
      """
      Id of the post to hide
      """
      id: ID
    ): EmptyResponse @auth

    """
    Unhide a post from all the user feeds
    """
    unhidePost(
      """
      Id of the post to hide
      """
      id: ID
    ): EmptyResponse @auth

    """
    Report a post and hide it from all the user feeds
    """
    reportPost(
      """
      Id of the post to report
      """
      id: ID
      """
      Reason the user would like to report
      """
      reason: ReportReason
      """
      Additional comment about report reason
      """
      comment: String
      """
      List of irrelevant tags
      """
      tags: [String]
    ): EmptyResponse @auth

    """
    To allow user to create freeform posts
    """
    createFreeformPost(
      """
      ID of the squad to post to
      """
      sourceId: ID!

      """
      Avatar image for the squad
      """
      image: Upload

      """
      Title of the post (max 80 chars)
      """
      title: String!

      """
      Content of the post (max 4000 chars)
      """
      content: String
    ): Post!
      @auth
      @rateLimit(limit: 10, duration: 3600)
      @highRateLimit(limit: 1, duration: 600)

    """
    To allow user to edit posts
    """
    editPost(
      """
      ID of the post to update
      """
      id: ID!
      """
      Avatar image for the squad
      """
      image: Upload
      """
      Title of the post (max 80 chars)
      """
      title: String
      """
      Content of the post (max 4000 chars)
      """
      content: String
    ): Post! @auth

    """
    Upload an asset from writing a post
    """
    uploadContentImage(
      """
      Asset to upload to our cloudinary server
      """
      image: Upload!
    ): String! @auth @rateLimit(limit: 5, duration: 60)

    """
    Promote a post
    """
    promoteToPublic(
      """
      Id of the post to update the promoteToPublic flag for
      """
      id: ID!
    ): EmptyResponse @auth(requires: [MODERATOR])

    """
    Demote a post
    """
    demoteFromPublic(
      """
      Id of the post to demote from the public
      """
      id: ID!
    ): EmptyResponse @auth(requires: [MODERATOR])

    """
    Pin or unpin a post
    """
    updatePinPost(
      """
      Id of the post to update the pinnedAt property
      """
      id: ID!

      """
      Whether to pin the post or not
      """
      pinned: Boolean!
    ): EmptyResponse @auth

    """
    Swap the order of 2 pinned posts based on their pinnedAt timestamp
    """
    swapPinnedPosts(
      """
      Id of the post to update the pinnedAt property
      """
      id: ID!

      """
      The post ID to swap with
      """
      swapWithId: ID!
    ): EmptyResponse @auth

    """
    Delete a post permanently
    """
    deletePost(
      """
      Id of the post to delete
      """
      id: ID
    ): EmptyResponse @auth

    """
    Bans a post (can be undone)
    """
    banPost(
      """
      Id of the post to ban
      """
      id: ID
    ): EmptyResponse @auth(requires: [MODERATOR])

    """
    Fetch external link's title and image preview
    """
    checkLinkPreview(
      """
      URL of the external link
      """
      url: String!
    ): LinkPreview @auth @rateLimit(limit: 20, duration: 60)

    """
    Create external link in source
    """
    submitExternalLink(
      """
      Source to share the post to
      """
      sourceId: ID!
      """
      URL to the new private post
      """
      url: String!
      """
      Preview image of the external link
      """
      image: String
      """
      Title of the external link
      """
      title: String
      """
      Commentary for the share
      """
      commentary: String
    ): EmptyResponse
      @auth
      @rateLimit(limit: 10, duration: 3600)
      @highRateLimit(limit: 1, duration: 600)

    """
    Share post to source
    """
    sharePost(
      """
      Post to share in the source
      """
      id: ID!
      """
      Commentary for the share
      """
      commentary: String
      """
      Source to share the post to
      """
      sourceId: ID!
    ): Post
      @auth
      @rateLimit(limit: 10, duration: 3600)
      @highRateLimit(limit: 1, duration: 600)

    """
    Update share type post
    """
    editSharePost(
      """
      Post to update
      """
      id: ID!
      """
      Commentary for the share
      """
      commentary: String
    ): Post @auth

    """
    Submit a view event to a post
    """
    viewPost(
      """
      Post to share in the source
      """
      id: ID!
    ): EmptyResponse @auth

    """
    Dismiss user post feedback
    """
    dismissPostFeedback(
      """
      Id of the post
      """
      id: ID!
    ): EmptyResponse @auth
  }

  extend type Subscription {
    """
    Get notified when one of the given posts is upvoted or comments
    """
    postsEngaged: PostNotification
  }
`;

const nullableImageType = [
  PostType.Freeform,
  PostType.Welcome,
  PostType.Collection,
];

const editablePostTypes = [PostType.Welcome, PostType.Freeform];

export const getPostPermalink = (post: Pick<GQLPost, 'shortId'>): string =>
  `${process.env.URL_PREFIX}/r/${post.shortId}`;

export const getPostByUrl = async (
  url: string,
  ctx: Context,
  info: GraphQLResolveInfo,
): Promise<GQLPost> => {
  const res = await graphorm.queryByHierarchy<GQLPost>(
    ctx,
    info,
    ['post'],
    (builder) => ({
      ...builder,
      queryBuilder: builder.queryBuilder
        .addSelect(`"${builder.alias}"."deleted"`)
        .where(
          `("${builder.alias}"."canonicalUrl" = :url OR "${builder.alias}"."url" = :url)`,
          { url },
        )
        .limit(1),
    }),
  );

  return res[0];
};

const updatePromoteToPublicFlag = async (
  ctx: Context,
  id: string,
  value: number | null,
): Promise<GQLEmptyResponse> => {
  if (!ctx.roles.includes(Roles.Moderator)) {
    throw new ForbiddenError('Access denied!');
  }

  await ctx.getRepository(Post).update(
    { id },
    {
      flags: updateFlagsStatement<Post>({ promoteToPublic: value }),
    },
  );

  return { _: true };
};

const getPostById = async (
  ctx: Context,
  info: GraphQLResolveInfo,
  id: string,
): Promise<GQLPost> => {
  const res = await graphorm.query<GQLPost>(ctx, info, (builder) => ({
    ...builder,
    queryBuilder: builder.queryBuilder.where(
      `"${builder.alias}"."id" = :id AND "${builder.alias}"."deleted" = false`,
      { id },
    ),
  }));
  if (res.length) {
    return res[0];
  }
  throw new NotFoundError('Post not found');
};

const validateEditAllowed = (
  authorId: Post['authorId'],
  userId: User['id'],
) => {
  if (authorId !== userId) {
    throw new ForbiddenError(`Editing other people's posts is not allowed!`);
  }
};

const postCodeSnippetPageGenerator = offsetPageGenerator<GQLPostCodeSnippet>(
  100,
  500,
);

export const resolvers: IResolvers<unknown, BaseContext> = traceResolvers<
  unknown,
  BaseContext
>({
  Query: {
    post: async (
      source,
      { id }: { id: string },
      ctx: Context,
      info,
    ): Promise<GQLPost> => {
      const partialPost = await ctx.con.getRepository(Post).findOneOrFail({
        select: ['id', 'sourceId', 'private'],
        relations: ['source'],
        where: [{ id }, { slug: id }],
      });
      const postSource = await partialPost.source;

      if (
        partialPost.private ||
        sourceTypesWithMembers.includes(postSource.type)
      ) {
        try {
          await ensureSourcePermissions(ctx, partialPost.sourceId);
        } catch (permissionError) {
          if (permissionError instanceof ForbiddenError) {
            const forbiddenError = permissionError as ForbiddenError;

            const forbiddenErrorForPost = new ForbiddenError(
              permissionError.message,
              {
                ...forbiddenError.extensions,
                postId: partialPost.id,
              },
            );

            throw forbiddenErrorForPost;
          }

          throw permissionError;
        }
      }
      return getPostById(ctx, info, partialPost.id);
    },
    postByUrl: async (
      source,
      { url }: { url: string },
      ctx: Context,
      info,
    ): Promise<GQLPost> => {
      const standardizedUrl = standardizeURL(url);
      const res = await graphorm.query(ctx, info, (builder) => ({
        ...builder,
        queryBuilder: builder.queryBuilder
          .where(
            `("${builder.alias}"."canonicalUrl" = :url OR "${builder.alias}"."url" = :url) AND "${builder.alias}"."deleted" = false`,
            { url: standardizedUrl },
          )
          .limit(1),
      }));
      if (res.length) {
        const post = res[0] as GQLPost;
        if (post.private) {
          let sourceId = post.source?.id;
          if (!sourceId) {
            const p2 = await ctx.con.getRepository(Post).findOneOrFail({
              select: ['sourceId'],
              where: { id: post.id },
            });
            sourceId = p2.sourceId;
          }
          await ensureSourcePermissions(ctx, sourceId);
        }
        return post;
      }
      throw new NotFoundError('Post not found');
    },
    postUpvotes: async (
      _,
      args: GQLPostUpvoteArgs,
      ctx: Context,
      info,
    ): Promise<ConnectionRelay<GQLUserPost>> => {
      const post = await ctx.con
        .getRepository(Post)
        .findOneByOrFail({ id: args.id });
      await ensureSourcePermissions(ctx, post.sourceId);
      return queryPaginatedByDate(
        ctx,
        info,
        args,
        { key: 'votedAt' } as GQLDatePageGeneratorConfig<UserPost, 'votedAt'>,
        {
          queryBuilder: (builder) => {
            builder.queryBuilder = builder.queryBuilder
              .andWhere(`${builder.alias}.postId = :postId`, {
                postId: args.id,
              })
              .andWhere(`${builder.alias}.vote = 1`);

            return builder;
          },
          orderByKey: 'DESC',
        },
      );
    },
    searchQuestionRecommendations: async (
      source,
      _,
      ctx: AuthContext,
      info,
    ): Promise<GQLPostQuestion[]> => {
      const key = generateStorageKey(StorageTopic.Search, 'rec', ctx.userId);
      const cached = await getRedisObject(key);

      if (cached) {
        return JSON.parse(cached);
      }

      const data: GQLPostQuestion[] = await graphorm.query(
        ctx,
        info,
        (builder) => ({
          ...builder,
          queryBuilder: builder.queryBuilder
            .innerJoin(
              (query) => {
                const sub = query
                  .subQuery()
                  .select('id')
                  .from(PostQuestion, 'pq')
                  .where(`"pq"."postId" = "v"."postId"`);
                return query
                  .select('v."postId"')
                  .from(View, 'v')
                  .where({
                    userId: ctx.userId,
                    timestamp: MoreThan(subDays(new Date(), 30)),
                  })
                  .andWhere(`exists(${sub.getQuery()})`)
                  .orderBy('v."timestamp"', 'DESC')
                  .limit(10);
              },
              'views',
              `"${builder.alias}"."postId" = views."postId"`,
            )
            .orderBy('random()', 'DESC')
            .limit(3),
        }),
      );
      await setRedisObjectWithExpiry(
        key,
        JSON.stringify(data),
        ONE_MINUTE_IN_SECONDS * 3,
      );

      return data;
    },
    relatedPosts: async (
      _,
      args: GQLPostRelationArgs,
      ctx: Context,
      info,
    ): Promise<ConnectionRelay<GQLPost>> => {
      const post = await ctx.con
        .getRepository(Post)
        .findOneByOrFail([{ id: args.id }, { slug: args.id }]);
      await ensureSourcePermissions(ctx, post.sourceId);

      return queryPaginatedByDate(
        ctx,
        info,
        args,
        { key: 'createdAt' },
        {
          queryBuilder: (builder) => {
            builder.queryBuilder = builder.queryBuilder
              .leftJoin(
                PostRelation,
                'pr',
                `pr."relatedPostId" = ${builder.alias}.id`,
              )
              .andWhere(`pr.postId = :postId`, {
                postId: args.id,
              })
              .andWhere(`pr.type = :type`, {
                type: args.relationType,
              });

            return builder;
          },
          orderByKey: 'DESC',
        },
      );
    },
    postCodeSnippets: async (
      _,
      args: GQLPostRelationArgs,
      ctx: Context,
      info,
    ): Promise<ConnectionRelay<GQLPostCodeSnippet>> => {
      const post = await ctx.con
        .getRepository(Post)
        .findOneByOrFail([{ id: args.id }, { slug: args.id }]);
      await ensureSourcePermissions(ctx, post.sourceId);

      const page = postCodeSnippetPageGenerator.connArgsToPage(args);

      return graphorm.queryPaginated(
        ctx,
        info,
        (nodeSize) =>
          postCodeSnippetPageGenerator.hasPreviousPage(page, nodeSize),
        (nodeSize) => postCodeSnippetPageGenerator.hasNextPage(page, nodeSize),
        (node, index) =>
          postCodeSnippetPageGenerator.nodeToCursor(page, args, node, index),
        (builder) => {
          builder.queryBuilder
            .andWhere(`${builder.alias}."postId" = :postId`, {
              postId: args.id,
            })
            .limit(page.limit)
            .addOrderBy(`${builder.alias}.order`, 'ASC');

          return builder;
        },
      );
    },
  },
  Mutation: {
    hidePost: async (
      source,
      { id }: { id: string },
      ctx: AuthContext,
    ): Promise<GQLEmptyResponse> => {
      await saveHiddenPost(ctx.con, { userId: ctx.userId, postId: id });
      return { _: true };
    },
    unhidePost: async (
      _,
      { id }: { id: string },
      ctx: AuthContext,
    ): Promise<GQLEmptyResponse> => {
      await ctx.con.transaction(async (entityManager) => {
        await entityManager.getRepository(UserPost).save({
          postId: id,
          userId: ctx.userId,
          hidden: false,
        });
      });

      return { _: true };
    },
    reportPost: async (
      source,
      { id, reason, comment, tags }: ReportPostArgs,
      ctx: AuthContext,
    ): Promise<GQLEmptyResponse> => {
      await reportPost({ ctx, id, reason, comment, tags });

      return { _: true };
    },
    uploadContentImage: async (
      _,
      { image }: { image: Promise<FileUpload> },
      ctx,
    ): Promise<string> => {
      if (!image) {
        throw new ValidationError('File is missing!');
      }

      if (!process.env.CLOUDINARY_URL) {
        throw new Error('Unable to upload asset to cloudinary!');
      }

      const upload = await image;
      const extension = upload.filename?.split('.').pop().toLowerCase();
      const preset =
        extension === 'gif'
          ? UploadPreset.FreeformGif
          : UploadPreset.FreeformImage;
      const id = generateUUID();
      const filename = `content_${id}`;
      const { url: imageUrl, id: imageId } = await uploadPostFile(
        filename,
        upload.createReadStream(),
        preset,
      );
      await ctx.con.getRepository(ContentImage).save({
        serviceId: imageId,
        url: imageUrl,
      });
      return imageUrl;
    },
    deletePost: async (
      _,
      { id }: { id: string },
      ctx: AuthContext,
    ): Promise<GQLEmptyResponse> => {
      if (ctx.roles.includes(Roles.Moderator)) {
        await deletePost({ con: ctx.con, id, userId: ctx.userId });
        return { _: true };
      }

      await ctx.con.transaction(async (manager) => {
        const repo = manager.getRepository(Post);
        const post = await repo.findOneByOrFail({ id });
        if (post.authorId !== ctx.userId) {
          await ensureSourcePermissions(
            ctx,
            post.sourceId,
            SourcePermissions.PostDelete,
          );
        }
        await deletePost({ con: manager, id, userId: ctx.userId });
      });

      return { _: true };
    },
    promoteToPublic: async (
      _,
      { id }: { id: string },
      ctx: AuthContext,
    ): Promise<GQLEmptyResponse> => {
      const nextWeek = new Date();
      nextWeek.setDate(nextWeek.getDate() + 7);
      const timeToSeconds = Math.floor(nextWeek.valueOf() / 1000);
      return updatePromoteToPublicFlag(ctx, id, timeToSeconds);
    },
    demoteFromPublic: async (
      _,
      { id }: { id: string },
      ctx: AuthContext,
    ): Promise<GQLEmptyResponse> => updatePromoteToPublicFlag(ctx, id, null),
    updatePinPost: async (
      _,
      { id, pinned }: PinPostArgs,
      ctx: AuthContext,
    ): Promise<GQLEmptyResponse> => {
      await ctx.con.transaction(async (manager) => {
        const repo = manager.getRepository(Post);
        const post = await repo.findOneByOrFail({ id });

        await ensureSourcePermissions(
          ctx,
          post.sourceId,
          SourcePermissions.PostPin,
        );

        const pinnedAt = pinned ? new Date() : null;

        await repo.update({ id }, { pinnedAt: pinnedAt as Date });
      });

      return { _: true };
    },
    swapPinnedPosts: async (
      _,
      { id, swapWithId }: SwapPinnedPostArgs,
      ctx: AuthContext,
    ): Promise<GQLEmptyResponse> => {
      await ctx.con.transaction(async (manager) => {
        const repo = manager.getRepository(Post);
        const post = await repo.findOneByOrFail({ id });
        const swapWithPost = await repo.findOneByOrFail({
          id: swapWithId,
        });

        await ensureSourcePermissions(
          ctx,
          post.sourceId,
          SourcePermissions.PostPin,
        );

        if (!post.pinnedAt || !swapWithPost.pinnedAt) {
          throw new ValidationError('Posts must be pinned first');
        }

        const isNextPost = swapWithPost.pinnedAt > post.pinnedAt;
        const swapPinnedTime = new Date(
          swapWithPost.pinnedAt.getTime() + 1000 * (isNextPost ? 1 : -1),
        );

        let query = manager
          .createQueryBuilder()
          .update(Post)
          .set({
            pinnedAt: () =>
              isNextPost
                ? `"pinnedAt" + interval '1 second'`
                : `"pinnedAt" - interval '1 second'`,
          })
          .where('"pinnedAt" IS NOT NULL')
          .andWhere('"sourceId" = :sourceId', { sourceId: post.sourceId });

        if (isNextPost) {
          query = query.andWhere('"pinnedAt" >= :swapPinnedTime', {
            swapPinnedTime,
          });
        } else {
          query = query.andWhere('"pinnedAt" <= :swapPinnedTime', {
            swapPinnedTime,
          });
        }

        await query.execute();
        await repo.update(
          { id },
          {
            pinnedAt: swapPinnedTime,
          },
        );
      });

      return { _: true };
    },
    createFreeformPost: async (
      source,
      args: CreatePostArgs,
      ctx: AuthContext,
      info,
    ): Promise<GQLPost> => {
      const { sourceId, image } = args;
      const { con, userId } = ctx;
      const id = await generateShortId();
      const { title, content } = validatePost(args);

      if (!title) {
        throw new ValidationError('Title can not be an empty string!');
      }

      await con.transaction(async (manager) => {
        await ensureSourcePermissions(ctx, sourceId, SourcePermissions.Post);

        const mentions = await getMentions(manager, content, userId, sourceId);
        const contentHtml = markdown.render(content, { mentions });
        const params: CreatePost = {
          id,
          title,
          content,
          contentHtml,
          authorId: userId,
          sourceId,
        };

        if (image && process.env.CLOUDINARY_URL) {
          const upload = await image;
          const { url: coverImageUrl } = await uploadPostFile(
            id,
            upload.createReadStream(),
            UploadPreset.PostBannerImage,
          );
          params.image = coverImageUrl;
        }

        await createFreeformPost(manager, ctx, params);
        await saveMentions(manager, id, userId, mentions, PostMention);
      });

      return graphorm.queryOneOrFail<GQLPost>(ctx, info, (builder) => ({
        ...builder,
        queryBuilder: builder.queryBuilder.where(
          `"${builder.alias}"."id" = :id`,
          { id },
        ),
      }));
    },
    editPost: async (
      source,
      args: EditPostArgs,
      ctx: AuthContext,
      info,
    ): Promise<GQLPost> => {
      const { id, image } = args;
      const { con, userId } = ctx;
      const { title, content } = validatePost(args);

      await con.transaction(async (manager) => {
        const repo = manager.getRepository(Post);
        const post = (await repo.findOneByOrFail({ id })) as
          | WelcomePost
          | FreeformPost;

        if (!editablePostTypes.includes(post.type)) {
          throw new ForbiddenError(
            'Editing post outside of type welcome_post and freeform is not allowed',
          );
        }

        if (post.authorId !== userId) {
          if (post.type !== PostType.Welcome) {
            throw new ForbiddenError(
              `Editing other people's posts is not allowed!`,
            );
          }

          await ensureSourcePermissions(
            ctx,
            post.sourceId,
            SourcePermissions.WelcomePostEdit,
          );
        }

        const updated: Partial<EditablePost> = {};

        if (title && title !== post.title) {
          updated.title = title;
        }

        if (image && process.env.CLOUDINARY_URL) {
          const upload = await image;
          const { url: coverImageUrl } = await uploadPostFile(
            id,
            upload.createReadStream(),
            UploadPreset.PostBannerImage,
          );
          updated.image = coverImageUrl;
        }

        if (content !== post.content) {
          const mentions = await getMentions(
            manager,
            content,
            userId,
            post.sourceId,
          );
          updated.content = content;
          updated.contentHtml = markdown.render(content, { mentions });
          await saveMentions(
            manager,
            post.id,
            ctx.userId,
            mentions,
            PostMention,
          );
        }

        if (post.type === PostType.Welcome) {
          await insertOrIgnoreAction(
            con,
            ctx.userId,
            UserActionType.EditWelcomePost,
          );
        }

        if (Object.keys(updated).length) {
          await repo.update({ id }, updated);
        }
      });

      return graphorm.queryOneOrFail<GQLPost>(ctx, info, (builder) => ({
        ...builder,
        queryBuilder: builder.queryBuilder.where(
          `"${builder.alias}"."id" = :id`,
          { id },
        ),
      }));
    },
    banPost: async (
      source,
      { id }: { id: string },
      ctx: AuthContext,
    ): Promise<GQLEmptyResponse> => {
      const post = await ctx.getRepository(Post).findOneByOrFail({ id });
      if (!post.banned) {
        await ctx.getRepository(Post).update(
          { id },
          {
            banned: true,
            flags: updateFlagsStatement<Post>({ banned: true }),
          },
        );
      }
      return { _: true };
    },
    checkLinkPreview: async (
      _,
      { url }: SubmitExternalLinkArgs,
      ctx: AuthContext,
    ): Promise<ExternalLinkPreview> => {
      const standardizedUrl = standardizeURL(url);
      const post = await ctx.con
        .getRepository(ArticlePost)
        .createQueryBuilder()
        .select('id, title, image')
        .where([{ canonicalUrl: standardizedUrl }, { url: standardizedUrl }])
        .andWhere({ deleted: false })
        .getRawOne();

      if (!post) {
        return fetchLinkPreview(standardizedUrl);
      }

      return post;
    },
    submitExternalLink: async (
      _,
      { sourceId, commentary, url, title, image }: SubmitExternalLinkArgs,
      ctx: AuthContext,
    ): Promise<GQLEmptyResponse> => {
      await ctx.con.transaction(async (manager) => {
        await ensureSourcePermissions(ctx, sourceId, SourcePermissions.Post);
        const cleanUrl = standardizeURL(url);
        if (!isValidHttpUrl(cleanUrl)) {
          throw new ValidationError('URL is not valid');
        }

        const existingPost: Pick<
          ArticlePost,
          'id' | 'deleted' | 'visible'
        > | null = await manager
          .createQueryBuilder(Post, 'post')
          .select(['post.id', 'post.deleted', 'post.visible'])
          .where('post.url = :url OR post.canonicalUrl = :url', {
            url: cleanUrl,
          })
          .getOne();
        if (existingPost) {
          if (existingPost.deleted) {
            throw new ValidationError(SubmissionFailErrorMessage.POST_DELETED);
          }

          await createSharePost(
            manager,
            ctx,
            sourceId,
            existingPost.id,
            commentary,
            existingPost.visible,
          );
          return { _: true };
        }
        await createExternalLink(
          manager,
          ctx,
          sourceId,
          { url, title, image },
          commentary,
        );
      });
      return { _: true };
    },
    sharePost: async (
      _,
      {
        id,
        commentary,
        sourceId,
      }: { id: string; commentary: string; sourceId: string },
      ctx: AuthContext,
      info,
    ): Promise<GQLPost> => {
      await ctx.con.getRepository(Post).findOneByOrFail({ id });
      await ensureSourcePermissions(ctx, sourceId, SourcePermissions.Post);

      const newPost = await createSharePost(
        ctx.con,
        ctx,
        sourceId,
        id,
        commentary,
      );
      return getPostById(ctx, info, newPost.id);
    },
    editSharePost: async (
      _,
      { id, commentary }: { id: string; commentary: string },
      ctx: AuthContext,
      info,
    ): Promise<GQLPost> => {
      const post = await ctx.con.getRepository(Post).findOneByOrFail({ id });
      validateEditAllowed(post.authorId, ctx.userId);

      await ensureSourcePermissions(ctx, post.sourceId, SourcePermissions.Post);

      const { postId } = await updateSharePost(
        ctx.con,
        ctx.userId,
        id,
        post.sourceId,
        commentary,
      );
      return getPostById(ctx, info, postId);
    },
    viewPost: async (
      _,
      { id }: { id: string },
      ctx: AuthContext,
    ): Promise<GQLEmptyResponse> => {
      const post = await ctx.con.getRepository(Post).findOneByOrFail({ id });
      await ensureSourcePermissions(ctx, post.sourceId);
      if (post.type !== PostType.Article) {
        await notifyView(
          ctx.log,
          post.id,
          ctx.userId,
          ctx.req.headers['referer'],
          new Date(),
          post.tagsStr?.split?.(',') ?? [],
        );
      }
      return { _: true };
    },
    dismissPostFeedback: async (
      source,
      { id }: { id: string },
      ctx: AuthContext,
    ) => {
      try {
        const post = await ctx.con.getRepository(Post).findOneByOrFail({ id });
        await ensureSourcePermissions(ctx, post.sourceId);

        await ctx.con
          .createQueryBuilder(UserPost, 'up')
          .insert()
          .values({
            postId: id,
            userId: ctx.userId,
            flags: {
              feedbackDismiss: true,
            },
          })
          .onConflict(
            `("postId", "userId") DO UPDATE SET flags = up."flags" || excluded.flags`,
          )
          .execute();
      } catch (originalError) {
        const err = originalError as TypeORMQueryFailedError;

        // Foreign key violation
        if (err?.code === TypeOrmError.FOREIGN_KEY) {
          throw new NotFoundError('Post or user not found');
        }

        throw err;
      }

      return { _: true };
    },
  },
  Subscription: {
    postsEngaged: {
      subscribe: async (): Promise<
        AsyncIterator<{ postsEngaged: GQLPostNotification }>
      > => {
        const it = {
          [Symbol.asyncIterator]: () =>
            redisPubSub.asyncIterator<GQLPostNotification>('events.posts.*', {
              pattern: true,
            }),
        };
        return (async function* () {
          for await (const value of it) {
            yield { postsEngaged: value };
          }
        })();
      },
    },
  },
  Post: {
    image: (post: GQLPost): string | undefined => {
      if (nullableImageType.includes(post.type)) return post.image;

      return post.image || pickImageUrl(post);
    },
    placeholder: (post: GQLPost): string | undefined =>
      post.image ? post.placeholder : defaultImage.placeholder,
    ratio: (post: GQLPost): number | undefined =>
      post.image ? post.ratio : defaultImage.ratio,
    permalink: getPostPermalink,
    commentsPermalink: (post: GQLPost): string | undefined =>
      post.slug ? getDiscussionLink(post.slug) : undefined,
    feedMeta: (post: GQLPost): string | undefined => {
      if (post.feedMeta) {
        return Buffer.from(post.feedMeta).toString('base64');
      }
      return undefined;
    },
  },
  LinkPreview: {
    image: (preview: ExternalLinkPreview) =>
      preview.image ?? pickImageUrl({ createdAt: new Date() }),
    title: (preview: ExternalLinkPreview) =>
      preview.title?.length ? preview.title : DEFAULT_POST_TITLE,
  },
});<|MERGE_RESOLUTION|>--- conflicted
+++ resolved
@@ -87,14 +87,10 @@
 import { generateShortId, generateUUID } from '../ids';
 import { generateStorageKey, StorageTopic } from '../config';
 import { subDays } from 'date-fns';
-<<<<<<< HEAD
-import { UserVote } from '../types';
 import { ReportReason } from '../entity/common';
 import { reportPost, saveHiddenPost } from '../common/reporting';
-=======
 import { PostCodeSnippetLanguage, UserVote } from '../types';
 import { PostCodeSnippet } from '../entity/posts/PostCodeSnippet';
->>>>>>> 40c619bd
 
 export interface GQLPost {
   id: string;
@@ -587,8 +583,6 @@
     question: String!
   }
 
-<<<<<<< HEAD
-=======
   ${toGQLEnum(PostCodeSnippetLanguage, 'PostCodeSnippetLanguage')}
 
   type PostCodeSnippet {
@@ -646,7 +640,6 @@
     IRRELEVANT
   }
 
->>>>>>> 40c619bd
   enum PostRelationType {
     COLLECTION
   }
