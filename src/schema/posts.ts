--- conflicted
+++ resolved
@@ -35,13 +35,10 @@
   validatePost,
   ONE_MINUTE_IN_SECONDS,
   toGQLEnum,
-<<<<<<< HEAD
   createSourcePostModeration,
   CreateSourcePostModeration,
   CreateSourcePostModerationArgs,
-=======
   mapCloudinaryUrl,
->>>>>>> cef973c0
 } from '../common';
 import {
   ArticlePost,
