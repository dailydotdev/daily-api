import { ForbiddenError, ValidationError } from 'apollo-server-errors';
import { IResolvers } from '@graphql-tools/utils';
import { ConnectionArguments } from 'graphql-relay';
import { traceResolverObject } from './trace';
import { Context } from '../Context';
import {
  createSharePost,
  generateMemberToken,
  Source,
  SourceFeed,
  SourceMember,
  SourceMemberRoles,
  SquadSource,
} from '../entity';
import {
  forwardPagination,
  GQLEmptyResponse,
  offsetPageGenerator,
  PaginationResponse,
} from './common';
import graphorm from '../graphorm';
import {
  DataSource,
  DeepPartial,
  EntityManager,
  EntityNotFoundError,
} from 'typeorm';
import { GQLUser } from './users';
import { Connection } from 'graphql-relay/index';
import { createDatePageGenerator } from '../common/datePageGenerator';
import { FileUpload } from 'graphql-upload/GraphQLUpload';
import { randomUUID } from 'crypto';
import { getSourceLink, uploadSquadImage } from '../common';
import { GraphQLResolveInfo } from 'graphql';
import { TypeOrmError } from '../errors';
import {
  descriptionRegex,
  handleRegex,
  nameRegex,
  validateRegex,
  ValidateRegex,
} from '../common/object';

export interface GQLSource {
  id: string;
  type: string;
  name: string;
  handle: string;
  image?: string;
  private: boolean;
  public: boolean;
  members?: Connection<GQLSourceMember>;
}

export interface GQLSourceMember {
  source: GQLSource;
  user: GQLUser;
  role: SourceMemberRoles;
  createdAt: Date;
}

export const typeDefs = /* GraphQL */ `
  """
  Source to discover posts from (usually blogs)
  """
  type Source {
    """
    Short unique string to identify the source
    """
    id: ID!

    """
    Source type (machine/squad)
    """
    type: String!

    """
    Name of the source
    """
    name: String!

    """
    URL to an avatar image of the source
    """
    image: String!

    """
    Whether the source is public
    """
    public: Boolean

    """
    Whether the source is active or not (applicable for squads)
    """
    active: Boolean

    """
    Source handle (applicable for squads)
    """
    handle: String!

    """
    Source description
    """
    description: String

    """
    Source members
    """
    members: SourceMemberConnection

    """
    URL to the source page
    """
    permalink: String!

    """
    Number of members in the source
    """
    membersCount: Int!

    """
    Logged Member role
    """
    currentMember: String
  }

  type SourceConnection {
    pageInfo: PageInfo!
    edges: [SourceEdge!]!
  }

  type SourceEdge {
    node: Source!

    """
    Used in \`before\` and \`after\` args
    """
    cursor: String!
  }

  type SourceMember {
    """
    Relevant user who is part of the source
    """
    user: User!
    """
    Source the user belongs to
    """
    source: Source!
    """
    Role of this user in the source
    """
    role: String!
  }

  type SourceMemberConnection {
    pageInfo: PageInfo!
    edges: [SourceMemberEdge!]!
  }

  type SourceMemberEdge {
    node: SourceMember!

    """
    Used in \`before\` and \`after\` args
    """
    cursor: String!
  }

  extend type Query {
    """
    Get all available sources
    """
    sources(
      """
      Paginate after opaque cursor
      """
      after: String

      """
      Paginate first
      """
      first: Int
    ): SourceConnection!

    """
    Get the source that matches the feed
    """
    sourceByFeed(feed: String!): Source @auth

    """
    Get source by ID
    """
    source(id: ID!): Source

    """
    Get source members
    """
    sourceMembers(
      """
      Source ID
      """
      sourceId: ID!

      """
      Paginate after opaque cursor
      """
      after: String

      """
      Paginate first
      """
      first: Int
    ): SourceMemberConnection!

    """
    Get the logged in user source memberships
    """
    mySourceMemberships(
      """
      Paginate after opaque cursor
      """
      after: String

      """
      Paginate first
      """
      first: Int
    ): SourceMemberConnection! @auth

    """
    Get source member by referral token
    """
    sourceMemberByToken(token: String!): SourceMember!
  }

  extend type Mutation {
    """
    Creates a new squad
    """
    createSquad(
      """
      Name for the squad
      """
      name: String!
      """
      Unique handle
      """
      handle: String!
      """
      Description for the squad (max 250 chars)
      """
      description: String
      """
      Avatar image for the squad
      """
      image: Upload
      """
      First post to share in the squad
      """
      postId: ID!
      """
      Commentary for the first share
      """
      commentary: String!
    ): Source! @auth

    """
    Adds the logged-in user as member to the source
    """
    joinSource(
      """
      Source to join
      """
      sourceId: ID!
      """
      Referral token (required for private squads)
      """
      token: String
    ): Source! @auth

    """
    Deletes a squad
    """
    deleteSource(
      """
      Source to delete
      """
      sourceId: ID!
    ): EmptyResponse! @auth

    """
    Removes the logged-in user as a member from the source
    """
    leaveSource(
      """
      Source to leave
      """
      sourceId: ID!
    ): EmptyResponse! @auth
  }
`;

const sourceToGQL = (source: Source): GQLSource => ({
  ...source,
  public: !source.private,
  members: undefined,
});

export enum SourcePermissions {
  View,
  Post,
  Leave,
  Delete,
}

export const canAccessSource = async (
  ctx: Context,
  source: Source,
  permission = SourcePermissions.View,
): Promise<boolean> => {
  if (permission === SourcePermissions.View && !source.private) {
    return true;
  }

  if (ctx.userId) {
    const member = await ctx.con.getRepository(SourceMember).findOneBy({
      userId: ctx.userId,
      sourceId: source.id,
    });

    switch (permission) {
      case SourcePermissions.Post:
        if (source.type !== 'squad') {
          return false;
        }
        break;
      case SourcePermissions.Leave:
        if (
          member.role === SourceMemberRoles.Owner ||
          source.type !== 'squad'
        ) {
          return false;
        }
        break;
      case SourcePermissions.Delete:
        if (member.role !== SourceMemberRoles.Owner) {
          return false;
        }
        break;
    }

    if (member) {
      return true;
    }
  }

  return false;
};

export const ensureSourcePermissions = async (
  ctx: Context,
  sourceId: string | undefined,
  permission = SourcePermissions.View,
): Promise<Source> => {
  if (sourceId) {
    const source = await ctx.con
      .getRepository(Source)
      .findOneByOrFail([{ id: sourceId }, { handle: sourceId }]);
    if (await canAccessSource(ctx, source, permission)) {
      return source;
    }
  }
  throw new ForbiddenError('Access denied!');
};

const sourceByFeed = async (feed: string, ctx: Context): Promise<GQLSource> => {
  const res = await ctx.con
    .createQueryBuilder()
    .select('source.*')
    .from(Source, 'source')
    .innerJoin(SourceFeed, 'sf', 'source.id = sf."sourceId"')
    .where('sf.feed = :feed and source.private = false', { feed })
    .getRawOne();
  return res ? sourceToGQL(res) : null;
};

const membershipsPageGenerator = createDatePageGenerator<
  GQLSourceMember,
  'createdAt'
>({
  key: 'createdAt',
});

type CreateSquadArgs = {
  name: string;
  handle: string;
  description?: string;
  image?: FileUpload;
  postId: string;
  commentary: string;
};

const getSourceById = async (
  ctx: Context,
  info: GraphQLResolveInfo,
  id: string,
): Promise<GQLSource> => {
  const res = await graphorm.query<GQLSource>(ctx, info, (builder) => {
    builder.queryBuilder = builder.queryBuilder
      .andWhere('(id = :id or handle = :id)', { id })
      .limit(1);
    return builder;
  });
  if (!res.length) {
    throw new EntityNotFoundError(Source, 'not found');
  }
  return res[0];
};

const addNewSourceMember = async (
  con: DataSource | EntityManager,
  member: Omit<DeepPartial<SourceMember>, 'referralToken'>,
): Promise<void> => {
  await con.getRepository(SourceMember).save({
    ...member,
    referralToken: await generateMemberToken(),
  });
};

// eslint-disable-next-line @typescript-eslint/no-explicit-any
export const resolvers: IResolvers<any, Context> = {
  // eslint-disable-next-line @typescript-eslint/no-explicit-any
  Query: traceResolverObject<any, any>({
    sources: forwardPagination(
      async (
        source,
        args: ConnectionArguments,
        ctx,
        { limit, offset },
      ): Promise<PaginationResponse<GQLSource>> => {
        const res = await ctx.con.getRepository(Source).find({
          where: { active: true },
          order: { name: 'ASC' },
          take: limit,
          skip: offset,
        });
        return {
          nodes: res.map(sourceToGQL),
        };
      },
      offsetPageGenerator(100, 500),
    ),
    sourceByFeed: async (
      _,
      { feed }: { feed: string },
      ctx,
    ): Promise<GQLSource> => sourceByFeed(feed, ctx),
    source: async (
      _,
      { id }: { id: string },
      ctx,
      info,
    ): Promise<GQLSource> => {
      await ensureSourcePermissions(ctx, id);
      return getSourceById(ctx, info, id);
    },
    sourceMembers: async (
      _,
      args: ConnectionArguments & { sourceId: string },
      ctx,
      info,
    ): Promise<Connection<GQLSourceMember>> => {
      await ensureSourcePermissions(ctx, args.sourceId);

      const page = membershipsPageGenerator.connArgsToPage(args);
      return graphorm.queryPaginated(
        ctx,
        info,
        (nodeSize) => membershipsPageGenerator.hasPreviousPage(page, nodeSize),
        (nodeSize) => membershipsPageGenerator.hasNextPage(page, nodeSize),
        (node, index) =>
          membershipsPageGenerator.nodeToCursor(page, args, node, index),
        (builder) => {
          builder.queryBuilder
            .andWhere(`${builder.alias}."sourceId" = :source`, {
              source: args.sourceId,
            })
            .addOrderBy(`${builder.alias}."createdAt"`, 'DESC');

          builder.queryBuilder.limit(page.limit);
          if (page.timestamp) {
            builder.queryBuilder = builder.queryBuilder.andWhere(
              `${builder.alias}."createdAt" < :timestamp`,
              { timestamp: page.timestamp },
            );
          }
          return builder;
        },
      );
    },
    mySourceMemberships: async (
      _,
      args: ConnectionArguments,
      ctx,
      info,
    ): Promise<Connection<GQLSourceMember>> => {
      const page = membershipsPageGenerator.connArgsToPage(args);
      return graphorm.queryPaginated(
        ctx,
        info,
        (nodeSize) => membershipsPageGenerator.hasPreviousPage(page, nodeSize),
        (nodeSize) => membershipsPageGenerator.hasNextPage(page, nodeSize),
        (node, index) =>
          membershipsPageGenerator.nodeToCursor(page, args, node, index),
        (builder) => {
          builder.queryBuilder
            .andWhere(`${builder.alias}."userId" = :user`, { user: ctx.userId })
            .addOrderBy(`${builder.alias}."createdAt"`, 'DESC');

          builder.queryBuilder.limit(page.limit);
          if (page.timestamp) {
            builder.queryBuilder = builder.queryBuilder.andWhere(
              `${builder.alias}."createdAt" < :timestamp`,
              { timestamp: page.timestamp },
            );
          }
          return builder;
        },
      );
    },
    sourceMemberByToken: async (
      _,
      { token }: { token: string },
      ctx,
      info,
    ): Promise<GQLSourceMember> => {
      const res = await graphorm.query<GQLSourceMember>(
        ctx,
        info,
        (builder) => {
          builder.queryBuilder = builder.queryBuilder
            .andWhere({ referralToken: token })
            .limit(1);
          return builder;
        },
      );
      if (!res.length) {
        throw new EntityNotFoundError(SourceMember, 'not found');
      }
      return res[0];
    },
  }),
  // eslint-disable-next-line @typescript-eslint/no-explicit-any
  Mutation: traceResolverObject<any, any>({
    createSquad: async (
      _,
      { name, handle, commentary, image, postId, description }: CreateSquadArgs,
      ctx,
      info,
    ): Promise<GQLSource> => {
      handle = handle.replace('@', '').trim();
      const regexParams: ValidateRegex[] = [
        ['name', name, nameRegex, true],
        ['handle', handle, handleRegex, true],
        ['description', description, descriptionRegex, false],
      ];
      const regexResult = validateRegex(regexParams);
      if (Object.keys(regexResult).length) {
        throw new ValidationError(JSON.stringify(regexResult));
      }
      try {
        const sourceId = await ctx.con.transaction(async (entityManager) => {
          const id = randomUUID();
          const repo = entityManager.getRepository(SquadSource);
          // Create a new source
          await repo.insert({
            id,
            name,
            handle,
            active: false,
            description,
            private: true,
          });
          // Add the logged-in user as owner
          await addNewSourceMember(entityManager, {
            sourceId: id,
            userId: ctx.userId,
            role: SourceMemberRoles.Owner,
          });
          // Create the first post of the squad
          await createSharePost(
            entityManager,
            id,
            ctx.userId,
            postId,
            commentary,
          );
          // Upload the image (if provided)
          if (image) {
            const { createReadStream } = await image;
            const stream = createReadStream();
            const imageUrl = await uploadSquadImage(id, stream);
            await repo.update({ id }, { image: imageUrl });
          }
          return id;
        });
        return getSourceById(ctx, info, sourceId);
      } catch (err) {
        if (err.code === TypeOrmError.DUPLICATE_ENTRY) {
          if (err.message.indexOf('source_handle') > -1) {
            throw new ValidationError(
              JSON.stringify({ handle: 'handle is already used' }),
            );
          }
        }
        throw err;
      }
    },
    deleteSource: async (
      _,
      { sourceId }: { sourceId: string },
      ctx,
    ): Promise<GQLEmptyResponse> => {
      await ensureSourcePermissions(ctx, sourceId, SourcePermissions.Delete);
      await ctx.con.getRepository(Source).delete({
        id: sourceId,
      });
      return { _: true };
    },
    leaveSource: async (
      _,
      { sourceId }: { sourceId: string },
      ctx,
    ): Promise<GQLEmptyResponse> => {
<<<<<<< HEAD
      const sourceMember = await ctx.con
        .getRepository(SourceMember)
        .findOneByOrFail({ sourceId, userId: ctx.userId });
      if (sourceMember.role === SourceMemberRoles.Owner) {
        throw new ForbiddenError(
          'Access denied! You do not have permission for this action!',
        );
      }
=======
      await ensureSourcePermissions(ctx, sourceId, SourcePermissions.Leave);
>>>>>>> 309e21fb
      await ctx.con.getRepository(SourceMember).delete({
        sourceId,
        userId: ctx.userId,
      });
      return { _: true };
    },
    joinSource: async (
      _,
      { sourceId, token }: { sourceId: string; token: string },
      ctx,
      info,
    ): Promise<GQLSource> => {
      const source = await ctx.con
        .getRepository(Source)
        .findOneByOrFail({ id: sourceId });
      if (source.type !== 'squad') {
        throw new ForbiddenError(
          'Access denied! You do not have permission for this action!',
        );
      }
      if (source.private && !token) {
        throw new ForbiddenError(
          'Access denied! You do not have permission for this action!',
        );
      }
      const member = await ctx.con
        .getRepository(SourceMember)
        .findOneBy({ referralToken: token });
      if (!member) {
        throw new ForbiddenError(
          'Access denied! You do not have permission for this action!',
        );
      }
      await addNewSourceMember(ctx.con, {
        sourceId,
        userId: ctx.userId,
        role: SourceMemberRoles.Member,
      });
      return getSourceById(ctx, info, sourceId);
    },
  }),
  Source: {
    permalink: (source: GQLSource): string => getSourceLink(source),
  },
};<|MERGE_RESOLUTION|>--- conflicted
+++ resolved
@@ -634,18 +634,7 @@
       { sourceId }: { sourceId: string },
       ctx,
     ): Promise<GQLEmptyResponse> => {
-<<<<<<< HEAD
-      const sourceMember = await ctx.con
-        .getRepository(SourceMember)
-        .findOneByOrFail({ sourceId, userId: ctx.userId });
-      if (sourceMember.role === SourceMemberRoles.Owner) {
-        throw new ForbiddenError(
-          'Access denied! You do not have permission for this action!',
-        );
-      }
-=======
       await ensureSourcePermissions(ctx, sourceId, SourcePermissions.Leave);
->>>>>>> 309e21fb
       await ctx.con.getRepository(SourceMember).delete({
         sourceId,
         userId: ctx.userId,
