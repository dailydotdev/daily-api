import { ForbiddenError, ValidationError } from 'apollo-server-errors';
import { IResolvers } from '@graphql-tools/utils';
import { ConnectionArguments } from 'graphql-relay';
import { traceResolverObject } from './trace';
import { Context } from '../Context';
import {
  createSharePost,
  generateMemberToken,
  Source,
  SourceFeed,
  SourceMember,
  SourceMemberRoles,
  SquadSource,
} from '../entity';
import {
  forwardPagination,
  GQLEmptyResponse,
  offsetPageGenerator,
  PaginationResponse,
} from './common';
import graphorm from '../graphorm';
import {
  DataSource,
  DeepPartial,
  EntityManager,
  EntityNotFoundError,
} from 'typeorm';
import { GQLUser } from './users';
import { Connection } from 'graphql-relay/index';
import { createDatePageGenerator } from '../common/datePageGenerator';
import { FileUpload } from 'graphql-upload/GraphQLUpload';
import { randomUUID } from 'crypto';
import { getSourceLink, uploadSquadImage } from '../common';
import { GraphQLResolveInfo } from 'graphql';
import { TypeOrmError } from '../errors';
import {
  descriptionRegex,
  handleRegex,
  nameRegex,
  validateRegex,
  ValidateRegex,
} from '../common/object';

export interface GQLSource {
  id: string;
  type: string;
  name: string;
  handle: string;
  image?: string;
  private: boolean;
  public: boolean;
  members?: Connection<GQLSourceMember>;
}

export interface GQLSourceMember {
  source: GQLSource;
  user: GQLUser;
  role: SourceMemberRoles;
  createdAt: Date;
}

export const typeDefs = /* GraphQL */ `
  """
  Source to discover posts from (usually blogs)
  """
  type Source {
    """
    Short unique string to identify the source
    """
    id: ID!

    """
    Source type (machine/squad)
    """
    type: String!

    """
    Name of the source
    """
    name: String!

    """
    URL to an avatar image of the source
    """
    image: String!

    """
    Whether the source is public
    """
    public: Boolean

    """
    Whether the source is active or not (applicable for squads)
    """
    active: Boolean

    """
    Source handle (applicable for squads)
    """
    handle: String!

    """
    Source description
    """
    description: String

    """
    Source members
    """
    members: SourceMemberConnection

    """
    URL to the source page
    """
    permalink: String!

    """
    Number of members in the source
    """
    membersCount: Int!

    """
    Logged Member role
    """
    currentMember: String
  }

  type SourceConnection {
    pageInfo: PageInfo!
    edges: [SourceEdge!]!
  }

  type SourceEdge {
    node: Source!

    """
    Used in \`before\` and \`after\` args
    """
    cursor: String!
  }

  type SourceMember {
    """
    Relevant user who is part of the source
    """
    user: User!
    """
    Source the user belongs to
    """
    source: Source!
    """
    Role of this user in the source
    """
    role: String!
  }

  type SourceMemberConnection {
    pageInfo: PageInfo!
    edges: [SourceMemberEdge!]!
  }

  type SourceMemberEdge {
    node: SourceMember!

    """
    Used in \`before\` and \`after\` args
    """
    cursor: String!
  }

  extend type Query {
    """
    Get all available sources
    """
    sources(
      """
      Paginate after opaque cursor
      """
      after: String

      """
      Paginate first
      """
      first: Int
    ): SourceConnection!

    """
    Get the source that matches the feed
    """
    sourceByFeed(feed: String!): Source @auth

    """
    Get source by ID
    """
    source(id: ID!): Source

    """
    Get source members
    """
    sourceMembers(
      """
      Source ID
      """
      sourceId: ID!

      """
      Paginate after opaque cursor
      """
      after: String

      """
      Paginate first
      """
      first: Int
    ): SourceMemberConnection!

    """
    Get the logged in user source memberships
    """
    mySourceMemberships(
      """
      Paginate after opaque cursor
      """
      after: String

      """
      Paginate first
      """
      first: Int
    ): SourceMemberConnection! @auth

    """
    Get source member by referral token
    """
    sourceMemberByToken(token: String!): SourceMember!
  }

  extend type Mutation {
    """
    Creates a new squad
    """
    createSquad(
      """
      Name for the squad
      """
      name: String!
      """
      Unique handle
      """
      handle: String!
      """
      Description for the squad (max 250 chars)
      """
      description: String
      """
      Avatar image for the squad
      """
      image: Upload
      """
      First post to share in the squad
      """
      postId: ID!
      """
      Commentary for the first share
      """
      commentary: String!
    ): Source! @auth

    """
    Adds the logged-in user as member to the source
    """
    joinSource(
      """
      Source to join
      """
      sourceId: ID!
      """
      Referral token (required for private squads)
      """
      token: String
    ): Source! @auth

    """
<<<<<<< HEAD
    Removes the logged-in user as a member from the source
    """
    leaveSource(
      """
      Source to leave
=======
    Deletes a squad
    """
    deleteSource(
      """
      Source to delete
>>>>>>> 83c8ecb1
      """
      sourceId: ID!
    ): EmptyResponse! @auth
  }
`;

const sourceToGQL = (source: Source): GQLSource => ({
  ...source,
  public: !source.private,
  members: undefined,
});

export enum SourcePermissions {
  View,
  Post,
  Delete,
}

export const canAccessSource = async (
  ctx: Context,
  source: Source,
  permission = SourcePermissions.View,
): Promise<boolean> => {
  if (permission === SourcePermissions.View && !source.private) {
    return true;
  }

  if (ctx.userId) {
    const member = await ctx.con.getRepository(SourceMember).findOneBy({
      userId: ctx.userId,
      sourceId: source.id,
    });

    switch (permission) {
      case SourcePermissions.Post:
        if (source.type !== 'squad') {
          return false;
        }
        break;
      case SourcePermissions.Delete:
        if (member.role !== SourceMemberRoles.Owner) {
          return false;
        }
    }

    if (member) {
      return true;
    }
  }

  return false;
};

export const ensureSourcePermissions = async (
  ctx: Context,
  sourceId: string | undefined,
  permission = SourcePermissions.View,
): Promise<Source> => {
  if (sourceId) {
    const source = await ctx.con
      .getRepository(Source)
      .findOneByOrFail([{ id: sourceId }, { handle: sourceId }]);
    if (await canAccessSource(ctx, source, permission)) {
      return source;
    }
  }
  throw new ForbiddenError('Access denied!');
};

const sourceByFeed = async (feed: string, ctx: Context): Promise<GQLSource> => {
  const res = await ctx.con
    .createQueryBuilder()
    .select('source.*')
    .from(Source, 'source')
    .innerJoin(SourceFeed, 'sf', 'source.id = sf."sourceId"')
    .where('sf.feed = :feed and source.private = false', { feed })
    .getRawOne();
  return res ? sourceToGQL(res) : null;
};

const membershipsPageGenerator = createDatePageGenerator<
  GQLSourceMember,
  'createdAt'
>({
  key: 'createdAt',
});

type CreateSquadArgs = {
  name: string;
  handle: string;
  description?: string;
  image?: FileUpload;
  postId: string;
  commentary: string;
};

const getSourceById = async (
  ctx: Context,
  info: GraphQLResolveInfo,
  id: string,
): Promise<GQLSource> => {
  const res = await graphorm.query<GQLSource>(ctx, info, (builder) => {
    builder.queryBuilder = builder.queryBuilder
      .andWhere('(id = :id or handle = :id)', { id })
      .limit(1);
    return builder;
  });
  if (!res.length) {
    throw new EntityNotFoundError(Source, 'not found');
  }
  return res[0];
};

const addNewSourceMember = async (
  con: DataSource | EntityManager,
  member: Omit<DeepPartial<SourceMember>, 'referralToken'>,
): Promise<void> => {
  await con.getRepository(SourceMember).save({
    ...member,
    referralToken: await generateMemberToken(),
  });
};

// eslint-disable-next-line @typescript-eslint/no-explicit-any
export const resolvers: IResolvers<any, Context> = {
  // eslint-disable-next-line @typescript-eslint/no-explicit-any
  Query: traceResolverObject<any, any>({
    sources: forwardPagination(
      async (
        source,
        args: ConnectionArguments,
        ctx,
        { limit, offset },
      ): Promise<PaginationResponse<GQLSource>> => {
        const res = await ctx.con.getRepository(Source).find({
          where: { active: true },
          order: { name: 'ASC' },
          take: limit,
          skip: offset,
        });
        return {
          nodes: res.map(sourceToGQL),
        };
      },
      offsetPageGenerator(100, 500),
    ),
    sourceByFeed: async (
      _,
      { feed }: { feed: string },
      ctx,
    ): Promise<GQLSource> => sourceByFeed(feed, ctx),
    source: async (
      _,
      { id }: { id: string },
      ctx,
      info,
    ): Promise<GQLSource> => {
      await ensureSourcePermissions(ctx, id);
      return getSourceById(ctx, info, id);
    },
    sourceMembers: async (
      _,
      args: ConnectionArguments & { sourceId: string },
      ctx,
      info,
    ): Promise<Connection<GQLSourceMember>> => {
      await ensureSourcePermissions(ctx, args.sourceId);

      const page = membershipsPageGenerator.connArgsToPage(args);
      return graphorm.queryPaginated(
        ctx,
        info,
        (nodeSize) => membershipsPageGenerator.hasPreviousPage(page, nodeSize),
        (nodeSize) => membershipsPageGenerator.hasNextPage(page, nodeSize),
        (node, index) =>
          membershipsPageGenerator.nodeToCursor(page, args, node, index),
        (builder) => {
          builder.queryBuilder
            .andWhere(`${builder.alias}."sourceId" = :source`, {
              source: args.sourceId,
            })
            .addOrderBy(`${builder.alias}."createdAt"`, 'DESC');

          builder.queryBuilder.limit(page.limit);
          if (page.timestamp) {
            builder.queryBuilder = builder.queryBuilder.andWhere(
              `${builder.alias}."createdAt" < :timestamp`,
              { timestamp: page.timestamp },
            );
          }
          return builder;
        },
      );
    },
    mySourceMemberships: async (
      _,
      args: ConnectionArguments,
      ctx,
      info,
    ): Promise<Connection<GQLSourceMember>> => {
      const page = membershipsPageGenerator.connArgsToPage(args);
      return graphorm.queryPaginated(
        ctx,
        info,
        (nodeSize) => membershipsPageGenerator.hasPreviousPage(page, nodeSize),
        (nodeSize) => membershipsPageGenerator.hasNextPage(page, nodeSize),
        (node, index) =>
          membershipsPageGenerator.nodeToCursor(page, args, node, index),
        (builder) => {
          builder.queryBuilder
            .andWhere(`${builder.alias}."userId" = :user`, { user: ctx.userId })
            .addOrderBy(`${builder.alias}."createdAt"`, 'DESC');

          builder.queryBuilder.limit(page.limit);
          if (page.timestamp) {
            builder.queryBuilder = builder.queryBuilder.andWhere(
              `${builder.alias}."createdAt" < :timestamp`,
              { timestamp: page.timestamp },
            );
          }
          return builder;
        },
      );
    },
    sourceMemberByToken: async (
      _,
      { token }: { token: string },
      ctx,
      info,
    ): Promise<GQLSourceMember> => {
      const res = await graphorm.query<GQLSourceMember>(
        ctx,
        info,
        (builder) => {
          builder.queryBuilder = builder.queryBuilder
            .andWhere({ referralToken: token })
            .limit(1);
          return builder;
        },
      );
      if (!res.length) {
        throw new EntityNotFoundError(SourceMember, 'not found');
      }
      return res[0];
    },
  }),
  // eslint-disable-next-line @typescript-eslint/no-explicit-any
  Mutation: traceResolverObject<any, any>({
    createSquad: async (
      _,
      { name, handle, commentary, image, postId, description }: CreateSquadArgs,
      ctx,
      info,
    ): Promise<GQLSource> => {
      handle = handle.replace('@', '').trim();
      const regexParams: ValidateRegex[] = [
        ['name', name, nameRegex, true],
        ['handle', handle, handleRegex, true],
        ['description', description, descriptionRegex, false],
      ];
      const regexResult = validateRegex(regexParams);
      if (Object.keys(regexResult).length) {
        throw new ValidationError(JSON.stringify(regexResult));
      }
      try {
        const sourceId = await ctx.con.transaction(async (entityManager) => {
          const id = randomUUID();
          const repo = entityManager.getRepository(SquadSource);
          // Create a new source
          await repo.insert({
            id,
            name,
            handle,
            active: false,
            description,
            private: true,
          });
          // Add the logged-in user as owner
          await addNewSourceMember(entityManager, {
            sourceId: id,
            userId: ctx.userId,
            role: SourceMemberRoles.Owner,
          });
          // Create the first post of the squad
          await createSharePost(
            entityManager,
            id,
            ctx.userId,
            postId,
            commentary,
          );
          // Upload the image (if provided)
          if (image) {
            const { createReadStream } = await image;
            const stream = createReadStream();
            const imageUrl = await uploadSquadImage(id, stream);
            await repo.update({ id }, { image: imageUrl });
          }
          return id;
        });
        return getSourceById(ctx, info, sourceId);
      } catch (err) {
        if (err.code === TypeOrmError.DUPLICATE_ENTRY) {
          if (err.message.indexOf('source_handle') > -1) {
            throw new ValidationError(
              JSON.stringify({ handle: 'handle is already used' }),
            );
          }
        }
        throw err;
      }
    },
<<<<<<< HEAD
    leaveSource: async (
=======
    deleteSource: async (
>>>>>>> 83c8ecb1
      _,
      { sourceId }: { sourceId: string },
      ctx,
    ): Promise<GQLEmptyResponse> => {
<<<<<<< HEAD
      const sourceMember = await ctx.con
        .getRepository(SourceMember)
        .findOneByOrFail({ sourceId, userId: ctx.userId });
      if (sourceMember.role === SourceMemberRoles.Owner) {
        throw new ForbiddenError(
          'Access denied! You do not have permission for this action!',
        );
      }
      await ctx.con.getRepository(SourceMember).delete({
        sourceId,
        userId: ctx.userId,
=======
      await ensureSourcePermissions(ctx, sourceId, SourcePermissions.Delete);
      await ctx.con.getRepository(Source).delete({
        id: sourceId,
>>>>>>> 83c8ecb1
      });
      return { _: true };
    },
    joinSource: async (
      _,
      { sourceId, token }: { sourceId: string; token: string },
      ctx,
      info,
    ): Promise<GQLSource> => {
      const source = await ctx.con
        .getRepository(Source)
        .findOneByOrFail({ id: sourceId });
      if (source.type !== 'squad') {
        throw new ForbiddenError(
          'Access denied! You do not have permission for this action!',
        );
      }
      if (source.private && !token) {
        throw new ForbiddenError(
          'Access denied! You do not have permission for this action!',
        );
      }
      const member = await ctx.con
        .getRepository(SourceMember)
        .findOneBy({ referralToken: token });
      if (!member) {
        throw new ForbiddenError(
          'Access denied! You do not have permission for this action!',
        );
      }
      await addNewSourceMember(ctx.con, {
        sourceId,
        userId: ctx.userId,
        role: SourceMemberRoles.Member,
      });
      return getSourceById(ctx, info, sourceId);
    },
  }),
  Source: {
    permalink: (source: GQLSource): string => getSourceLink(source),
  },
};<|MERGE_RESOLUTION|>--- conflicted
+++ resolved
@@ -281,19 +281,21 @@
     ): Source! @auth
 
     """
-<<<<<<< HEAD
+    Deletes a squad
+    """
+    deleteSource(
+      """
+      Source to delete
+      """
+      sourceId: ID!
+    ): EmptyResponse! @auth
+
+    """
     Removes the logged-in user as a member from the source
     """
     leaveSource(
       """
       Source to leave
-=======
-    Deletes a squad
-    """
-    deleteSource(
-      """
-      Source to delete
->>>>>>> 83c8ecb1
       """
       sourceId: ID!
     ): EmptyResponse! @auth
@@ -606,16 +608,22 @@
         throw err;
       }
     },
-<<<<<<< HEAD
+    deleteSource: async (
+      _,
+      { sourceId }: { sourceId: string },
+      ctx,
+    ): Promise<GQLEmptyResponse> => {
+      await ensureSourcePermissions(ctx, sourceId, SourcePermissions.Delete);
+      await ctx.con.getRepository(Source).delete({
+        id: sourceId,
+      });
+      return { _: true };
+    },
     leaveSource: async (
-=======
-    deleteSource: async (
->>>>>>> 83c8ecb1
       _,
       { sourceId }: { sourceId: string },
       ctx,
     ): Promise<GQLEmptyResponse> => {
-<<<<<<< HEAD
       const sourceMember = await ctx.con
         .getRepository(SourceMember)
         .findOneByOrFail({ sourceId, userId: ctx.userId });
@@ -627,11 +635,6 @@
       await ctx.con.getRepository(SourceMember).delete({
         sourceId,
         userId: ctx.userId,
-=======
-      await ensureSourcePermissions(ctx, sourceId, SourcePermissions.Delete);
-      await ctx.con.getRepository(Source).delete({
-        id: sourceId,
->>>>>>> 83c8ecb1
       });
       return { _: true };
     },
