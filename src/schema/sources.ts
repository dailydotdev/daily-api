import { ForbiddenError, ValidationError } from 'apollo-server-errors';
import { IResolvers } from '@graphql-tools/utils';
import { ConnectionArguments } from 'graphql-relay';
import { traceResolverObject } from './trace';
import { Context } from '../Context';
import {
  createSharePost,
  generateMemberToken,
  Source,
  SourceFeed,
  SourceMember,
  SourceMemberRoles,
  SquadSource,
} from '../entity';
import {
  forwardPagination,
  GQLEmptyResponse,
  offsetPageGenerator,
  PaginationResponse,
} from './common';
import graphorm from '../graphorm';
import {
  DataSource,
  DeepPartial,
  EntityManager,
  EntityNotFoundError,
} from 'typeorm';
import { GQLUser } from './users';
import { Connection } from 'graphql-relay/index';
import { createDatePageGenerator } from '../common/datePageGenerator';
import { FileUpload } from 'graphql-upload/GraphQLUpload';
import { randomUUID } from 'crypto';
import { getSourceLink, uploadSquadImage } from '../common';
import { GraphQLResolveInfo } from 'graphql';
import { TypeOrmError } from '../errors';
import {
  descriptionRegex,
  handleRegex,
  nameRegex,
  validateRegex,
  ValidateRegex,
} from '../common/object';
import { EmptyResponse } from '@google-cloud/pubsub';

export interface GQLSource {
  id: string;
  type: string;
  name: string;
  handle: string;
  image?: string;
  private: boolean;
  public: boolean;
  members?: Connection<GQLSourceMember>;
}

export interface GQLSourceMember {
  source: GQLSource;
  user: GQLUser;
  role: SourceMemberRoles;
  createdAt: Date;
}

export const typeDefs = /* GraphQL */ `
  """
  Source to discover posts from (usually blogs)
  """
  type Source {
    """
    Short unique string to identify the source
    """
    id: ID!

    """
    Source type (machine/squad)
    """
    type: String!

    """
    Name of the source
    """
    name: String!

    """
    URL to an avatar image of the source
    """
    image: String!

    """
    Whether the source is public
    """
    public: Boolean

    """
    Whether the source is active or not (applicable for squads)
    """
    active: Boolean

    """
    Source handle (applicable for squads)
    """
    handle: String!

    """
    Source description
    """
    description: String

    """
    Source members
    """
    members: SourceMemberConnection

    """
    URL to the source page
    """
    permalink: String!

    """
    Number of members in the source
    """
    membersCount: Int!
  }

  type SourceConnection {
    pageInfo: PageInfo!
    edges: [SourceEdge!]!
  }

  type SourceEdge {
    node: Source!

    """
    Used in \`before\` and \`after\` args
    """
    cursor: String!
  }

  type SourceMember {
    """
    Relevant user who is part of the source
    """
    user: User!
    """
    Source the user belongs to
    """
    source: Source!
    """
    Role of this user in the source
    """
    role: String!
  }

  type SourceMemberConnection {
    pageInfo: PageInfo!
    edges: [SourceMemberEdge!]!
  }

  type SourceMemberEdge {
    node: SourceMember!

    """
    Used in \`before\` and \`after\` args
    """
    cursor: String!
  }

  extend type Query {
    """
    Get all available sources
    """
    sources(
      """
      Paginate after opaque cursor
      """
      after: String

      """
      Paginate first
      """
      first: Int
    ): SourceConnection!

    """
    Get the source that matches the feed
    """
    sourceByFeed(feed: String!): Source @auth

    """
    Get source by ID
    """
    source(id: ID!): Source

    """
    Get source members
    """
    sourceMembers(
      """
      Source ID
      """
      sourceId: ID!

      """
      Paginate after opaque cursor
      """
      after: String

      """
      Paginate first
      """
      first: Int
    ): SourceMemberConnection!

    """
    Get the logged in user source memberships
    """
    mySourceMemberships(
      """
      Paginate after opaque cursor
      """
      after: String

      """
      Paginate first
      """
      first: Int
    ): SourceMemberConnection! @auth

    """
    Get source member by referral token
    """
    sourceMemberByToken(token: String!): SourceMember!
  }

  extend type Mutation {
    """
    Creates a new squad
    """
    createSquad(
      """
      Name for the squad
      """
      name: String!
      """
      Unique handle
      """
      handle: String!
      """
      Description for the squad (max 250 chars)
      """
      description: String
      """
      Avatar image for the squad
      """
      image: Upload
      """
      First post to share in the squad
      """
      postId: ID!
      """
      Commentary for the first share
      """
      commentary: String!
    ): Source! @auth

    """
    Adds the logged-in user as member to the source
    """
    joinSource(
      """
      Source to join
      """
      sourceId: ID!
      """
      Referral token (required for private squads)
      """
      token: String
    ): Source! @auth

    """
<<<<<<< HEAD
    Removes the logged-in user as a member from the source
    """
    leaveSource(
      """
      Source to leave
=======
    Deletes a squad
    """
    deleteSource(
      """
      Source to delete
>>>>>>> 83c8ecb1
      """
      sourceId: ID!
    ): EmptyResponse! @auth
  }
`;

const sourceToGQL = (source: Source): GQLSource => ({
  ...source,
  public: !source.private,
  members: undefined,
});

export enum SourcePermissions {
  View,
  Post,
  Delete,
}

export const canAccessSource = async (
  ctx: Context,
  source: Source,
  permission = SourcePermissions.View,
): Promise<boolean> => {
  if (permission === SourcePermissions.View && !source.private) {
    return true;
  }

  if (ctx.userId) {
    const member = await ctx.con.getRepository(SourceMember).findOneBy({
      userId: ctx.userId,
      sourceId: source.id,
    });

    switch (permission) {
      case SourcePermissions.Post:
        if (source.type !== 'squad') {
          return false;
        }
        break;
      case SourcePermissions.Delete:
        if (member.role !== SourceMemberRoles.Owner) {
          return false;
        }
    }

    if (member) {
      return true;
    }
  }

  return false;
};

export const ensureSourcePermissions = async (
  ctx: Context,
  sourceId: string | undefined,
  permission = SourcePermissions.View,
): Promise<Source> => {
  if (sourceId) {
    const source = await ctx.con
      .getRepository(Source)
      .findOneByOrFail([{ id: sourceId }, { handle: sourceId }]);
    if (await canAccessSource(ctx, source, permission)) {
      return source;
    }
  }
  throw new ForbiddenError('Access denied!');
};

const sourceByFeed = async (feed: string, ctx: Context): Promise<GQLSource> => {
  const res = await ctx.con
    .createQueryBuilder()
    .select('source.*')
    .from(Source, 'source')
    .innerJoin(SourceFeed, 'sf', 'source.id = sf."sourceId"')
    .where('sf.feed = :feed and source.private = false', { feed })
    .getRawOne();
  return res ? sourceToGQL(res) : null;
};

const membershipsPageGenerator = createDatePageGenerator<
  GQLSourceMember,
  'createdAt'
>({
  key: 'createdAt',
});

type CreateSquadArgs = {
  name: string;
  handle: string;
  description?: string;
  image?: FileUpload;
  postId: string;
  commentary: string;
};

const getSourceById = async (
  ctx: Context,
  info: GraphQLResolveInfo,
  id: string,
): Promise<GQLSource> => {
  const res = await graphorm.query<GQLSource>(ctx, info, (builder) => {
    builder.queryBuilder = builder.queryBuilder
      .andWhere('(id = :id or handle = :id)', { id })
      .limit(1);
    return builder;
  });
  if (!res.length) {
    throw new EntityNotFoundError(Source, 'not found');
  }
  return res[0];
};

const addNewSourceMember = async (
  con: DataSource | EntityManager,
  member: Omit<DeepPartial<SourceMember>, 'referralToken'>,
): Promise<void> => {
  await con.getRepository(SourceMember).save({
    ...member,
    referralToken: await generateMemberToken(),
  });
};

// eslint-disable-next-line @typescript-eslint/no-explicit-any
export const resolvers: IResolvers<any, Context> = {
  // eslint-disable-next-line @typescript-eslint/no-explicit-any
  Query: traceResolverObject<any, any>({
    sources: forwardPagination(
      async (
        source,
        args: ConnectionArguments,
        ctx,
        { limit, offset },
      ): Promise<PaginationResponse<GQLSource>> => {
        const res = await ctx.con.getRepository(Source).find({
          where: { active: true },
          order: { name: 'ASC' },
          take: limit,
          skip: offset,
        });
        return {
          nodes: res.map(sourceToGQL),
        };
      },
      offsetPageGenerator(100, 500),
    ),
    sourceByFeed: async (
      _,
      { feed }: { feed: string },
      ctx,
    ): Promise<GQLSource> => sourceByFeed(feed, ctx),
    source: async (
      _,
      { id }: { id: string },
      ctx,
      info,
    ): Promise<GQLSource> => {
      await ensureSourcePermissions(ctx, id);
      return getSourceById(ctx, info, id);
    },
    sourceMembers: async (
      _,
      args: ConnectionArguments & { sourceId: string },
      ctx,
      info,
    ): Promise<Connection<GQLSourceMember>> => {
      await ensureSourcePermissions(ctx, args.sourceId);

      const page = membershipsPageGenerator.connArgsToPage(args);
      return graphorm.queryPaginated(
        ctx,
        info,
        (nodeSize) => membershipsPageGenerator.hasPreviousPage(page, nodeSize),
        (nodeSize) => membershipsPageGenerator.hasNextPage(page, nodeSize),
        (node, index) =>
          membershipsPageGenerator.nodeToCursor(page, args, node, index),
        (builder) => {
          builder.queryBuilder
            .andWhere(`${builder.alias}."sourceId" = :source`, {
              source: args.sourceId,
            })
            .addOrderBy(`${builder.alias}."createdAt"`, 'DESC');

          builder.queryBuilder.limit(page.limit);
          if (page.timestamp) {
            builder.queryBuilder = builder.queryBuilder.andWhere(
              `${builder.alias}."createdAt" < :timestamp`,
              { timestamp: page.timestamp },
            );
          }
          return builder;
        },
      );
    },
    mySourceMemberships: async (
      _,
      args: ConnectionArguments,
      ctx,
      info,
    ): Promise<Connection<GQLSourceMember>> => {
      const page = membershipsPageGenerator.connArgsToPage(args);
      return graphorm.queryPaginated(
        ctx,
        info,
        (nodeSize) => membershipsPageGenerator.hasPreviousPage(page, nodeSize),
        (nodeSize) => membershipsPageGenerator.hasNextPage(page, nodeSize),
        (node, index) =>
          membershipsPageGenerator.nodeToCursor(page, args, node, index),
        (builder) => {
          builder.queryBuilder
            .andWhere(`${builder.alias}."userId" = :user`, { user: ctx.userId })
            .addOrderBy(`${builder.alias}."createdAt"`, 'DESC');

          builder.queryBuilder.limit(page.limit);
          if (page.timestamp) {
            builder.queryBuilder = builder.queryBuilder.andWhere(
              `${builder.alias}."createdAt" < :timestamp`,
              { timestamp: page.timestamp },
            );
          }
          return builder;
        },
      );
    },
    sourceMemberByToken: async (
      _,
      { token }: { token: string },
      ctx,
      info,
    ): Promise<GQLSourceMember> => {
      const res = await graphorm.query<GQLSourceMember>(
        ctx,
        info,
        (builder) => {
          builder.queryBuilder = builder.queryBuilder
            .andWhere({ referralToken: token })
            .limit(1);
          return builder;
        },
      );
      if (!res.length) {
        throw new EntityNotFoundError(SourceMember, 'not found');
      }
      return res[0];
    },
  }),
  // eslint-disable-next-line @typescript-eslint/no-explicit-any
  Mutation: traceResolverObject<any, any>({
    createSquad: async (
      _,
      { name, handle, commentary, image, postId, description }: CreateSquadArgs,
      ctx,
      info,
    ): Promise<GQLSource> => {
      handle = handle.replace('@', '').trim();
      const regexParams: ValidateRegex[] = [
        ['name', name, nameRegex, true],
        ['handle', handle, handleRegex, true],
        ['description', description, descriptionRegex, false],
      ];
      const regexResult = validateRegex(regexParams);
      if (Object.keys(regexResult).length) {
        throw new ValidationError(JSON.stringify(regexResult));
      }
      try {
        const sourceId = await ctx.con.transaction(async (entityManager) => {
          const id = randomUUID();
          const repo = entityManager.getRepository(SquadSource);
          // Create a new source
          await repo.insert({
            id,
            name,
            handle,
            active: false,
            description,
            private: true,
          });
          // Add the logged-in user as owner
          await addNewSourceMember(entityManager, {
            sourceId: id,
            userId: ctx.userId,
            role: SourceMemberRoles.Owner,
          });
          // Create the first post of the squad
          await createSharePost(
            entityManager,
            id,
            ctx.userId,
            postId,
            commentary,
          );
          // Upload the image (if provided)
          if (image) {
            const { createReadStream } = await image;
            const stream = createReadStream();
            const imageUrl = await uploadSquadImage(id, stream);
            await repo.update({ id }, { image: imageUrl });
          }
          return id;
        });
        return getSourceById(ctx, info, sourceId);
      } catch (err) {
        if (err.code === TypeOrmError.DUPLICATE_ENTRY) {
          if (err.message.indexOf('source_handle') > -1) {
            throw new ValidationError(
              JSON.stringify({ handle: 'handle is already used' }),
            );
          }
        }
        throw err;
      }
    },
<<<<<<< HEAD
    leaveSource: async (
=======
    deleteSource: async (
>>>>>>> 83c8ecb1
      _,
      { sourceId }: { sourceId: string },
      ctx,
    ): Promise<GQLEmptyResponse> => {
<<<<<<< HEAD
      const sourceMember = await ctx.con
        .getRepository(SourceMember)
        .findOneByOrFail({ sourceId, userId: ctx.userId });
      if (sourceMember.role === SourceMemberRoles.Owner) {
        throw new ForbiddenError(
          'Access denied! You do not have permission for this action!',
        );
      }
      await ctx.con.getRepository(SourceMember).delete({
        sourceId,
        userId: ctx.userId,
=======
      await ensureSourcePermissions(ctx, sourceId, SourcePermissions.Delete);
      await ctx.con.getRepository(Source).delete({
        id: sourceId,
>>>>>>> 83c8ecb1
      });
      return { _: true };
    },
    joinSource: async (
      _,
      { sourceId, token }: { sourceId: string; token: string },
      ctx,
      info,
    ): Promise<GQLSource> => {
      const source = await ctx.con
        .getRepository(Source)
        .findOneByOrFail({ id: sourceId });
      if (source.type !== 'squad') {
        throw new ForbiddenError(
          'Access denied! You do not have permission for this action!',
        );
      }
      if (source.private && !token) {
        throw new ForbiddenError(
          'Access denied! You do not have permission for this action!',
        );
      }
      const member = await ctx.con
        .getRepository(SourceMember)
        .findOneBy({ referralToken: token });
      if (!member) {
        throw new ForbiddenError(
          'Access denied! You do not have permission for this action!',
        );
      }
      await addNewSourceMember(ctx.con, {
        sourceId,
        userId: ctx.userId,
        role: SourceMemberRoles.Member,
      });
      return getSourceById(ctx, info, sourceId);
    },
  }),
  Source: {
    permalink: (source: GQLSource): string => getSourceLink(source),
  },
};<|MERGE_RESOLUTION|>--- conflicted
+++ resolved
@@ -40,7 +40,6 @@
   validateRegex,
   ValidateRegex,
 } from '../common/object';
-import { EmptyResponse } from '@google-cloud/pubsub';
 
 export interface GQLSource {
   id: string;
@@ -277,19 +276,11 @@
     ): Source! @auth
 
     """
-<<<<<<< HEAD
-    Removes the logged-in user as a member from the source
-    """
-    leaveSource(
-      """
-      Source to leave
-=======
     Deletes a squad
     """
     deleteSource(
       """
       Source to delete
->>>>>>> 83c8ecb1
       """
       sourceId: ID!
     ): EmptyResponse! @auth
@@ -602,32 +593,14 @@
         throw err;
       }
     },
-<<<<<<< HEAD
-    leaveSource: async (
-=======
     deleteSource: async (
->>>>>>> 83c8ecb1
       _,
       { sourceId }: { sourceId: string },
       ctx,
     ): Promise<GQLEmptyResponse> => {
-<<<<<<< HEAD
-      const sourceMember = await ctx.con
-        .getRepository(SourceMember)
-        .findOneByOrFail({ sourceId, userId: ctx.userId });
-      if (sourceMember.role === SourceMemberRoles.Owner) {
-        throw new ForbiddenError(
-          'Access denied! You do not have permission for this action!',
-        );
-      }
-      await ctx.con.getRepository(SourceMember).delete({
-        sourceId,
-        userId: ctx.userId,
-=======
       await ensureSourcePermissions(ctx, sourceId, SourcePermissions.Delete);
       await ctx.con.getRepository(Source).delete({
         id: sourceId,
->>>>>>> 83c8ecb1
       });
       return { _: true };
     },
