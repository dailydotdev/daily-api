import { ForbiddenError, ValidationError } from 'apollo-server-errors';
import { IResolvers } from '@graphql-tools/utils';
import { ConnectionArguments } from 'graphql-relay';
import { AuthContext, BaseContext, Context } from '../Context';
import {
  createSharePost,
  generateMemberToken,
  Source,
  SourceFeed,
  SourceFlagsPublic,
  SourceMember,
  SourceMemberFlagsPublic,
  SquadSource,
  User,
} from '../entity';
import { SourceType } from '../entity/Source';
import {
  SourceMemberRoles,
  sourceRoleRank,
  sourceRoleRankKeys,
} from '../roles';
import { GQLEmptyResponse, offsetPageGenerator } from './common';
import graphorm from '../graphorm';
import {
  DataSource,
  DeepPartial,
  EntityManager,
  EntityNotFoundError,
  FindOptionsWhere,
  In,
  Not,
} from 'typeorm';
import { GQLUser } from './users';
import { Connection } from 'graphql-relay/index';
import { FileUpload } from 'graphql-upload/GraphQLUpload';
import { randomUUID } from 'crypto';
import {
  createSquadWelcomePost,
  getSourceLink,
  updateFlagsStatement,
  uploadSquadImage,
} from '../common';
import { toGQLEnum } from '../common/utils';
import { GraphQLResolveInfo } from 'graphql';
import {
  SourcePermissionErrorKeys,
  TypeOrmError,
  TypeORMQueryFailedError,
} from '../errors';
import {
  descriptionRegex,
  isNullOrUndefined,
  nameRegex,
  validateRegex,
  ValidateRegex,
} from '../common/object';
import { validateAndTransformHandle } from '../common/handles';
import { QueryBuilder } from '../graphorm/graphorm';
import type { GQLTagResults } from './tags';
import { SourceTagView } from '../entity/SourceTagView';
import { TrendingSource } from '../entity/TrendingSource';
import { PopularSource } from '../entity/PopularSource';
import { PopularVideoSource } from '../entity/PopularVideoSource';
import { EntityTarget } from 'typeorm/common/EntityTarget';
import { traceResolvers } from './trace';
import { SourceCategory } from '../entity/sources/SourceCategory';
import { validate } from 'uuid';

export interface GQLSourceCategory {
  id: string;
  title: string;
  enabled: boolean;
  createdAt: Date;
  updatedAt: Date;
}

export interface GQLSource {
  id: string;
  type: SourceType;
  name: string;
  handle: string;
  image?: string;
  private: boolean;
  public: boolean;
  members?: Connection<GQLSourceMember>;
  currentMember?: GQLSourceMember;
  privilegedMembers?: GQLSourceMember[];
  referralUrl?: string;
  flags?: SourceFlagsPublic;
  description?: string;
}

export interface GQLSourceMember {
  source: GQLSource;
  user: GQLUser;
  role: SourceMemberRoles;
  createdAt: Date;
  referralToken: string;
  flags?: SourceMemberFlagsPublic;
}

interface UpdateMemberRoleArgs {
  sourceId: string;
  memberId: string;
  role: SourceMemberRoles;
}

interface SourceMemberArgs extends ConnectionArguments {
  sourceId: string;
  query?: string;
  role?: SourceMemberRoles;
}

export const typeDefs = /* GraphQL */ `
  """
  flags property of Source entity
  """
  type SourceFlagsPublic {
    featured: Boolean
    totalViews: Int
    totalPosts: Int
    totalUpvotes: Int
    totalMembers: Int
  }

  type SourceCategory {
    id: ID!
    slug: String!
    title: String!
    enabled: Boolean!
    createdAt: DateTime!
    updatedAt: DateTime
  }

  """
  Source to discover posts from (usually blogs)
  """
  type Source {
    """
    Short unique string to identify the source
    """
    id: ID!

    """
    Date of when the source was created
    """
    createdAt: DateTime

    """
    Some properties can be stored as an object, and the flag contains the source stats
    """
    flags: SourceFlagsPublic

    """
    Source type (machine/squad)
    """
    type: String!

    """
    Name of the source
    """
    name: String!

    """
    URL to an avatar image of the source
    """
    image: String!

    """
    Whether the source is public
    """
    public: Boolean

    """
    URL to an header image of the source
    """
    headerImage: String

    """
    Accent color that applies to the source
    """
    color: String

    """
    Whether the source is active or not (applicable for squads)
    """
    active: Boolean

    """
    Source handle (applicable for squads)
    """
    handle: String!

    """
    Source description
    """
    description: String

    """
    Source members
    """
    members: SourceMemberConnection

    """
    URL to the source page
    """
    permalink: String!

    """
    Number of members in the source
    """
    membersCount: Int!

    """
    Logged-in member object
    """
    currentMember: SourceMember

    """
    Privileged members
    """
    privilegedMembers: [SourceMember]

    """
    Role required for members to post
    """
    memberPostingRole: String

    """
    Role required for members to invite
    """
    memberInviteRole: String

    """
    URL for inviting and referring new users
    """
    referralUrl: String

    """
    Category that the source/squad belongs to
    """
    category: SourceCategory
  }

  type SourceConnection {
    pageInfo: PageInfo!
    edges: [SourceEdge!]!
  }

  type SourceEdge {
    node: Source!

    """
    Used in \`before\` and \`after\` args
    """
    cursor: String!
  }

  type SourceCategoryConnection {
    pageInfo: PageInfo!
    edges: [SourceCategoryEdge!]!
  }

  type SourceCategoryEdge {
    node: SourceCategory!

    """
    Used in \`before\` and \`after\` args
    """
    cursor: String!
  }

  type SourceMemberFlagsPublic {
    """
    Whether the source posts are hidden from feed for member
    """
    hideFeedPosts: Boolean
    """
    Whether the source pinned posts are collapsed or not
    """
    collapsePinnedPosts: Boolean
  }

  type SourceMember {
    """
    Relevant user who is part of the source
    """
    user: User!
    """
    Source the user belongs to
    """
    source: Source!
    """
    Role of this user in the source
    """
    role: String!
    """
    Token to be used for inviting new squad members
    """
    referralToken: String
    """
    Numerical representation of the user's role
    """
    roleRank: Int
    """
    User squad permissions
    """
    permissions: [String]

    """
    All the flags for source member
    """
    flags: SourceMemberFlagsPublic
  }

  type SourceMemberConnection {
    pageInfo: PageInfo!
    edges: [SourceMemberEdge!]!
  }

  type SourceMemberEdge {
    node: SourceMember!

    """
    Used in \`before\` and \`after\` args
    """
    cursor: String!
  }

  type TagResults {
    """
    Results
    """
    hits: [Tag]!
  }

  ${toGQLEnum(SourceType, 'SourceType')}

  extend type Query {
    """
    Get all available sources
    """
    sources(
      """
      Paginate after opaque cursor
      """
      after: String

      """
      Paginate first
      """
      first: Int

      """
      Fetch public Squads
      """
      filterOpenSquads: Boolean

      """
      Add filter for featured sources
      """
      featured: Boolean

      """
      Filter by category
      """
      categoryId: String

      """
      Sort by the number of members count in descending order
      """
      sortByMembersCount: Boolean
    ): SourceConnection!

    """
    Get all available sources from read replica
    """
    sourcesReadReplica(
      """
      Paginate after opaque cursor
      """
      after: String

      """
      Paginate first
      """
      first: Int

      """
      Fetch public Squads
      """
      filterOpenSquads: Boolean

      """
      Add filter for featured sources
      """
      featured: Boolean

      """
      Filter by category
      """
      categoryId: String
    ): SourceConnection!

    """
    Get the most recent sources
    """
    mostRecentSources(
      """
      Limit the number of sources returned
      """
      limit: Int
    ): [Source] @cacheControl(maxAge: 600)

    """
    Get the most trending sources
    """
    trendingSources(
      """
      Limit the number of sources returned
      """
      limit: Int
    ): [Source] @cacheControl(maxAge: 600)

    """
    Get the most popular sources
    """
    popularSources(
      """
      Limit the number of sources returned
      """
      limit: Int
    ): [Source] @cacheControl(maxAge: 600)

    """
    Get top video sources
    """
    topVideoSources(
      """
      Limit the number of sources returned
      """
      limit: Int
    ): [Source] @cacheControl(maxAge: 600)

    """
    Get the source that matches the feed
    """
    sourceByFeed(feed: String!): Source @auth

    """
    Get top sources covering this tag
    """
    sourcesByTag(
      """
      Tag for which you want to find top sources
      """
      tag: String!

      """
      Exclude these sources
      """
      excludeSources: [String]

      """
      Paginate after opaque cursor
      """
      after: String

      """
      Paginate first
      """
      first: Int
    ): SourceConnection!

    """
    Get sources similar to this source
    """
    similarSources(
      """
      Source to find similar sources for
      """
      sourceId: ID!

      """
      Exclude these sources
      """
      excludeSources: [String]

      """
      Paginate after opaque cursor
      """
      after: String

      """
      Paginate first
      """
      first: Int
    ): SourceConnection!

    """
    Get source by ID
    """
    source(id: ID!): Source

    """
    Get source members
    """
    sourceMembers(
      """
      Source ID
      """
      sourceId: ID!

      """
      Paginate after opaque cursor
      """
      after: String

      """
      Paginate first
      """
      first: Int

      """
      Should return users with this specific role only
      """
      role: String

      """
      Property to utilize for searching members
      """
      query: String
    ): SourceMemberConnection!

    """
    Get the logged in user source memberships
    """
    mySourceMemberships(
      """
      Paginate after opaque cursor
      """
      after: String

      """
      Paginate first
      """
      first: Int

      """
      Source type (machine/squad)
      """
      type: SourceType
    ): SourceMemberConnection! @auth

    """
    Get user's public source memberships
    """
    publicSourceMemberships(
      """
      User ID
      """
      userId: ID!

      """
      Paginate after opaque cursor
      """
      after: String

      """
      Paginate first
      """
      first: Int
    ): SourceMemberConnection!

    """
    Get source member by referral token
    """
    sourceMemberByToken(token: String!): SourceMember!

    """
    Get related tags for a source
    """
    relatedTags(sourceId: ID!): TagResults!

    """
    Check if source handle already exists
    """
    sourceHandleExists(handle: String!): Boolean! @auth

    """
    Fetch details of a single category
    """
    sourceCategory(id: String!): SourceCategory!

    """
    Fetch all source categories
    """
    sourceCategories(
      """
      Paginate after opaque cursor
      """
      after: String

      """
      Paginate first
      """
      first: Int
    ): SourceCategoryConnection!
  }

  extend type Mutation {
    """
    Creates a new squad
    """
    createSquad(
      """
      Name for the squad
      """
      name: String!
      """
      Unique handle
      """
      handle: String!
      """
      Description for the squad (max 250 chars)
      """
      description: String
      """
      Avatar image for the squad
      """
      image: Upload
      """
      First post to share in the squad
      """
      postId: ID
      """
      Commentary for the first share
      """
      commentary: String
      """
      Role required for members to post
      """
      memberPostingRole: String
      """
      Role required for members to invite
      """
      memberInviteRole: String
      """
      Whether the Squad should be private or not
      """
      isPrivate: Boolean
      """
      The category for which the squad belongs to
      """
      categoryId: ID
    ): Source! @auth

    """
    Edit a squad
    """
    editSquad(
      """
      Source to edit
      """
      sourceId: ID!
      """
      Name for the squad
      """
      name: String!
      """
      Unique handle
      """
      handle: String!
      """
      Description for the squad (max 250 chars)
      """
      description: String
      """
      Avatar image for the squad
      """
      image: Upload
      """
      Role required for members to post
      """
      memberPostingRole: String
      """
      Role required for members to invite
      """
      memberInviteRole: String
      """
      Whether the Squad should be private or not
      """
      isPrivate: Boolean
      """
      The category for which the squad belongs to
      """
      categoryId: ID
    ): Source! @auth

    """
    Set the source member's current role
    """
    updateMemberRole(
      """
      Relevant source the user to update role is a member of
      """
      sourceId: ID!

      """
      Member to update
      """
      memberId: ID!

      """
      Role to update the user to
      """
      role: String!
    ): EmptyResponse! @auth

    """
    Unblock a removed member with blocked role
    """
    unblockMember(
      """
      Relevant source the user to update role is a member of
      """
      sourceId: ID!

      """
      Member to update
      """
      memberId: ID!
    ): EmptyResponse! @auth

    """
    Adds the logged-in user as member to the source
    """
    joinSource(
      """
      Source to join
      """
      sourceId: ID!
      """
      Referral token (required for private squads)
      """
      token: String
    ): Source! @auth

    """
    Deletes a squad
    """
    deleteSource(
      """
      Source to delete
      """
      sourceId: ID!
    ): EmptyResponse! @auth

    """
    Removes the logged-in user as a member from the source
    """
    leaveSource(
      """
      Source to leave
      """
      sourceId: ID!
    ): EmptyResponse! @auth

    """
    Hide source posts from feed for member
    """
    hideSourceFeedPosts(
      """
      Source id to hide posts from
      """
      sourceId: ID!
    ): EmptyResponse! @auth

    """
    Show source posts on feed for member
    """
    showSourceFeedPosts(
      """
      Source id to show posts on feed
      """
      sourceId: ID!
    ): EmptyResponse! @auth

    """
    Collapse source pinned posts
    """
    collapsePinnedPosts(
      """
      Source id to collapse posts in
      """
      sourceId: ID!
    ): EmptyResponse! @auth

    """
    Expand source pinned posts
    """
    expandPinnedPosts(
      """
      Source id to expand posts in
      """
      sourceId: ID!
    ): EmptyResponse! @auth
  }
`;

const sourceToGQL = (source: Source): GQLSource => ({
  ...source,
  public: !source.private,
  members: undefined,
});

export enum SourcePermissions {
  CommentDelete = 'comment_delete',
  View = 'view',
  ViewBlockedMembers = 'view_blocked_members',
  WelcomePostEdit = 'welcome_post_edit',
  Post = 'post',
  PostPin = 'post_pin',
  PostLimit = 'post_limit',
  PostDelete = 'post_delete',
  MemberRemove = 'member_remove',
  MemberUnblock = 'member_unblock',
  MemberRoleUpdate = 'member_role_update',
  Invite = 'invite',
  Leave = 'leave',
  Delete = 'delete',
  Edit = 'edit',
  ConnectSlack = 'connect_slack',
}

const memberPermissions = [
  SourcePermissions.View,
  SourcePermissions.Post,
  SourcePermissions.Leave,
  SourcePermissions.Invite,
];
const moderatorPermissions = [
  ...memberPermissions,
  SourcePermissions.CommentDelete,
  SourcePermissions.PostDelete,
  SourcePermissions.PostPin,
  SourcePermissions.MemberRemove,
  SourcePermissions.Edit,
  SourcePermissions.MemberUnblock,
  SourcePermissions.ViewBlockedMembers,
  SourcePermissions.WelcomePostEdit,
];
const adminPermissions = [
  ...moderatorPermissions,
  SourcePermissions.MemberRoleUpdate,
  SourcePermissions.PostLimit,
  SourcePermissions.Delete,
  SourcePermissions.ConnectSlack,
];

export const roleSourcePermissions: Record<
  SourceMemberRoles,
  SourcePermissions[]
> = {
  admin: adminPermissions,
  moderator: moderatorPermissions,
  member: memberPermissions,
  blocked: [],
};

const requireGreaterAccessPrivilege: Partial<
  Record<SourcePermissions, boolean>
> = {
  [SourcePermissions.MemberRemove]: true,
};

type BaseSourceMember = Pick<SourceMember, 'role'>;

export const hasGreaterAccessCheck = (
  loggedUser: BaseSourceMember,
  member: BaseSourceMember,
) => {
  if (loggedUser.role === SourceMemberRoles.Admin) {
    return;
  }

  const memberRank = sourceRoleRank[member.role];
  const loggedUserRank = sourceRoleRank[loggedUser.role];
  const hasGreaterAccess = loggedUserRank > memberRank;

  if (!hasGreaterAccess) {
    throw new ForbiddenError('Access denied!');
  }
};

const hasPermissionCheck = (
  source: Source | GQLSource,
  member: BaseSourceMember,
  permission: SourcePermissions,
  validateRankAgainst?: BaseSourceMember,
) => {
  if (validateRankAgainst) {
    hasGreaterAccessCheck(member, validateRankAgainst);
  }

  const rolePermissions = roleSourcePermissions[member.role];

  return rolePermissions?.includes?.(permission);
};

export const sourceTypesWithMembers = ['squad'];

export const canAccessSource = async (
  ctx: Context,
  source: Source,
  member: SourceMember | null,
  permission: SourcePermissions,
  validateRankAgainstId?: string,
): Promise<boolean> => {
  if (permission === SourcePermissions.View && !source.private) {
    if (sourceTypesWithMembers.includes(source.type)) {
      const isMemberBlocked = member?.role === SourceMemberRoles.Blocked;
      const canAccess = !isMemberBlocked;

      return canAccess;
    }

    return true;
  }

  if (!member) {
    return false;
  }

  const sourceId = source.id;
  const repo = ctx.getRepository(SourceMember);
  const validateRankAgainst = await (requireGreaterAccessPrivilege[permission]
    ? repo.findOneByOrFail({ sourceId, userId: validateRankAgainstId })
    : Promise.resolve(undefined));

  return hasPermissionCheck(source, member, permission, validateRankAgainst);
};

export const canPostToSquad = (
  ctx: Context,
  squad: SquadSource,
  sourceMember: SourceMember | null,
): boolean => {
  if (!sourceMember) {
    return false;
  }

  return sourceRoleRank[sourceMember.role] >= squad.memberPostingRank;
};

const validateSquadData = async (
  {
    handle,
    name,
    description,
    memberPostingRole,
    memberInviteRole,
    categoryId,
  }: Pick<SquadSource, 'handle' | 'name' | 'description' | 'categoryId'> & {
    memberPostingRole?: SourceMemberRoles;
    memberInviteRole?: SourceMemberRoles;
  },
  entityManager: DataSource | EntityManager,
  handleChanged = true,
): Promise<string> => {
  if (handleChanged) {
    handle = await validateAndTransformHandle(handle, 'handle', entityManager);
  }
  const regexParams: ValidateRegex[] = [
    ['name', name, nameRegex, true],
    ['description', description, descriptionRegex, false],
  ];

  validateRegex(regexParams);

  if (categoryId) {
    const isValid = validate(categoryId);

    if (!isValid) {
      throw new ValidationError('Invalid category ID');
    }

    await entityManager
      .getRepository(SourceCategory)
      .findOneByOrFail({ id: categoryId });
  }

  if (
    typeof memberPostingRole !== 'undefined' &&
    !sourceRoleRankKeys.includes(memberPostingRole)
  ) {
    throw new ValidationError('Invalid member posting role');
  }

  if (
    typeof memberInviteRole !== 'undefined' &&
    !sourceRoleRankKeys.includes(memberInviteRole)
  ) {
    throw new ValidationError('Invalid member invite role');
  }

  return handle;
};

export const ensureSourcePermissions = async (
  ctx: Context,
  sourceId: string | undefined,
  permission: SourcePermissions = SourcePermissions.View,
  validateRankAgainstId?: string,
): Promise<Source> => {
  if (sourceId) {
    const source = await ctx.con
      .getRepository(Source)
      .findOneByOrFail([{ id: sourceId }, { handle: sourceId }]);
    const sourceMember = ctx.userId
      ? await ctx.con
          .getRepository(SourceMember)
          .findOneBy({ sourceId: source.id, userId: ctx.userId })
      : null;

    const canAccess = await canAccessSource(
      ctx,
      source,
      sourceMember,
      permission,
      validateRankAgainstId,
    );

    if (!canAccess) {
      throw new ForbiddenError('Access denied!');
    }

    if (
      source.type === SourceType.Squad &&
      permission === SourcePermissions.Post &&
      !canPostToSquad(ctx, source as SquadSource, sourceMember)
    ) {
      throw new ForbiddenError('Posting not allowed!');
    }

    return source;
  }
  throw new ForbiddenError('Access denied!');
};

const sourceByFeed = async (
  feed: string,
  ctx: Context,
): Promise<GQLSource | null> => {
  const res = await ctx.con
    .createQueryBuilder()
    .select('source.*')
    .from(Source, 'source')
    .innerJoin(SourceFeed, 'sf', 'source.id = sf."sourceId"')
    .where('sf.feed = :feed and source.private = false', { feed })
    .getRawOne();
  return res ? sourceToGQL(res) : null;
};

const membershipsPageGenerator = offsetPageGenerator<GQLSourceMember>(100, 500);

const sourcePageGenerator = offsetPageGenerator<GQLSource>(100, 500);

<<<<<<< HEAD
interface SquadInputArgs {
=======
const categoriesPageGenerator = offsetPageGenerator<GQLSourceCategory>(15, 50);

type CreateSquadArgs = {
>>>>>>> 6641ad58
  name: string;
  handle: string;
  description?: string;
  image?: FileUpload;
  memberPostingRole?: SourceMemberRoles;
  memberInviteRole?: SourceMemberRoles;
  isPrivate?: boolean;
  categoryId?: string;
}

interface SquadCreateInputArgs extends SquadInputArgs {
  postId?: string;
  commentary?: string;
}

interface SquadEditInputArgs extends SquadInputArgs {
  sourceId: string;
}

const getSourceById = async (
  ctx: Context,
  info: GraphQLResolveInfo,
  id: string,
): Promise<GQLSource> => {
  const res = await graphorm.query<GQLSource>(ctx, info, (builder) => {
    builder.queryBuilder = builder.queryBuilder
      .andWhere('(id = :id or handle = :id)', { id })
      .limit(1);
    return builder;
  });
  if (!res.length) {
    throw new EntityNotFoundError(Source, 'not found');
  }
  return res[0];
};

const addNewSourceMember = async (
  con: DataSource | EntityManager,
  member: Omit<DeepPartial<SourceMember>, 'referralToken'>,
): Promise<void> => {
  await con.getRepository(SourceMember).insert({
    ...member,
    referralToken: await generateMemberToken(),
  });
};

export const getPermissionsForMember = (
  member: Pick<SourceMember, 'role'>,
  source: Partial<Pick<SquadSource, 'memberPostingRank' | 'memberInviteRank'>>,
): SourcePermissions[] => {
  const permissions =
    roleSourcePermissions[member.role] ?? roleSourcePermissions.member;
  const memberRank =
    sourceRoleRank[member.role] ?? sourceRoleRank[SourceMemberRoles.Member];
  const permissionsToRemove: SourcePermissions[] = [];

  if (source.memberPostingRank && memberRank < source.memberPostingRank) {
    permissionsToRemove.push(SourcePermissions.Post);
  }

  if (source.memberInviteRank && memberRank < source.memberInviteRank) {
    permissionsToRemove.push(SourcePermissions.Invite);
  }

  if (permissionsToRemove.length > 0) {
    return permissions.filter((item) => !permissionsToRemove.includes(item));
  }

  return permissions;
};

interface SourcesArgs extends ConnectionArguments {
  filterOpenSquads?: boolean;
  categoryId?: string;
  featured?: boolean;
  sortByMembersCount?: boolean;
}

interface SourcesByType extends ConnectionArguments {
  type?: SourceType;
}

interface SourcesByTag extends ConnectionArguments {
  tag: string;
  excludeSources?: string[];
}

interface SimilarSources extends ConnectionArguments {
  sourceId: string;
  excludeSources?: string[];
}

const updateHideFeedPostsFlag = async (
  ctx: Context,
  sourceId: string,
  value: boolean,
): Promise<GQLEmptyResponse> => {
  await ensureSourcePermissions(ctx, sourceId, SourcePermissions.View);

  await ctx.con.getRepository(SourceMember).update(
    { sourceId, userId: ctx.userId },
    {
      flags: updateFlagsStatement<SourceMember>({
        hideFeedPosts: value,
      }),
    },
  );

  return { _: true };
};

const togglePinnedPosts = async (
  ctx: Context,
  sourceId: string,
  value: boolean,
): Promise<GQLEmptyResponse> => {
  await ensureSourcePermissions(ctx, sourceId, SourcePermissions.View);

  await ctx.con.getRepository(SourceMember).update(
    { sourceId, userId: ctx.userId },
    {
      flags: updateFlagsStatement<SourceMember>({
        collapsePinnedPosts: value,
      }),
    },
  );

  return { _: true };
};

const getFormattedSources = async <Entity>(
  entity: EntityTarget<Entity>,
  args: { limit?: number },
  ctx: Context,
  info: GraphQLResolveInfo,
): Promise<GQLSource[]> => {
  const { limit = 10 } = args;

  return await graphorm.query(ctx, info, (builder) => {
    builder.queryBuilder
      .innerJoin(
        ctx.con.getMetadata(entity).tableName,
        'ts',
        `ts."sourceId" = ${builder.alias}.id`,
      )
      .orderBy('r', 'DESC')
      .limit(limit);
    return builder;
  });
};

const paginateSourceMembers = (
  query: (builder: QueryBuilder, alias: string) => QueryBuilder,
  args: ConnectionArguments,
  ctx: Context,
  info: GraphQLResolveInfo,
): Promise<Connection<GQLSourceMember>> => {
  const page = membershipsPageGenerator.connArgsToPage(args);
  return graphorm.queryPaginated(
    ctx,
    info,
    (nodeSize) => membershipsPageGenerator.hasPreviousPage(page, nodeSize),
    (nodeSize) => membershipsPageGenerator.hasNextPage(page, nodeSize),
    (node, index) =>
      membershipsPageGenerator.nodeToCursor(page, args, node, index),
    (builder) => {
      builder.queryBuilder = query(builder.queryBuilder, builder.alias);
      builder.queryBuilder.limit(page.limit).offset(page.offset);
      return builder;
    },
  );
};

export const resolvers: IResolvers<unknown, BaseContext> = traceResolvers<
  unknown,
  BaseContext
>({
  Query: {
    sourceCategory: async (
      _,
      { id }: { id: string },
      ctx: Context,
      info,
    ): Promise<GQLSourceCategory> =>
      graphorm.queryOneOrFail(ctx, info, (builder) => ({
        ...builder,
        queryBuilder: builder.queryBuilder
          .where(`CAST("${builder.alias}".id AS text) = :id`, { id })
          .orWhere(`${builder.alias}.slug = :id`, { id }),
      })),
    sourceCategories: async (
      _,
      args,
      ctx: Context,
      info,
    ): Promise<Connection<GQLSourceCategory>> => {
      const page = categoriesPageGenerator.connArgsToPage(args);

      return graphorm.queryPaginated(
        ctx,
        info,
        (nodeSize) => categoriesPageGenerator.hasPreviousPage(page, nodeSize),
        (nodeSize) => categoriesPageGenerator.hasNextPage(page, nodeSize),
        (node, index) =>
          categoriesPageGenerator.nodeToCursor(page, args, node, index),
        (builder) => {
          builder.queryBuilder
            .orderBy(`${builder.alias}.priority`, 'ASC')
            .limit(page.limit)
            .offset(page.offset);

          return builder;
        },
      );
    },
    sources: async (
      _,
      args: SourcesArgs,
      ctx: Context,
      info,
    ): Promise<Connection<GQLSource>> => {
      const filter: FindOptionsWhere<Source> = { active: true };

      if (args.filterOpenSquads) {
        filter.type = SourceType.Squad;
        filter.private = false;
      }

      if (args.categoryId) {
        filter.categoryId = args.categoryId;
      }

      const page = sourcePageGenerator.connArgsToPage(args);
      return graphorm.queryPaginated(
        ctx,
        info,
        (nodeSize) => sourcePageGenerator.hasPreviousPage(page, nodeSize),
        (nodeSize) => sourcePageGenerator.hasNextPage(page, nodeSize),
        (node, index) =>
          sourcePageGenerator.nodeToCursor(page, args, node, index),
        (builder) => {
          builder.queryBuilder
            .andWhere(filter)
            .limit(page.limit)
            .offset(page.offset);

          if (!isNullOrUndefined(args.featured)) {
            builder.queryBuilder.andWhere(
              `COALESCE((${builder.alias}.flags->'featured')::boolean, FALSE) = :featured`,
              { featured: args.featured },
            );
          }

          if (args.sortByMembersCount) {
            builder.queryBuilder.orderBy(
              `(${builder.alias}.flags->>'totalMembers')::integer`,
              'DESC',
            );
          }

          return builder;
        },
      );
    },
    sourcesReadReplica: async (
      _,
      args: SourcesArgs,
      ctx: Context,
      info,
    ): Promise<Connection<GQLSource>> => {
      const filter: FindOptionsWhere<Source> = { active: true };

      if (args.filterOpenSquads) {
        filter.type = SourceType.Squad;
        filter.private = false;
      }

      if (args.categoryId) {
        filter.categoryId = args.categoryId;
      }

      const page = sourcePageGenerator.connArgsToPage(args);
      const slaveQueryRunner = ctx.con.createQueryRunner('slave');
      try {
        return graphorm.queryPaginated(
          ctx,
          info,
          (nodeSize) => sourcePageGenerator.hasPreviousPage(page, nodeSize),
          (nodeSize) => sourcePageGenerator.hasNextPage(page, nodeSize),
          (node, index) =>
            sourcePageGenerator.nodeToCursor(page, args, node, index),
          (builder) => {
            builder.queryBuilder.setQueryRunner(slaveQueryRunner);
            builder.queryBuilder
              .andWhere(filter)
              .limit(page.limit)
              .offset(page.offset);

            if (!isNullOrUndefined(args.featured)) {
              builder.queryBuilder.andWhere(
                `(${builder.alias}.flags->'featured')::boolean = :featured`,
                {
                  featured: args.featured,
                },
              );
            }

            return builder;
          },
        );
      } finally {
        await slaveQueryRunner.release();
      }
    },
    sourcesByTag: async (
      _,
      args: SourcesByTag,
      ctx: Context,
      info,
    ): Promise<Connection<GQLSource>> => {
      const alwaysExcludeSources = ['unknown', 'community', 'collections'];
      const excludedSources = args?.excludeSources
        ? [...alwaysExcludeSources, ...args?.excludeSources]
        : alwaysExcludeSources;
      const filter: FindOptionsWhere<Source> = {
        active: true,
        private: false,
        id: Not(In(excludedSources)),
      };

      const page = sourcePageGenerator.connArgsToPage(args);
      return graphorm.queryPaginated(
        ctx,
        info,
        (nodeSize) => sourcePageGenerator.hasPreviousPage(page, nodeSize),
        (nodeSize) => sourcePageGenerator.hasNextPage(page, nodeSize),
        (node, index) =>
          sourcePageGenerator.nodeToCursor(page, args, node, index),
        (builder) => {
          builder.queryBuilder
            .addSelect('count')
            .innerJoin(
              SourceTagView,
              'stv',
              `stv.tag = :tag AND stv.sourceId = "${builder.alias}".id`,
              {
                tag: args.tag,
              },
            )
            .andWhere(filter)
            .orderBy('count', 'DESC')
            .limit(page.limit);
          return builder;
        },
      );
    },
    similarSources: async (
      _,
      args: SimilarSources,
      ctx: Context,
      info,
    ): Promise<Connection<GQLSource>> => {
      const alwaysExcludeSources = ['unknown', 'community', 'collections'];
      const excludedSources = args?.excludeSources
        ? [...alwaysExcludeSources, ...args?.excludeSources]
        : alwaysExcludeSources;
      const filter: FindOptionsWhere<Source> = {
        active: true,
        private: false,
        id: Not(In(excludedSources)),
      };

      const subQuery = await ctx.con.query(
        `with s as (
            SELECT *, row_number() over (partition by "sourceId" order by count desc) rn
            FROM source_tag_view
        )
        SELECT s2."sourceId"
        FROM s s1
        JOIN s s2 on s1.tag = s2.tag and s1."sourceId" != s2."sourceId"
        WHERE s1."sourceId" = $1 and s1.rn <= 10 and s2.rn <= 10
        GROUP BY 1
        ORDER BY count(*) desc
        LIMIT 6`,
        [args?.sourceId],
      );

      const page = sourcePageGenerator.connArgsToPage(args);
      return graphorm.queryPaginated(
        ctx,
        info,
        (nodeSize) => sourcePageGenerator.hasPreviousPage(page, nodeSize),
        (nodeSize) => sourcePageGenerator.hasNextPage(page, nodeSize),
        (node, index) =>
          sourcePageGenerator.nodeToCursor(page, args, node, index),
        (builder) => {
          builder.queryBuilder
            .andWhere('id IN (:...subQuery)', {
              subQuery:
                subQuery.length > 0
                  ? subQuery.map((s: { sourceId: string }) => s.sourceId)
                  : ['NULL'],
            })
            .andWhere(filter)
            .limit(page.limit);
          return builder;
        },
      );
    },
    mostRecentSources: async (
      _,
      args,
      ctx: Context,
      info,
    ): Promise<GQLSource[]> => {
      const { limit = 10 } = args;
      return await graphorm.query(ctx, info, (builder) => {
        builder.queryBuilder
          .where({ active: true, type: SourceType.Machine })
          .orderBy('"createdAt"', 'DESC')
          .limit(limit);
        return builder;
      });
    },
    trendingSources: async (
      _,
      args,
      ctx: Context,
      info,
    ): Promise<GQLSource[]> =>
      getFormattedSources(TrendingSource, args, ctx, info),
    popularSources: async (_, args, ctx: Context, info): Promise<GQLSource[]> =>
      getFormattedSources(PopularSource, args, ctx, info),
    topVideoSources: async (
      _,
      args,
      ctx: Context,
      info,
    ): Promise<GQLSource[]> =>
      getFormattedSources(PopularVideoSource, args, ctx, info),
    sourceByFeed: async (
      _,
      { feed }: { feed: string },
      ctx: AuthContext,
    ): Promise<GQLSource | null> => sourceByFeed(feed, ctx),
    source: async (
      _,
      { id }: { id: string },
      ctx: Context,
      info,
    ): Promise<GQLSource> => {
      await ensureSourcePermissions(ctx, id);
      return getSourceById(ctx, info, id);
    },
    sourceHandleExists: async (
      _,
      { handle }: { handle: string },
      ctx: AuthContext,
    ) => {
      try {
        const transformed = await validateAndTransformHandle(
          handle,
          'handle',
          ctx.con,
        );
        const source = await ctx.getRepository(Source).findOne({
          where: { handle: transformed },
          select: ['id'],
        });
        return !!source;
      } catch (err) {
        if (
          err instanceof ValidationError &&
          err.message.indexOf('invalid') < 0
        ) {
          return true;
        }
        throw err;
      }
    },
    sourceMembers: async (
      _,
      { role, sourceId, query, ...args }: SourceMemberArgs,
      ctx: Context,
      info,
    ): Promise<Connection<GQLSourceMember>> => {
      const permission =
        role === SourceMemberRoles.Blocked
          ? SourcePermissions.ViewBlockedMembers
          : SourcePermissions.View;

      await ensureSourcePermissions(ctx, sourceId, permission);
      return paginateSourceMembers(
        (queryBuilder, alias) => {
          queryBuilder = queryBuilder.andWhere(
            `${alias}."sourceId" = :source`,
            {
              source: sourceId,
            },
          );

          if (
            typeof graphorm.mappings?.SourceMember.fields?.roleRank.select ===
            'string'
          ) {
            queryBuilder = queryBuilder.addOrderBy(
              graphorm.mappings.SourceMember.fields?.roleRank.select,
              'DESC',
            );
          }

          queryBuilder = queryBuilder.addOrderBy(
            `${alias}."createdAt"`,
            'DESC',
          );

          if (query) {
            queryBuilder = queryBuilder
              .innerJoin(User, 'u', `${alias}."userId" = u.id`)
              .andWhere(`(u.name ILIKE :name OR u.username ILIKE :name)`, {
                name: `${query}%`,
              });
          }

          if (role) {
            queryBuilder = queryBuilder.andWhere(`${alias}.role = :role`, {
              role,
            });
          } else if (
            typeof graphorm.mappings?.SourceMember.fields?.roleRank.select ===
            'string'
          ) {
            queryBuilder = queryBuilder.andWhere(
              `${graphorm.mappings.SourceMember.fields.roleRank.select} >= 0`,
            );
          }
          return queryBuilder;
        },
        args,
        ctx,
        info,
      );
    },
    mySourceMemberships: async (
      _,
      args: SourcesByType,
      ctx: AuthContext,
      info,
    ): Promise<Connection<GQLSourceMember>> => {
      const { type, ...connectionArgs } = args;

      return paginateSourceMembers(
        (queryBuilder, alias) => {
          queryBuilder = queryBuilder.andWhere(`${alias}."userId" = :userId`, {
            userId: ctx.userId,
          });

          if (
            typeof graphorm.mappings?.SourceMember.fields?.roleRank.select ===
            'string'
          ) {
            queryBuilder = queryBuilder.andWhere(
              `${graphorm.mappings.SourceMember.fields.roleRank.select} >= 0`,
            );
          }

          queryBuilder = queryBuilder.addOrderBy(
            `${alias}."createdAt"`,
            'DESC',
          );

          if (type) {
            queryBuilder = queryBuilder
              .innerJoin(Source, 's', `${alias}."sourceId" = s.id`)
              .andWhere(`s."type" = :type`, {
                type,
              });
          }
          return queryBuilder;
        },
        connectionArgs,
        ctx,
        info,
      );
    },
    publicSourceMemberships: async (
      _,
      { userId, ...args }: { userId: string } & ConnectionArguments,
      ctx: Context,
      info,
    ): Promise<Connection<GQLSourceMember>> => {
      return paginateSourceMembers(
        (queryBuilder, alias) => {
          queryBuilder = queryBuilder.andWhere(`${alias}."userId" = :userId`, {
            userId,
          });

          if (
            typeof graphorm.mappings?.SourceMember.fields?.roleRank.select ===
            'string'
          ) {
            queryBuilder = queryBuilder
              .andWhere(
                `${graphorm.mappings.SourceMember.fields.roleRank.select} >= 0`,
              )
              .addOrderBy(
                graphorm.mappings.SourceMember.fields.roleRank.select,
                'DESC',
              );
          }

          return queryBuilder
            .addOrderBy(`${alias}."createdAt"`, 'DESC')
            .innerJoin(Source, 's', `${alias}."sourceId" = s.id`)
            .andWhere('s.private = false');
        },
        args,
        ctx,
        info,
      );
    },
    sourceMemberByToken: async (
      _,
      { token }: { token: string },
      ctx: AuthContext,
      info,
    ): Promise<GQLSourceMember> => {
      const res = await graphorm.query<GQLSourceMember>(
        ctx,
        info,
        (builder) => {
          builder.queryBuilder = builder.queryBuilder
            .andWhere({ referralToken: token })
            .limit(1);
          return builder;
        },
      );
      if (!res.length) {
        throw new EntityNotFoundError(SourceMember, 'not found');
      }
      return res[0];
    },
    relatedTags: async (
      _,
      { sourceId },
      ctx: Context,
    ): Promise<GQLTagResults> => {
      const keywords = await ctx.con
        .createQueryBuilder()
        .from(SourceTagView, 'stv')
        .where({ sourceId })
        .orderBy('count', 'DESC')
        .limit(6)
        .getRawMany();

      return {
        hits: keywords.map(({ tag }) => ({ name: tag })),
      };
    },
  },
  Mutation: {
    createSquad: async (
      _,
      {
        name,
        handle: inputHandle,
        commentary,
        image,
        postId,
        description,
        memberPostingRole = SourceMemberRoles.Member,
        memberInviteRole = SourceMemberRoles.Member,
        isPrivate,
        categoryId,
      }: SquadCreateInputArgs,
      ctx: AuthContext,
      info,
    ): Promise<GQLSource> => {
      const handle = await validateSquadData(
        {
          handle: inputHandle,
          name,
          description,
          memberPostingRole,
          memberInviteRole,
          categoryId,
        },
        ctx.con,
      );
      try {
        const sourceId = await ctx.con.transaction(async (entityManager) => {
          const id = randomUUID();
          const repo = entityManager.getRepository(SquadSource);
          const source = repo.create({
            id,
            name,
            handle,
            active: true,
            description,
            private: isPrivate,
            memberPostingRank: sourceRoleRank[memberPostingRole],
            memberInviteRank: sourceRoleRank[memberInviteRole],
          });

          if (!isNullOrUndefined(isPrivate) && !isPrivate) {
            source.categoryId = categoryId;
          }

          await repo.insert(source);
          // Add the logged-in user as admin
          await addNewSourceMember(entityManager, {
            sourceId: id,
            userId: ctx.userId,
            role: SourceMemberRoles.Admin,
          });
          await createSquadWelcomePost(entityManager, source, ctx.userId);

          if (postId) {
            // Create the first post of the squad
            await createSharePost(entityManager, ctx, id, postId, commentary);
          }

          if (image) {
            const { createReadStream } = await image;
            const stream = createReadStream();
            const { url: imageUrl } = await uploadSquadImage(id, stream);
            await repo.update({ id }, { image: imageUrl });
          }
          return id;
        });
        return getSourceById(ctx, info, sourceId);
      } catch (originalError) {
        const err = originalError as TypeORMQueryFailedError;

        if (err.code === TypeOrmError.DUPLICATE_ENTRY) {
          if (err.message.indexOf('source_handle') > -1) {
            throw new ValidationError(
              JSON.stringify({ handle: 'handle is already used' }),
            );
          }
        }
        throw err;
      }
    },
    editSquad: async (
      _,
      {
        sourceId,
        name,
        handle: inputHandle,
        image,
        description,
        memberPostingRole,
        memberInviteRole,
        isPrivate,
        categoryId,
      }: SquadEditInputArgs,
      ctx: AuthContext,
      info,
    ): Promise<GQLSource> => {
      const current = await ensureSourcePermissions(
        ctx,
        sourceId,
        SourcePermissions.Edit,
      );
      const handle = await validateSquadData(
        {
          handle: inputHandle,
          name,
          description,
          memberPostingRole,
          memberInviteRole,
          categoryId,
        },
        ctx.con,
        inputHandle !== current.handle,
      );

      const updates: Partial<SquadSource> = {
        name,
        handle,
        description,
        memberPostingRank: memberPostingRole
          ? sourceRoleRank[memberPostingRole]
          : undefined,
        memberInviteRank: memberInviteRole
          ? sourceRoleRank[memberInviteRole]
          : undefined,
      };

      if (!isNullOrUndefined(isPrivate)) {
        if (!isPrivate) {
          updates.categoryId = categoryId;
        }

        if (current.private !== isPrivate) {
          updates.private = isPrivate;
        }
      }

      try {
        const editedSourceId = await ctx.con.transaction(
          async (entityManager) => {
            const repo = entityManager.getRepository(SquadSource);

            // Update existing squad
            await repo.update({ id: sourceId }, updates);
            // Upload the image (if provided)
            if (image) {
              const { createReadStream } = await image;
              const stream = createReadStream();
              const { url: imageUrl } = await uploadSquadImage(
                sourceId,
                stream,
              );
              await repo.update({ id: sourceId }, { image: imageUrl });
            }
            return sourceId;
          },
        );
        return getSourceById(ctx, info, editedSourceId);
      } catch (originalError) {
        const err = originalError as TypeORMQueryFailedError;

        if (err.code === TypeOrmError.DUPLICATE_ENTRY) {
          if (err.message.indexOf('source_handle') > -1) {
            throw new ValidationError(
              JSON.stringify({ handle: 'handle is already used' }),
            );
          }
        }
        throw err;
      }
    },
    deleteSource: async (
      _,
      { sourceId }: { sourceId: string },
      ctx: AuthContext,
    ): Promise<GQLEmptyResponse> => {
      await ensureSourcePermissions(ctx, sourceId, SourcePermissions.Delete);
      await ctx.con.getRepository(Source).delete({
        id: sourceId,
      });
      return { _: true };
    },
    leaveSource: async (
      _,
      { sourceId }: { sourceId: string },
      ctx: AuthContext,
    ): Promise<GQLEmptyResponse> => {
      await ensureSourcePermissions(ctx, sourceId, SourcePermissions.Leave);
      await ctx.con.getRepository(SourceMember).delete({
        sourceId,
        userId: ctx.userId,
      });
      return { _: true };
    },
    updateMemberRole: async (
      _,
      { sourceId, memberId, role }: UpdateMemberRoleArgs,
      ctx: AuthContext,
    ): Promise<GQLEmptyResponse> => {
      if (role === SourceMemberRoles.Blocked) {
        await ensureSourcePermissions(
          ctx,
          sourceId,
          SourcePermissions.MemberRemove,
          memberId,
        );
      } else {
        await ensureSourcePermissions(
          ctx,
          sourceId,
          SourcePermissions.MemberRoleUpdate,
        );

        if (!Object.values(SourceMemberRoles).includes(role)) {
          throw new ValidationError('Role does not exist!');
        }
      }

      await ctx.con
        .getRepository(SourceMember)
        .update({ sourceId, userId: memberId }, { role });

      return { _: true };
    },
    unblockMember: async (
      _,
      { sourceId, memberId }: UpdateMemberRoleArgs,
      ctx: AuthContext,
    ): Promise<GQLEmptyResponse> => {
      await ensureSourcePermissions(
        ctx,
        sourceId,
        SourcePermissions.MemberUnblock,
      );

      await ctx.con
        .getRepository(SourceMember)
        .delete({ sourceId, userId: memberId });

      return { _: true };
    },
    joinSource: async (
      _,
      { sourceId, token }: { sourceId: string; token: string },
      ctx: AuthContext,
      info,
    ): Promise<GQLSource> => {
      const source = await ctx.con
        .getRepository(Source)
        .findOneByOrFail({ id: sourceId });
      if (source.type !== SourceType.Squad) {
        throw new ForbiddenError(
          'Access denied! You do not have permission for this action!',
        );
      }

      if (source.private) {
        if (!token) {
          throw new ForbiddenError(
            'Access denied! You do not have permission for this action!',
          );
        }

        const member = await ctx.con
          .getRepository(SourceMember)
          .findOneBy({ referralToken: token });

        if (!member) {
          throw new ForbiddenError(
            'Access denied! You do not have permission for this action!',
          );
        }

        const memberRank =
          sourceRoleRank[member.role] ??
          sourceRoleRank[SourceMemberRoles.Member];
        const squadSource = source as SquadSource;

        if (memberRank < squadSource.memberInviteRank) {
          throw new ForbiddenError(SourcePermissionErrorKeys.InviteInvalid);
        }
      }

      try {
        await ctx.con.transaction(async (entityManager) => {
          await addNewSourceMember(entityManager, {
            sourceId,
            userId: ctx.userId,
            role: SourceMemberRoles.Member,
          });

          await entityManager
            .getRepository(Source)
            .update({ id: sourceId }, { active: true });
        });
      } catch (originalError) {
        const err = originalError as TypeORMQueryFailedError;

        if (err?.code !== TypeOrmError.DUPLICATE_ENTRY) {
          throw err;
        }
      }

      return getSourceById(ctx, info, sourceId);
    },
    hideSourceFeedPosts: async (
      _,
      { sourceId }: { sourceId: string },
      ctx: AuthContext,
    ) => {
      return updateHideFeedPostsFlag(ctx, sourceId, true);
    },
    showSourceFeedPosts: async (
      _,
      { sourceId }: { sourceId: string },
      ctx: AuthContext,
    ) => {
      return updateHideFeedPostsFlag(ctx, sourceId, false);
    },
    collapsePinnedPosts: async (
      _,
      { sourceId }: { sourceId: string },
      ctx: AuthContext,
    ) => {
      return togglePinnedPosts(ctx, sourceId, true);
    },
    expandPinnedPosts: async (
      _,
      { sourceId }: { sourceId: string },
      ctx: AuthContext,
    ) => {
      return togglePinnedPosts(ctx, sourceId, false);
    },
  },
  Source: {
    permalink: (source: GQLSource): string => getSourceLink(source),
    referralUrl: async (
      source: GQLSource,
      _,
      ctx: Context,
    ): Promise<string | null> => {
      if (!ctx.userId) {
        return null;
      }

      if (source.type !== SourceType.Squad) {
        return null;
      }

      const referralUrl = await ctx.dataLoader.referralUrl.load({
        source,
        userId: ctx.userId,
      });

      return referralUrl;
    },
  },
});<|MERGE_RESOLUTION|>--- conflicted
+++ resolved
@@ -1066,13 +1066,9 @@
 
 const sourcePageGenerator = offsetPageGenerator<GQLSource>(100, 500);
 
-<<<<<<< HEAD
+const categoriesPageGenerator = offsetPageGenerator<GQLSourceCategory>(15, 50);
+
 interface SquadInputArgs {
-=======
-const categoriesPageGenerator = offsetPageGenerator<GQLSourceCategory>(15, 50);
-
-type CreateSquadArgs = {
->>>>>>> 6641ad58
   name: string;
   handle: string;
   description?: string;
