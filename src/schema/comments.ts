import { GraphQLResolveInfo } from 'graphql';
import shortid from 'shortid';
import { ForbiddenError, ValidationError } from 'apollo-server-errors';
import { IResolvers } from '@graphql-tools/utils';
import { DataSource, EntityManager, In, Not } from 'typeorm';
import { Context } from '../Context';
import { traceResolverObject } from './trace';
import {
  getDiscussionLink,
  recommendUsersByQuery,
  recommendUsersToMention,
} from '../common';
import { CommentMention } from './../entity/CommentMention';
<<<<<<< HEAD
import {
  Comment,
  CommentUpvote,
  Post,
  Source,
  SourceMember,
  SourceType,
  User,
} from '../entity';
import { NotFoundError } from '../errors';
=======
import { Comment, CommentUpvote, Post, Source, User } from '../entity';
import { NotFoundError, TypeOrmError } from '../errors';
>>>>>>> ddc8fc42
import { GQLEmptyResponse } from './common';
import { GQLUser } from './users';
import { Connection, ConnectionArguments } from 'graphql-relay';
import graphorm from '../graphorm';
import { GQLPost } from './posts';
import { Roles } from '../roles';
import { queryPaginatedByDate } from '../common/datePageGenerator';
import { markdown, mentionSpecialCharacters } from '../common/markdown';
import { ensureSourcePermissions } from './sources';

export interface GQLComment {
  id: string;
  postId: string;
  content: string;
  contentHtml: string;
  createdAt: Date;
  author?: GQLUser;
  upvoted?: boolean;
  children?: Connection<GQLComment>;
  post: GQLPost;
  numUpvotes: number;
}

interface GQLMentionUserArgs {
  postId: string;
  query?: string;
  limit?: number;
  sourceId?: string;
}

interface GQLCommentPreviewArgs {
  content: string;
  sourceId?: string;
}

interface GQLPostCommentArgs {
  postId: string;
  content: string;
}

interface GQLCommentCommentArgs {
  commentId: string;
  content: string;
}

export interface GQLCommentUpvote {
  createdAt: Date;
  comment: GQLComment;
}

export const typeDefs = /* GraphQL */ `
  type Comment {
    """
    Unique identifier
    """
    id: ID!

    """
    Content of the comment
    """
    content: String!

    """
    HTML Parsed content of the comment
    """
    contentHtml: String!

    """
    Time when comment was created
    """
    createdAt: DateTime!

    """
    Time when comment was last updated (edited)
    """
    lastUpdatedAt: DateTime

    """
    Permanent link to the comment
    """
    permalink: String!

    """
    Author of this comment
    """
    author: User!

    """
    Whether the user upvoted this comment
    """
    upvoted: Boolean

    """
    Sub comments of this comment
    """
    children: CommentConnection

    """
    The post that was commented
    """
    post: Post!

    """
    Total number of upvotes
    """
    numUpvotes: Int!
  }

  type CommentEdge {
    node: Comment!

    """
    Used in \`before\` and \`after\` args
    """
    cursor: String!
  }

  type CommentConnection {
    pageInfo: PageInfo!
    edges: [CommentEdge!]!
  }

  type CommentUpvote {
    createdAt: DateTime!

    user: User!
    comment: Comment!
  }

  type CommentUpvoteEdge {
    node: CommentUpvote!

    """
    Used in \`before\` and \`after\` args
    """
    cursor: String!
  }

  type CommentUpvoteConnection {
    pageInfo: PageInfo!
    edges: [CommentUpvoteEdge!]!
  }

  extend type Query {
    """
    Get the comments of a post
    """
    postComments(
      """
      Post id
      """
      postId: ID!

      """
      Paginate after opaque cursor
      """
      after: String

      """
      Paginate first
      """
      first: Int
    ): CommentConnection!

    """
    Get Comment's Upvotes by post id
    """
    commentUpvotes(
      """
      Id of the relevant comment to return Upvotes
      """
      id: String!
      """
      Paginate after opaque cursor
      """
      after: String

      """
      Paginate first
      """
      first: Int
    ): CommentUpvoteConnection!

    """
    Get the comments of a user
    """
    userComments(
      """
      User id (author)
      """
      userId: ID!

      """
      Paginate after opaque cursor
      """
      after: String

      """
      Paginate first
      """
      first: Int
    ): CommentConnection!

    """
    Recommend users to mention in the comments
    """
    recommendedMentions(
      postId: String!
      query: String
      limit: Int
      sourceId: String
    ): [User] @auth

    """
    Markdown equivalent of the user's comment
    """
    commentPreview(content: String!, sourceId: String): String @auth
  }

  extend type Mutation {
    """
    Comment on a post
    """
    commentOnPost(
      """
      Id of the post
      """
      postId: ID!
      """
      Content of the comment
      """
      content: String!
    ): Comment @auth

    """
    Comment on a comment
    """
    commentOnComment(
      """
      Id of the comment
      """
      commentId: ID!
      """
      Content of the comment
      """
      content: String!
    ): Comment @auth

    """
    Edit comment
    """
    editComment(
      """
      Id of the comment to edit
      """
      id: ID!
      """
      New content of the comment
      """
      content: String!
    ): Comment @auth

    """
    Delete a comment
    """
    deleteComment(
      """
      Id of the comment
      """
      id: ID!
    ): EmptyResponse @auth

    """
    Upvote to a comment
    """
    upvoteComment(
      """
      Id of the comment to upvote
      """
      id: ID!
    ): EmptyResponse @auth

    """
    Cancel an upvote of a comment
    """
    cancelCommentUpvote(
      """
      Id of the comment
      """
      id: ID!
    ): EmptyResponse @auth
  }
`;

export interface GQLPostCommentsArgs extends ConnectionArguments {
  postId: string;
}

export interface GQLCommentUpvoteArgs extends ConnectionArguments {
  id: string;
}

export interface GQLUserCommentsArgs extends ConnectionArguments {
  userId: string;
}

interface MentionedUser {
  id: string;
  username?: string;
}

const getMemberIds = async (
  con: DataSource | EntityManager,
  sourceId: string,
  userIds: string[],
): Promise<string[]> => {
  const members = await con
    .getRepository(SourceMember)
    .findBy({ userId: In(userIds), sourceId });

  return members.map(({ userId }) => userId);
};

const getMentions = async (
  con: DataSource | EntityManager,
  content: string,
  userId: string,
  sourceId?: string,
): Promise<MentionedUser[]> => {
  const replaced = content.replace(mentionSpecialCharacters, ' ');
  const words = replaced.split(' ');
  const result = words.reduce((list, word) => {
    if (word.length === 1 || word.charAt(0) !== '@') {
      return list;
    }

    return list.concat(word.substring(1));
  }, []);

  if (result.length === 0) {
    return [];
  }

  const users = await con
    .getRepository(User)
    .find({ where: { username: In(result), id: Not(userId) } });

  if (!sourceId) {
    return users;
  }

  const source = await con.getRepository(Source).findOneBy({ id: sourceId });

  if (!source.private) {
    return users;
  }

  const ids = users.map(({ id }) => id);
  const members = await getMemberIds(con, sourceId, ids);

  return users.filter(({ id }) => members.includes(id));
};

const saveMentions = (
  transaction: DataSource | EntityManager,
  commentId: string,
  commentByUserId: string,
  users: MentionedUser[],
) => {
  if (!users.length) {
    return;
  }

  const mentions: Partial<CommentMention>[] = users.map(({ id }) => ({
    commentId,
    commentByUserId,
    mentionedUserId: id,
  }));

  return transaction
    .createQueryBuilder()
    .insert()
    .into(CommentMention)
    .values(mentions)
    .orIgnore()
    .execute();
};

export const saveComment = async (
  con: DataSource | EntityManager,
  comment: Comment,
  sourceId?: string,
): Promise<Comment> => {
  const mentions = await getMentions(
    con,
    comment.content,
    comment.userId,
    sourceId,
  );
  const contentHtml = markdown.render(comment.content, { mentions });
  comment.contentHtml = contentHtml;
  const savedComment = await con.getRepository(Comment).save(comment);
  await saveMentions(con, savedComment.id, savedComment.userId, mentions);

  return savedComment;
};

export const updateMentions = async (
  con: EntityManager,
  oldUsername: string,
  newUsername: string,
  commentIds: string[],
): Promise<unknown[]> => {
  const comments = await con
    .getRepository(Comment)
    .find({ where: { id: In(commentIds) } });
  const updated = comments.map((comment) => {
    const content = comment.content
      .split(' ')
      .map((word) => (word === `@${oldUsername}` ? `@${newUsername}` : word))
      .join(' ');
    comment.content = content;

    return comment;
  });

  return Promise.all(updated.map((comment) => saveComment(con, comment)));
};

const saveNewComment = async (
  con: DataSource | EntityManager,
  comment: Comment,
  sourceId?: string,
) => {
  const savedComment = await saveComment(con, comment, sourceId);

  await con
    .getRepository(Post)
    .increment({ id: savedComment.postId }, 'comments', 1);

  if (savedComment.parentId) {
    await con
      .getRepository(Comment)
      .increment({ id: savedComment.parentId }, 'comments', 1);
  }

  return savedComment;
};

const getCommentById = async (
  id: string,
  ctx: Context,
  info: GraphQLResolveInfo,
): Promise<GQLComment> => {
  const res = await graphorm.query<GQLComment>(ctx, info, (builder) => {
    builder.queryBuilder = builder.queryBuilder
      .andWhere(`${builder.alias}.id = :id`, { id })
      .limit(1);
    return builder;
  });
  return res[0];
};

// eslint-disable-next-line @typescript-eslint/no-explicit-any
export const resolvers: IResolvers<any, Context> = {
  // eslint-disable-next-line @typescript-eslint/no-explicit-any
  Query: traceResolverObject<any, any>({
    postComments: async (
      _,
      args: GQLPostCommentsArgs,
      ctx,
      info,
    ): Promise<Connection<GQLComment>> => {
      const post = await ctx.con
        .getRepository(Post)
        .findOneByOrFail({ id: args.postId });
      await ensureSourcePermissions(ctx, post.sourceId);
      return queryPaginatedByDate(
        ctx,
        info,
        args,
        { key: 'createdAt', maxSize: 500 },
        {
          queryBuilder: (builder) => {
            builder.queryBuilder = builder.queryBuilder
              .andWhere(`${builder.alias}.postId = :postId`, {
                postId: args.postId,
              })
              .andWhere(`${builder.alias}.parentId is null`);

            return builder;
          },
        },
      );
    },
    userComments: async (
      _,
      args: GQLUserCommentsArgs,
      ctx,
      info,
    ): Promise<Connection<GQLComment>> => {
      return queryPaginatedByDate(
        ctx,
        info,
        args,
        { key: 'createdAt' },
        {
          queryBuilder: (builder) => {
            builder.queryBuilder = builder.queryBuilder
              .andWhere(`${builder.alias}."userId" = :userId`, {
                userId: args.userId,
              })
              .innerJoin(Post, 'p', `"${builder.alias}"."postId" = p.id`)
              .innerJoin(Source, 's', `"p"."sourceId" = s.id`)
              .andWhere(`p.deleted = false`)
              .andWhere(`s.private = false`);

            return builder;
          },
          orderByKey: 'DESC',
        },
      );
    },
    commentUpvotes: async (
      _,
      args: GQLCommentUpvoteArgs,
      ctx,
      info,
    ): Promise<Connection<GQLCommentUpvote>> => {
      const comment = await ctx.con.getRepository(Comment).findOneOrFail({
        where: { id: args.id },
        relations: ['post'],
      });
      const post = await comment.post;
      await ensureSourcePermissions(ctx, post.sourceId);
      return queryPaginatedByDate(
        ctx,
        info,
        args,
        { key: 'createdAt' },
        {
          queryBuilder: (builder) => {
            builder.queryBuilder = builder.queryBuilder.andWhere(
              `${builder.alias}.commentId = :commentId`,
              { commentId: args.id },
            );

            return builder;
          },
          orderByKey: 'DESC',
        },
      );
    },
    recommendedMentions: async (
      _,
      { postId, query, limit = 5, sourceId }: GQLMentionUserArgs,
      ctx,
      info,
    ): Promise<User[]> => {
      const { con, userId } = ctx;
      const getIds = async () => {
        const userIds = await (query
          ? recommendUsersByQuery(con, userId, { query, limit })
          : recommendUsersToMention(con, postId, userId, { limit }));

        if (!sourceId) {
          return userIds;
        }

        const source = await con
          .getRepository(Source)
          .findOneBy({ id: sourceId });

        if (!source.private) {
          return userIds;
        }

        return getMemberIds(ctx.con, sourceId, userIds);
      };

      const ids = await getIds();

      if (ids.length === 0) {
        return [];
      }

      return graphorm.query(ctx, info, (builder) => {
        builder.queryBuilder = builder.queryBuilder
          .where(`"${builder.alias}".id IN (:...ids)`, { ids })
          .orderBy(`"${builder.alias}".name`)
          .limit(limit);

        return builder;
      });
    },
    commentPreview: async (
      _,
      { content, sourceId }: GQLCommentPreviewArgs,
      ctx,
    ): Promise<string> => {
      const trimmed = content.trim();

      if (trimmed.length === 0) {
        return '';
      }

      const mentions = await getMentions(
        ctx.con,
        trimmed,
        ctx.userId,
        sourceId,
      );

      if (!mentions?.length) {
        return markdown.render(trimmed);
      }

      return markdown.render(trimmed, { mentions });
    },
  }),
  // eslint-disable-next-line @typescript-eslint/no-explicit-any
  Mutation: traceResolverObject<any, any>({
    commentOnPost: async (
      source,
      { postId, content }: GQLPostCommentArgs,
      ctx: Context,
      info,
    ): Promise<GQLComment> => {
      if (!content.trim().length) {
        throw new ValidationError('Content cannot be empty!');
      }

      try {
        const post = await ctx.con
          .getRepository(Post)
          .findOneByOrFail({ id: postId });
        const source = await ensureSourcePermissions(ctx, post.sourceId);
        const squadId =
          source.type === SourceType.Squad ? source.id : undefined;
        const comment = await ctx.con.transaction(async (entityManager) => {
          const createdComment = entityManager.getRepository(Comment).create({
            id: shortid.generate(),
            postId,
            userId: ctx.userId,
            content,
          });

          return saveNewComment(entityManager, createdComment, squadId);
        });
        return getCommentById(comment.id, ctx, info);
      } catch (err) {
        // Foreign key violation
        if (err?.code === TypeOrmError.FOREIGN_KEY) {
          throw new NotFoundError('Post or user not found');
        }
        throw err;
      }
    },
    commentOnComment: async (
      source,
      { commentId, content }: GQLCommentCommentArgs,
      ctx: Context,
      info,
    ): Promise<GQLComment> => {
      if (!content.trim().length) {
        throw new ValidationError('Content cannot be empty!');
      }

      try {
        const comment = await ctx.con.transaction(async (entityManager) => {
          const parentComment = await ctx.con
            .getRepository(Comment)
            .findOneOrFail({
              where: { id: commentId },
              relations: ['post'],
            });
          const post = await parentComment.post;
          const source = await ensureSourcePermissions(ctx, post.sourceId);
          if (parentComment.parentId) {
            throw new ForbiddenError('Cannot comment on a sub-comment');
          }
          const squadId =
            source.type === SourceType.Squad ? source.id : undefined;
          const createdComment = entityManager.getRepository(Comment).create({
            id: shortid.generate(),
            postId: parentComment.postId,
            userId: ctx.userId,
            parentId: commentId,
            content,
          });

          return saveNewComment(entityManager, createdComment, squadId);
        });
        return getCommentById(comment.id, ctx, info);
      } catch (err) {
        // Foreign key violation
        if (err?.code === TypeOrmError.FOREIGN_KEY) {
          throw new NotFoundError('User or parent comment not found');
        }
        throw err;
      }
    },
    editComment: async (
      _,
      { id, content }: { id: string; content: string },
      ctx: Context,
      info,
    ): Promise<GQLComment> => {
      if (!content.trim().length) {
        throw new ValidationError('Content cannot be empty!');
      }

      await ctx.con.transaction(async (entityManager) => {
        const repo = entityManager.getRepository(Comment);
        const comment = await repo.findOneByOrFail({ id });
        if (comment.userId !== ctx.userId) {
          throw new ForbiddenError("Cannot edit someone else's comment");
        }
        const [post, source] = await Promise.all([comment.post, comment.source]);
        const squadId =
          source.type === SourceType.Squad ? source.id : undefined;
        comment.content = content;
        comment.lastUpdatedAt = new Date();
        await saveComment(entityManager, comment, squadId);
      });
      return getCommentById(id, ctx, info);
    },
    deleteComment: async (
      source,
      { id }: { id: string },
      ctx: Context,
    ): Promise<GQLEmptyResponse> => {
      await ctx.con.transaction(async (entityManager) => {
        const repo = entityManager.getRepository(Comment);
        const comment = await repo.findOneByOrFail({ id });
        if (
          comment.userId !== ctx.userId &&
          ctx.roles.indexOf(Roles.Moderator) < 0
        ) {
          throw new ForbiddenError("Cannot delete someone else's comment");
        }
        if (comment.parentId) {
          await repo.decrement({ id: comment.parentId }, 'comments', 1);
        }
        const childComments = await entityManager
          .getRepository(Comment)
          .countBy({ parentId: comment.id });
        await entityManager
          .getRepository(Post)
          .decrement({ id: comment.postId }, 'comments', 1 + childComments);
        await repo.delete({ id: comment.id });
      });
      return { _: true };
    },
    upvoteComment: async (
      source,
      { id }: { id: string },
      ctx: Context,
    ): Promise<GQLEmptyResponse> => {
      try {
        const comment = await ctx.con.getRepository(Comment).findOneOrFail({
          where: { id },
          relations: ['post'],
        });
        const post = await comment.post;
        await ensureSourcePermissions(ctx, post.sourceId);
        await ctx.con.transaction(async (entityManager) => {
          await entityManager.getRepository(CommentUpvote).insert({
            commentId: id,
            userId: ctx.userId,
          });
          await entityManager
            .getRepository(Comment)
            .increment({ id }, 'upvotes', 1);
        });
      } catch (err) {
        // Foreign key violation
        if (err?.code === TypeOrmError.FOREIGN_KEY) {
          throw new NotFoundError('Comment or user not found');
        }
        // Unique violation
        if (err?.code !== TypeOrmError.DUPLICATE_ENTRY) {
          throw err;
        }
      }
      return { _: true };
    },
    cancelCommentUpvote: async (
      source,
      { id }: { id: string },
      ctx: Context,
    ): Promise<GQLEmptyResponse> => {
      await ctx.con.transaction(async (entityManager): Promise<boolean> => {
        const upvote = await entityManager
          .getRepository(CommentUpvote)
          .findOneBy({
            commentId: id,
            userId: ctx.userId,
          });
        if (upvote) {
          await entityManager.getRepository(CommentUpvote).delete({
            commentId: id,
            userId: ctx.userId,
          });
          await entityManager
            .getRepository(Comment)
            .decrement({ id }, 'upvotes', 1);
          return true;
        }
        return false;
      });
      return { _: true };
    },
  }),
  Comment: {
    permalink: (comment: GQLComment): string =>
      getDiscussionLink(comment.postId),
  },
};<|MERGE_RESOLUTION|>--- conflicted
+++ resolved
@@ -11,7 +11,6 @@
   recommendUsersToMention,
 } from '../common';
 import { CommentMention } from './../entity/CommentMention';
-<<<<<<< HEAD
 import {
   Comment,
   CommentUpvote,
@@ -21,11 +20,7 @@
   SourceType,
   User,
 } from '../entity';
-import { NotFoundError } from '../errors';
-=======
-import { Comment, CommentUpvote, Post, Source, User } from '../entity';
 import { NotFoundError, TypeOrmError } from '../errors';
->>>>>>> ddc8fc42
 import { GQLEmptyResponse } from './common';
 import { GQLUser } from './users';
 import { Connection, ConnectionArguments } from 'graphql-relay';
