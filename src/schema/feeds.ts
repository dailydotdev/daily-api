import {
  BookmarkList,
  Feed,
  FeedAdvancedSettings,
  FeedFlagsPublic,
  FeedSource,
  FeedTag,
  Post,
  PostType,
  Source,
  UserPost,
} from '../entity';
import { Category } from '../entity/Category';
import { GraphQLResolveInfo } from 'graphql';

import { IFieldResolver, IResolvers } from '@graphql-tools/utils';
import { Context } from '../Context';
import { traceResolvers } from './trace';
import {
  anonymousFeedBuilder,
  AnonymousFeedFilters,
  applyFeedWhere,
  base64,
  configuredFeedBuilder,
  FeedArgs,
  feedResolver,
  feedToFilters,
  fixedIdsFeedBuilder,
  getArgsFromAfter,
  getCursorFromAfter,
  randomPostsResolver,
  Ranking,
  sourceFeedBuilder,
  tagFeedBuilder,
  whereKeyword,
} from '../common';
import { In, SelectQueryBuilder } from 'typeorm';
import { ensureSourcePermissions, GQLSource } from './sources';
import {
  feedCursorPageGenerator,
  offsetPageGenerator,
  Page,
  PageGenerator,
} from './common';
import { GQLPost } from './posts';
import { Connection, ConnectionArguments } from 'graphql-relay';
import graphorm from '../graphorm';
import {
  feedClient,
  FeedConfigName,
  FeedGenerator,
  feedGenerators,
  SimpleFeedConfigGenerator,
  versionToFeedGenerator,
} from '../integrations/feed';
import { AuthenticationError } from 'apollo-server-errors';
import { opentelemetry } from '../telemetry/opentelemetry';
import { UserVote } from '../types';
import { createDatePageGenerator } from '../common/datePageGenerator';

interface GQLTagsCategory {
  id: string;
  emoji: string;
  title: string;
  tags: string[];
}

type GQLFeed = {
  id: string;
  userId: string;
  createdAt: Date;
  authorId?: string;
  flags?: FeedFlagsPublic;
  slug: string;
};

export const typeDefs = /* GraphQL */ `
  type OptionType {
    source: Source
    type: String
  }

  type AdvancedSettings {
    id: Int!
    title: String!
    description: String!
    defaultEnabledState: Boolean!
    group: String!
    options: OptionType
  }

  type FeedAdvancedSettings {
    id: Int!
    enabled: Boolean!
    advancedSettings: AdvancedSettings
  }

  type FeedSettings {
    id: String
    userId: String
    includeTags: [String]
    blockedTags: [String]
    excludeSources: [Source]
    advancedSettings: [FeedAdvancedSettings]
  }

  type RSSFeed {
    name: String!
    url: String!
  }

  type TagsCategory {
    id: String!
    emoji: String
    title: String!
    tags: [String]!
  }

  enum Ranking {
    """
    Rank by a combination of time and views
    """
    POPULARITY
    """
    Rank by time only
    """
    TIME
  }

  input FeedAdvancedSettingsInput {
    """
    Advanced Settings ID
    """
    id: Int!

    """
    State if the sources related to advanced settings will be included/excluded
    """
    enabled: Boolean!
  }

  input FiltersInput {
    """
    Include posts of these sources
    """
    includeSources: [ID!]

    """
    Exclude posts of these sources
    """
    excludeSources: [ID!]

    """
    Posts must include at least one tag from this list
    """
    includeTags: [String!]

    """
    Posts must not include even one tag from this list
    """
    blockedTags: [String!]
  }

  type FeedFlagsPublic {
    """
    Name of the feed
    """
    name: String
  }

  type Feed {
    """
    Unique identifier for the feed
    """
    id: ID!

    """
    User ID
    """
    userId: ID

    """
    Feed creation date
    """
    createdAt: DateTime

    """
    Author ID
    """
    authorId: ID

    """
    Feed flags
    """
    flags: FeedFlagsPublic

    """
    Feed slug
    """
    slug: String
  }

  type FeedConnection {
    pageInfo: PageInfo!
    edges: [FeedEdge!]!
  }

  type FeedEdge {
    node: Feed!

    """
    Used in \`before\` and \`after\` args
    """
    cursor: String!
  }

  extend type Query {
    """
    Get an ad-hoc feed based on sources and tags filters
    """
    anonymousFeed(
      """
      Time the pagination started to ignore new items
      """
      now: DateTime

      """
      Paginate after opaque cursor
      """
      after: String

      """
      Paginate first
      """
      first: Int

      """
      Ranking criteria for the feed
      """
      ranking: Ranking = POPULARITY

      """
      Filters to apply to the feed
      """
      filters: FiltersInput

      """
      Version of the feed algorithm
      """
      version: Int = 1

      """
      Array of supported post types
      """
      supportedTypes: [String!]
    ): PostConnection!

    """
    Get a configured feed
    """
    feed(
      """
      Time the pagination started to ignore new items
      """
      now: DateTime

      """
      Paginate after opaque cursor
      """
      after: String

      """
      Paginate first
      """
      first: Int

      """
      Ranking criteria for the feed
      """
      ranking: Ranking = POPULARITY

      """
      Return only unread posts
      """
      unreadOnly: Boolean = false

      """
      Force refresh the feed
      """
      refresh: Boolean = false

      """
      Version of the feed algorithm
      """
      version: Int = 1

      """
      Array of supported post types
      """
      supportedTypes: [String!]
    ): PostConnection! @auth

    """
    Get feed preview
    """
    feedPreview(
      """
      Array of supported post types
      """
      supportedTypes: [String!]
    ): PostConnection! @auth

    """
    Get an adhoc feed using a provided config
    """
    feedByConfig(
      """
      Paginate after opaque cursor
      """
      after: String

      """
      Paginate first
      """
      first: Int

      """
      Stringified JSON as the feed config
      """
      config: String!
    ): PostConnection!

    """
    Get a single source feed
    """
    sourceFeed(
      """
      Id of the source
      """
      source: ID!

      """
      Time the pagination started to ignore new items
      """
      now: DateTime

      """
      Paginate after opaque cursor
      """
      after: String

      """
      Paginate first
      """
      first: Int

      """
      Ranking criteria for the feed
      """
      ranking: Ranking = POPULARITY

      """
      Array of supported post types
      """
      supportedTypes: [String!]
    ): PostConnection!

    """
    Get a single tag feed
    """
    tagFeed(
      """
      The tag to fetch
      """
      tag: String!

      """
      Time the pagination started to ignore new items
      """
      now: DateTime

      """
      Paginate after opaque cursor
      """
      after: String

      """
      Paginate first
      """
      first: Int

      """
      Ranking criteria for the feed
      """
      ranking: Ranking = POPULARITY

      """
      Array of supported post types
      """
      supportedTypes: [String!]
    ): PostConnection!

    """
    Get a single keyword feed
    """
    keywordFeed(
      """
      The keyword to fetch
      """
      keyword: String!

      """
      Paginate after opaque cursor
      """
      after: String

      """
      Paginate first
      """
      first: Int

      """
      Ranking criteria for the feed
      """
      ranking: Ranking = POPULARITY

      """
      Array of supported post types
      """
      supportedTypes: [String!]
    ): PostConnection!

    """
    Get the user's default feed settings
    """
    feedSettings: FeedSettings! @auth

    """
    Returns the user's RSS feeds
    """
    rssFeeds: [RSSFeed!]! @auth

    """
    Get a single author feed
    """
    authorFeed(
      """
      Id of the author
      """
      author: ID!

      """
      Paginate after opaque cursor
      """
      after: String

      """
      Paginate first
      """
      first: Int

      """
      Ranking criteria for the feed
      """
      ranking: Ranking = POPULARITY

      """
      Array of supported post types
      """
      supportedTypes: [String!]
    ): PostConnection!

    """
    Get a user's upvote feed
    """
    userUpvotedFeed(
      """
      Id of the user
      """
      userId: ID!

      """
      Paginate after opaque cursor
      """
      after: String

      """
      Paginate first
      """
      first: Int

      """
      Ranking criteria for the feed
      """
      ranking: Ranking = POPULARITY

      """
      Array of supported post types
      """
      supportedTypes: [String!]
    ): PostConnection!

    """
    Get the most upvoted articles in the past 7 days feed
    """
    mostUpvotedFeed(
      """
      Paginate after opaque cursor
      """
      after: String

      """
      Paginate first
      """
      first: Int

      """
      Number of days since publication
      """
      period: Int

      """
      Array of supported post types
      """
      supportedTypes: [String!]

      """
      ID of the source you want to get most upvoted feed for
      """
      source: ID

      """
      Tag to filter by
      """
      tag: String
    ): PostConnection!

    """
    Get the most discussed articles
    """
    mostDiscussedFeed(
      """
      Paginate after opaque cursor
      """
      after: String

      """
      Paginate first
      """
      first: Int

      """
      Array of supported post types
      """
      supportedTypes: [String!]

      """
      ID of the source you want to get most upvoted feed for
      """
      source: ID

      """
      Tag to filter by
      """
      tag: String
    ): PostConnection!

    """
    Get random trending posts
    """
    randomTrendingPosts(
      """
      Post ID to filter out
      """
      post: ID

      """
      Paginate first
      """
      first: Int
    ): [Post]!

    """
    Get similar posts to provided post feed
    """
    similarPostsFeed(
      """
      Post to search by
      """
      post_id: ID!

      """
      Paginate after opaque cursor
      """
      after: String

      """
      Paginate first
      """
      first: Int

      """
      Array of supported post types
      """
      supportedTypes: [String!]
    ): PostConnection!

    """
    Get random similar posts by tags
    """
    randomSimilarPostsByTags(
      """
      Array of tags
      """
      tags: [String]!

      """
      Post ID
      """
      post: ID

      """
      Paginate first
      """
      first: Int
    ): [Post]!

    """
    Get random best discussion posts
    """
    randomDiscussedPosts(
      """
      Post ID to filter out
      """
      post: ID

      """
      Paginate first
      """
      first: Int
    ): [Post]!

    """
    Get the categories of tags
    """
    tagsCategories: [TagsCategory]!

    """
    Get the list of advanced settings
    """
    advancedSettings: [AdvancedSettings]!

    """
    List feeds
    """
    feedList(
      """
      Paginate before opaque cursor
      """
      before: String
      """
      Paginate after opaque cursor
      """
      after: String
      """
      Paginate first
      """
      first: Int
      """
      Paginate last
      """
      last: Int
    ): FeedConnection! @auth
  }

  extend type Mutation {
    """
    Add new filters to the user's feed
    """
    addFiltersToFeed(
      """
      The filters to add to the feed
      """
      filters: FiltersInput!
    ): FeedSettings @auth

    """
    Remove filters from the user's feed
    """
    removeFiltersFromFeed(
      """
      The filters to remove from the feed
      """
      filters: FiltersInput!
    ): FeedSettings @auth

    """
    Update user's feed advanced settings
    """
    updateFeedAdvancedSettings(
      """
      Posts must comply with the advanced settings from this list
      """
      settings: [FeedAdvancedSettingsInput]!
    ): [FeedAdvancedSettings]! @auth
  }
`;

export interface GQLRSSFeed {
  name: string;
  url: string;
}

export interface GQLAdvancedSettings {
  id: number;
  title: string;
  description: string;
  group: string;
  options: {
    source?: Source;
    type?: PostType;
  };
}

export interface GQLFeedAdvancedSettings {
  id: number;
  enabled: boolean;
  advancedSettings: GQLAdvancedSettings;
}

export interface GQLFeedAdvancedSettingsInput {
  id: number;
  enabled: boolean;
}

export interface GQLFeedSettings {
  id: string;
  userId: string;
  includeTags: string[];
  blockedTags: string[];
  excludeSources: GQLSource[];
  advancedSettings: GQLFeedAdvancedSettings[];
}

export type GQLFiltersInput = AnonymousFeedFilters;

interface AnonymousFeedArgs extends FeedArgs {
  filters?: GQLFiltersInput;
  version: number;
}

interface ConfiguredFeedArgs extends FeedArgs {
  unreadOnly: boolean;
  version: number;
  refresh?: boolean;
}

interface SourceFeedArgs extends FeedArgs {
  source: string;
}

interface TagFeedArgs extends FeedArgs {
  tag: string;
}

interface KeywordFeedArgs extends FeedArgs {
  keyword: string;
}

interface AuthorFeedArgs extends FeedArgs {
  author: string;
}

interface FeedPage extends Page {
  timestamp?: Date;
  pinned?: Date;
  score?: number;
}

const feedPageGenerator: PageGenerator<GQLPost, FeedArgs, FeedPage, unknown> = {
  connArgsToPage: ({ ranking, first, after }: FeedArgs) => {
    const cursor = getCursorFromAfter(after);
    // Increment by one to determine if there's one more page
    const limit = Math.min(first || 30, 50) + 1;
    if (cursor) {
      if (ranking === Ranking.POPULARITY) {
        return { limit, score: parseInt(cursor) };
      }
      return { limit, timestamp: new Date(parseInt(cursor)) };
    }
    return { limit };
  },
  nodeToCursor: (page, { ranking }, node) => {
    if (ranking === Ranking.POPULARITY) {
      return base64(`score:${node.score}`);
    }
    return base64(`time:${new Date(node.createdAt).getTime()}`);
  },
  hasNextPage: (page, nodesSize) => page.limit === nodesSize,
  hasPreviousPage: (page) => !!(page.score || page.timestamp),
  transformNodes: (page, nodes) => nodes.slice(0, page.limit - 1),
};

const applyFeedPaging = (
  ctx: Context,
  { ranking }: FeedArgs,
  page: FeedPage,
  builder: SelectQueryBuilder<Post>,
  alias,
): SelectQueryBuilder<Post> => {
  let newBuilder = builder
    .addSelect(
      ranking === Ranking.POPULARITY
        ? `${alias}.score as score`
        : `${alias}."createdAt" as "createdAt"`,
    )
    .limit(page.limit)
    .orderBy(
      ranking === Ranking.POPULARITY
        ? `${alias}.score`
        : `${alias}."createdAt"`,
      'DESC',
    );
  if (page.score) {
    newBuilder = newBuilder.andWhere(`${alias}.score < :score`, {
      score: page.score,
    });
  } else if (page.timestamp) {
    newBuilder = newBuilder.andWhere(`${alias}."createdAt" < :timestamp`, {
      timestamp: page.timestamp,
    });
  }
  return newBuilder;
};

interface UpvotedPage extends Page {
  timestamp?: Date;
}

const upvotedPageGenerator: PageGenerator<
  GQLPost,
  ConnectionArguments,
  UpvotedPage
> = {
  connArgsToPage: ({ first, after }: FeedArgs) => {
    const cursor = getCursorFromAfter(after);
    const limit = Math.min(first || 30, 50);
    if (cursor) {
      return { limit, timestamp: new Date(parseInt(cursor)) };
    }
    return { limit };
  },
  nodeToCursor: (page, args, node) => {
    return base64(`time:${node.votedAt.getTime()}`);
  },
  hasNextPage: (page, nodesSize) => page.limit === nodesSize,
  hasPreviousPage: (page) => !!page.timestamp,
};

const applyUpvotedPaging = (
  ctx: Context,
  args,
  page: UpvotedPage,
  builder: SelectQueryBuilder<Post>,
): SelectQueryBuilder<Post> => {
  let newBuilder = builder.limit(page.limit).orderBy('up.votedAt', 'DESC');
  if (page.timestamp) {
    newBuilder = newBuilder.andWhere('up."votedAt" < :timestamp', {
      timestamp: page.timestamp,
    });
  }
  return newBuilder;
};

const feedPageGeneratorWithPin: PageGenerator<
  GQLPost,
  FeedArgs,
  FeedPage,
  unknown
> = {
  connArgsToPage: ({ first, after }: FeedArgs) => {
    const limit = Math.min(first || 30, 50) + 1;
    const result: FeedPage = { limit };
    const { time, pinned } = getArgsFromAfter(after);

    if (time) {
      result.timestamp = new Date(parseInt(time));
    }

    if (pinned) {
      result.pinned = new Date(parseInt(pinned));
    }

    return result;
  },
  nodeToCursor: (_, __, node) => {
    const params = [`time:${new Date(node.createdAt).getTime()}`];
    if (node.pinnedAt) {
      params.push(`pinned:${new Date(node.pinnedAt).getTime()}`);
    }

    return base64(params.join(';'));
  },
  hasNextPage: (page, nodesSize) => page.limit === nodesSize,
  hasPreviousPage: (page) => !!page.timestamp,
  transformNodes: (page, nodes) => nodes.slice(0, page.limit - 1),
};

const applyFeedPagingWithPin = (
  ctx: Context,
  { limit, timestamp, pinned }: FeedPage,
  builder: SelectQueryBuilder<Post>,
  alias,
): SelectQueryBuilder<Post> => {
  const newBuilder = builder
    .limit(limit)
    .orderBy(`${alias}."pinnedAt"`, 'DESC', 'NULLS LAST')
    .addOrderBy(`${alias}."createdAt"`, 'DESC');

  if (pinned) {
    return newBuilder.andWhere(
      `(${alias}."pinnedAt" < :pinned OR ${alias}."pinnedAt" IS NULL)`,
      { pinned },
    );
  }

  if (timestamp) {
    return newBuilder
      .andWhere(`${alias}."createdAt" < :timestamp`, {
        timestamp,
      })
      .andWhere(`${alias}."pinnedAt" IS NULL`);
  }

  return newBuilder;
};

const getFeedSettings = async (
  ctx: Context,
  info: GraphQLResolveInfo,
): Promise<GQLFeedSettings> => {
  const res = await graphorm.query<GQLFeedSettings>(ctx, info, (builder) => {
    builder.queryBuilder = builder.queryBuilder.andWhere(
      `"${builder.alias}".id = :userId AND "${builder.alias}"."userId" = :userId`,
      { userId: ctx.userId },
    );
    return builder;
  });
  if (res.length) {
    return res[0];
  }
  return {
    id: ctx.userId,
    userId: ctx.userId,
    excludeSources: [],
    includeTags: [],
    blockedTags: [],
    advancedSettings: [],
  };
};

const anonymousFeedResolverV1: IFieldResolver<
  unknown,
  Context,
  AnonymousFeedArgs
> = feedResolver(
  (ctx, { filters }: AnonymousFeedArgs, builder, alias) =>
    anonymousFeedBuilder(ctx, filters, builder, alias),
  feedPageGenerator,
  applyFeedPaging,
);

const feedResolverV1: IFieldResolver<unknown, Context, ConfiguredFeedArgs> =
  feedResolver(
    (ctx, { unreadOnly }: ConfiguredFeedArgs, builder, alias, queryParams) =>
      configuredFeedBuilder(
        ctx,
        ctx.userId,
        unreadOnly,
        builder,
        alias,
        queryParams,
      ),
    feedPageGenerator,
    applyFeedPaging,
    {
      fetchQueryParams: async (ctx) =>
        feedToFilters(ctx.con, ctx.userId, ctx.userId),
    },
  );

const feedResolverCursor: IFieldResolver<
  unknown,
  Context,
  FeedArgs & { generator: FeedGenerator }
> = feedResolver(
  (ctx, args, builder, alias, queryParams) =>
    fixedIdsFeedBuilder(
      ctx,
      queryParams.data.map(([postId]) => postId as string),
      builder,
      alias,
    ),
  feedCursorPageGenerator(30, 50),
  (ctx, args, page, builder) => builder,
  {
    fetchQueryParams: (
      ctx,
      args: FeedArgs & { generator: FeedGenerator },
      page,
    ) =>
      args.generator.generate(ctx, {
        user_id: ctx.userId || ctx.trackingId,
        page_size: page.limit,
        offset: 0,
        cursor: page.cursor,
        allowed_post_types: args.supportedTypes,
        ...(args?.refresh && { refresh: true }),
      }),
    warnOnPartialFirstPage: true,
  },
);

const legacySimilarPostsResolver = randomPostsResolver(
  (
    ctx,
    {
      tags,
      post,
    }: { tags: string[]; post: string | null; first: number | null },
    builder,
    alias,
  ) => {
    let similarPostsQuery;
    if (tags?.length > 0) {
      similarPostsQuery = `select post.id
                               from post
                                      inner join (select count(*)           as similar,
                                                         min(k.occurrences) as occurrences,
                                                         pk."postId"
                                                  from post_keyword pk
                                                         inner join keyword k on pk.keyword = k.value
                                                  where k.value in (:...tags)
                                                    and k.status = 'allow'
                                                  group by pk."postId") k
                                                 on k."postId" = post.id
                               where post.id != :postId
                                 and post."createdAt" >= now() - interval '6 month'
                                 and post.visible = true and post.deleted = false
                               order by (pow(post.upvotes, k.similar) * 1000 /
                                 k.occurrences) desc
                                 limit 25`;
    } else {
      similarPostsQuery = `select post.id
                               from post
                               where post.id != :postId
                                 and post."createdAt" >= now() - interval '6 month'
                               order by post.upvotes desc
                                 limit 25`;
    }
    return builder.andWhere(`${alias}."id" in (${similarPostsQuery})`, {
      postId: post,
      tags,
    });
  },
  3,
);

// eslint-disable-next-line @typescript-eslint/no-explicit-any
export const resolvers: IResolvers<any, Context> = traceResolvers({
  Query: {
    anonymousFeed: (source, args: AnonymousFeedArgs, ctx: Context, info) => {
      if (
        args.version >= 2 &&
        args.ranking === Ranking.POPULARITY &&
        ctx.userId
      ) {
        return feedResolverCursor(
          source,
          {
            ...(args as FeedArgs),
            generator: feedGenerators['popular'],
          },
          ctx,
          info,
        );
      }
      return anonymousFeedResolverV1(source, args, ctx, info);
    },
    feed: (source, args: ConfiguredFeedArgs, ctx: Context, info) => {
      if (args.version >= 2 && args.ranking === Ranking.POPULARITY) {
        if (args?.refresh) {
          const meter = opentelemetry.metrics.getMeter('api-bg');
          const counter = meter.createCounter('force_refresh');
          counter.add(1);
        }

        return feedResolverCursor(
          source,
          {
            ...(args as FeedArgs),
            generator: versionToFeedGenerator(args.version),
          },
          ctx,
          info,
        );
      }
      return feedResolverV1(source, args, ctx, info);
    },
    feedPreview: (
      source,
      args: Pick<ConfiguredFeedArgs, 'supportedTypes'>,
      ctx: Context,
      info,
    ) => {
      return feedResolverCursor(
        source,
        {
          ...(args as FeedArgs),
          first: 20,
          ranking: Ranking.POPULARITY,
          generator: feedGenerators.onboarding,
        },
        ctx,
        info,
      );
    },
    feedByConfig: (
      source,
      args: ConnectionArguments & { config: string },
      ctx: Context,
      info,
    ) => {
      if (process.env.ENABLE_PRIVATE_ROUTES !== 'true') {
        throw new AuthenticationError(
          'Access denied! You need to be authorized to perform this action!',
        );
      }
      const generator = new FeedGenerator(
        feedClient,
        new SimpleFeedConfigGenerator(JSON.parse(args.config)),
      );
      return feedResolverCursor(
        source,
        {
          ...(args as ConnectionArguments),
          ranking: Ranking.POPULARITY,
          generator,
        },
        ctx,
        info,
      );
    },
    sourceFeed: feedResolver(
      (ctx, { source }: SourceFeedArgs, builder, alias) =>
        sourceFeedBuilder(ctx, source, builder, alias),
      feedPageGeneratorWithPin,
      (ctx, args, page, builder, alias) =>
        applyFeedPagingWithPin(ctx, page, builder, alias),
      {
        removeHiddenPosts: true,
        removeBannedPosts: false,
        fetchQueryParams: async (
          ctx,
          { source: sourceId }: SourceFeedArgs,
        ): Promise<void> => {
          await ensureSourcePermissions(ctx, sourceId);
        },
      },
    ),
    tagFeed: feedResolver(
      (ctx, { tag }: TagFeedArgs, builder, alias) =>
        tagFeedBuilder(ctx, tag, builder, alias),
      feedPageGenerator,
      applyFeedPaging,
      { allowPrivateSources: false },
    ),
    keywordFeed: feedResolver(
      (ctx, { keyword }: KeywordFeedArgs, builder, alias) =>
        builder.andWhere((subBuilder) =>
          whereKeyword(keyword, subBuilder, alias),
        ),
      feedPageGenerator,
      applyFeedPaging,
      { allowPrivateSources: false },
    ),
    feedSettings: (source, args, ctx, info): Promise<GQLFeedSettings> =>
      getFeedSettings(ctx, info),
    advancedSettings: async (
      _,
      __,
      ctx,
      info,
    ): Promise<GQLAdvancedSettings[]> =>
      graphorm.query<GQLAdvancedSettings>(ctx, info, (builder) => {
        builder.queryBuilder = builder.queryBuilder.orderBy('title', 'ASC');
        return builder;
      }),
    rssFeeds: async (source, args, ctx): Promise<GQLRSSFeed[]> => {
      const urlPrefix = `${process.env.URL_PREFIX}/rss`;
      const lists = await ctx.getRepository(BookmarkList).find({
        where: { userId: ctx.userId },
        select: ['id', 'name'],
        order: { name: 'ASC' },
      });
      return [
        { name: 'Recent news feed', url: `${urlPrefix}/f/${ctx.userId}` },
        { name: 'Bookmarks', url: `${urlPrefix}/b/${ctx.userId}` },
        ...lists.map((l) => ({
          name: l.name,
          url: `${urlPrefix}/b/l/${l.id.replace(/-/g, '')}`,
        })),
      ];
    },
    authorFeed: feedResolver(
      (ctx, { author }: AuthorFeedArgs, builder, alias) =>
        builder
          .addSelect(
            `CASE WHEN ${alias}."scoutId" = '${author}' THEN 1 ELSE 0 END`,
            'isScout',
          )
          .addSelect(
            `CASE WHEN ${alias}."authorId" = '${author}' THEN 1 ELSE 0 END`,
            'isAuthor',
          )
          .andWhere(
            `(${alias}."authorId" = :author or ${alias}."scoutId" = :author)`,
            { author },
          ),
      feedPageGenerator,
      applyFeedPaging,
      {
        removeHiddenPosts: false,
        removeBannedPosts: false,
        allowPrivateSources: false,
      },
    ),
    userUpvotedFeed: feedResolver(
      (ctx, { userId }: { userId: string } & FeedArgs, builder, alias) =>
        builder
          .addSelect('up.votedAt', 'votedAt')
          .innerJoin(
            UserPost,
            'up',
            `up."postId" = ${alias}.id AND up."userId" = :author AND vote = :vote`,
            { author: userId, vote: UserVote.Up },
          ),
      upvotedPageGenerator,
      applyUpvotedPaging,
      {
        removeHiddenPosts: false,
        removeBannedPosts: false,
        allowPrivateSources: false,
      },
    ),
    mostUpvotedFeed: feedResolver(
      (
        ctx,
        {
          period,
          source,
          tag,
        }: ConnectionArguments & {
          period?: number;
          source?: string;
          tag?: string;
        },
        builder,
        alias,
      ) => {
        const interval = [7, 30, 365].find((num) => num === period) ?? 7;
        builder
          .andWhere(
            `${alias}."createdAt" > now() - interval '${interval} days'`,
          )
          .andWhere(`${alias}."upvotes" >= 10`)
          .orderBy(`${alias}."upvotes"`, 'DESC')
          .addOrderBy(`${alias}."createdAt"`, 'DESC');
        if (tag) {
          builder.andWhere((subBuilder) =>
            whereKeyword(tag, subBuilder, alias),
          );
        }
        if (source) {
          builder.andWhere(`${alias}."sourceId" = :source`, { source });
        }
        return builder;
      },
      offsetPageGenerator(30, 50, 100),
      (ctx, args, { limit, offset }, builder) =>
        builder.limit(limit).offset(offset),
      {
        removeHiddenPosts: true,
        allowPrivateSources: false,
        allowSquadPosts: false,
      },
    ),
    mostDiscussedFeed: feedResolver(
      (
        ctx,
        {
          source,
          tag,
        }: ConnectionArguments & {
          source?: string;
          tag?: string;
        },
        builder,
        alias,
      ) => {
        builder
          .andWhere(`${alias}."createdAt" > now() - interval '30 days'`)
          .andWhere(`${alias}."comments" >= 1`)
          .orderBy(`${alias}."comments"`, 'DESC')
          .addOrderBy(`${alias}."createdAt"`, 'DESC');
        if (tag) {
          builder.andWhere((subBuilder) =>
            whereKeyword(tag, subBuilder, alias),
          );
        }
        if (source) {
          builder.andWhere(`${alias}."sourceId" = :source`, { source });
        }
        return builder;
      },
      offsetPageGenerator(30, 50, 100),
      (ctx, args, { limit, offset }, builder) =>
        builder.limit(limit).offset(offset),
      {
        removeHiddenPosts: true,
        allowPrivateSources: false,
        allowSquadPosts: false,
      },
    ),
    randomTrendingPosts: randomPostsResolver(
      (
        ctx,
        { post }: { post: string | null; first: number | null },
        builder,
        alias,
      ) => {
        let newBuilder = builder.andWhere(`${alias}."trending" > 0`);
        if (post) {
          newBuilder = newBuilder.andWhere(`${alias}."id" != :postId`, {
            postId: post,
          });
        }
        return newBuilder;
      },
      3,
    ),
    similarPostsFeed: async (
      source,
      args: ConnectionArguments & {
        post_id: string;
      },
      ctx,
      info,
    ) => {
      const { post_id, ...restArgs } = args;
      const generator = new FeedGenerator(
        feedClient,
        new SimpleFeedConfigGenerator({
          feed_config_name: FeedConfigName.PostSimilarity,
          post_id,
        }),
      );
      return feedResolverCursor(
        source,
        {
          ...(restArgs as FeedArgs),
          generator,
        },
        ctx,
        info,
      );
    },
    randomSimilarPostsByTags: async (
      source,
      args: { tags: string[]; post: string | null; first: number | null },
      ctx,
      info,
    ): Promise<GQLPost[]> => {
      if (args.post) {
        const res = await feedGenerators['post_similarity'].generate(ctx, {
          user_id: ctx.userId,
          page_size: args.first || 3,
          post_id: args.post,
        });
        if (res?.data?.length) {
          return graphorm.query(ctx, info, (builder) => {
            builder.queryBuilder = applyFeedWhere(
              ctx,
              fixedIdsFeedBuilder(
                ctx,
                res.data.map(([postId]) => postId as string),
                builder.queryBuilder,
                builder.alias,
              ),
              builder.alias,
              ['article'],
              true,
              true,
              false,
            );
            return builder;
          });
        }
      }
      return legacySimilarPostsResolver(source, args, ctx, info);
    },
    randomDiscussedPosts: randomPostsResolver(
      (
        ctx,
        { post }: { post: string | null; first: number | null },
        builder,
        alias,
      ) => {
        let newBuilder = builder
          .andWhere(`${alias}."discussionScore" > 0`)
          .andWhere(`${alias}."comments" >= 4`);
        if (post) {
          newBuilder = newBuilder.andWhere(`${alias}."id" != :postId`, {
            postId: post,
          });
        }
        return newBuilder;
      },
      3,
    ),
    tagsCategories: (_, __, ctx): Promise<GQLTagsCategory[]> =>
      ctx.getRepository(Category).find({ order: { title: 'ASC' } }),
<<<<<<< HEAD
=======
    advancedSettings: async (_, __, ctx): Promise<GQLAdvancedSettings[]> => {
      return ctx
        .getRepository(AdvancedSettings)
        .find({ order: { title: 'ASC' } });
    },
    feedList: async (
      source,
      args: ConnectionArguments,
      ctx,
      info,
    ): Promise<Connection<GQLFeed>> => {
      const pageGenerator = createDatePageGenerator<GQLFeed, 'createdAt'>({
        key: 'createdAt',
      });
      const page = pageGenerator.connArgsToPage(args);

      return graphorm.queryPaginated(
        ctx,
        info,
        (nodeSize) => pageGenerator.hasPreviousPage(page, nodeSize),
        (nodeSize) => pageGenerator.hasNextPage(page, nodeSize),
        (node, index) => pageGenerator.nodeToCursor(page, args, node, index),
        (builder) => {
          builder.queryBuilder.andWhere(`${builder.alias}."userId" = :userId`, {
            userId: ctx.userId,
          });
          builder.queryBuilder.andWhere(`${builder.alias}."id" != :userId`, {
            userId: ctx.userId,
          });

          builder.queryBuilder.limit(page.limit);

          if (page.timestamp) {
            builder.queryBuilder.andWhere(
              `${builder.alias}."createdAt" < :timestamp`,
              { timestamp: page.timestamp },
            );
          }

          return builder;
        },
      );
    },
>>>>>>> e1eb4d1c
  },
  Mutation: {
    addFiltersToFeed: async (
      _,
      { filters }: { filters: GQLFiltersInput },
      ctx,
      info,
    ): Promise<GQLFeedSettings> => {
      const feedId = ctx.userId;
      await ctx.con.transaction(async (manager): Promise<void> => {
        await manager.getRepository(Feed).save({
          userId: ctx.userId,
          id: feedId,
        });
        if (filters?.excludeSources?.length) {
          const [query, params] = ctx.con
            .createQueryBuilder()
            .select('id', 'sourceId')
            .addSelect(`'${feedId}'`, 'feedId')
            .from(Source, 'source')
            .where('source.id IN (:...ids)', { ids: filters.excludeSources })
            .getQueryAndParameters();
          await manager.query(
            `insert into feed_source("sourceId", "feedId") ${query} on conflict
            do nothing`,
            params,
          );
        }
        if (filters?.includeTags?.length) {
          await manager
            .createQueryBuilder()
            .insert()
            .into(FeedTag)
            .values(
              filters.includeTags.map((s) => ({
                feedId,
                tag: s,
              })),
            )
            .onConflict(`("feedId", "tag") DO UPDATE SET blocked = false`)
            .execute();
        }
        if (filters?.blockedTags?.length) {
          await manager
            .createQueryBuilder()
            .insert()
            .into(FeedTag)
            .values(
              filters.blockedTags.map((s) => ({
                feedId,
                tag: s,
                blocked: true,
              })),
            )
            .onConflict(`("feedId", "tag") DO UPDATE SET blocked = true`)
            .execute();
        }
      });
      return getFeedSettings(ctx, info);
    },
    removeFiltersFromFeed: async (
      source,
      { filters }: { filters: GQLFiltersInput },
      ctx,
      info,
    ): Promise<GQLFeedSettings> => {
      const feedId = ctx.userId;
      await ctx.con.transaction(async (manager): Promise<void> => {
        await ctx.getRepository(Feed).findOneByOrFail({ id: feedId });
        if (filters?.excludeSources?.length) {
          await manager.getRepository(FeedSource).delete({
            feedId,
            sourceId: In(filters.excludeSources),
          });
        }
        if (filters?.includeTags?.length) {
          await manager.getRepository(FeedTag).delete({
            feedId,
            tag: In(filters.includeTags),
          });
        }
        if (filters?.blockedTags?.length) {
          await manager.getRepository(FeedTag).delete({
            feedId,
            tag: In(filters.blockedTags),
          });
        }
      });
      return getFeedSettings(ctx, info);
    },
    updateFeedAdvancedSettings: async (
      _,
      { settings }: { settings: GQLFeedAdvancedSettingsInput[] },
      ctx,
    ): Promise<GQLFeedAdvancedSettings[]> => {
      const feedId = ctx.userId;
      const feedRepo = ctx.con.getRepository(Feed);
      const feed = await feedRepo.findOneBy({ id: feedId });
      const feedAdvSettingsrepo = ctx.con.getRepository(FeedAdvancedSettings);

      if (!feed) {
        await feedRepo.save({ userId: feedId, id: feedId });
      }

      await feedAdvSettingsrepo
        .createQueryBuilder()
        .insert()
        .into(FeedAdvancedSettings)
        .values(
          settings.map(({ id, enabled }) => ({
            feedId,
            advancedSettingsId: id,
            enabled: enabled,
          })),
        )
        .onConflict(
          '("advancedSettingsId", "feedId") DO UPDATE SET enabled = excluded.enabled',
        )
        .execute();

      return feedAdvSettingsrepo
        .createQueryBuilder()
        .select('"advancedSettingsId" AS id, enabled')
        .where({ feedId })
        .execute();
    },
  },
});<|MERGE_RESOLUTION|>--- conflicted
+++ resolved
@@ -1,4 +1,5 @@
 import {
+  AdvancedSettings,
   BookmarkList,
   Feed,
   FeedAdvancedSettings,
@@ -1430,13 +1431,6 @@
     ),
     tagsCategories: (_, __, ctx): Promise<GQLTagsCategory[]> =>
       ctx.getRepository(Category).find({ order: { title: 'ASC' } }),
-<<<<<<< HEAD
-=======
-    advancedSettings: async (_, __, ctx): Promise<GQLAdvancedSettings[]> => {
-      return ctx
-        .getRepository(AdvancedSettings)
-        .find({ order: { title: 'ASC' } });
-    },
     feedList: async (
       source,
       args: ConnectionArguments,
@@ -1475,7 +1469,6 @@
         },
       );
     },
->>>>>>> e1eb4d1c
   },
   Mutation: {
     addFiltersToFeed: async (
