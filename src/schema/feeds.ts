--- conflicted
+++ resolved
@@ -66,12 +66,8 @@
 import { createDatePageGenerator } from '../common/datePageGenerator';
 import { generateShortId } from '../ids';
 import { SubmissionFailErrorMessage } from '../errors';
-<<<<<<< HEAD
 import { getFeedByIdentifiersOrFail } from '../common/feed';
-=======
-import { getFeedByIdentifiers } from '../common/feed';
 import { FeedLocalConfigGenerator } from '../integrations/feed/configs';
->>>>>>> 59b7218a
 
 interface GQLTagsCategory {
   id: string;
