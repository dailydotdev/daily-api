--- conflicted
+++ resolved
@@ -71,10 +71,6 @@
   getFeedByIdentifiersOrFail,
   validateFeedPayload,
 } from '../common/feed';
-<<<<<<< HEAD
-import { FeedLocalConfigGenerator } from '../integrations/feed/configs';
-import { popularFeedClient } from '../integrations/feed/generators';
-=======
 import {
   FeedLocalConfigGenerator,
   FeedLofnConfigGenerator,
@@ -86,7 +82,6 @@
 import { randomUUID } from 'crypto';
 import { SourceMemberRoles } from '../roles';
 import { ContentPreferenceKeyword } from '../entity/contentPreference/ContentPreferenceKeyword';
->>>>>>> e7fe52cd
 
 interface GQLTagsCategory {
   id: string;
