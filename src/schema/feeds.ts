import {
  BookmarkList,
  Feed,
  FeedAdvancedSettings,
  FeedFlagsPublic,
  FeedOrderBy,
  FeedSource,
  FeedTag,
  Post,
  PostType,
  Source,
  UserPost,
} from '../entity';
import { Category } from '../entity/Category';
import { GraphQLResolveInfo } from 'graphql';

import { IFieldResolver, IResolvers } from '@graphql-tools/utils';
import { AuthContext, BaseContext, Context } from '../Context';
import { traceResolvers } from './trace';
import {
  anonymousFeedBuilder,
  AnonymousFeedFilters,
  applyFeedWhere,
  base64,
  configuredFeedBuilder,
  FeedArgs,
  feedResolver,
  feedToFilters,
  fixedIdsFeedBuilder,
  getArgsFromAfter,
  getCursorFromAfter,
  randomPostsResolver,
  Ranking,
  sourceFeedBuilder,
  tagFeedBuilder,
  toGQLEnum,
  whereKeyword,
} from '../common';
import { In, Not, SelectQueryBuilder } from 'typeorm';
import { ensureSourcePermissions, GQLSource } from './sources';
import {
  CursorPage,
  feedCursorPageGenerator,
  GQLEmptyResponse,
  offsetPageGenerator,
  Page,
  PageGenerator,
} from './common';
import { GQLPost } from './posts';
import { Connection, ConnectionArguments } from 'graphql-relay';
import graphorm from '../graphorm';
import {
  baseFeedConfig,
  feedClient,
  FeedConfigName,
  FeedGenerator,
  feedGenerators,
  FeedPreferencesConfigGenerator,
  FeedResponse,
  SimpleFeedConfigGenerator,
  versionToFeedGenerator,
} from '../integrations/feed';
import {
  AuthenticationError,
  ForbiddenError,
  ValidationError,
} from 'apollo-server-errors';
import { maxFeedsPerUser, UserVote } from '../types';
import { createDatePageGenerator } from '../common/datePageGenerator';
import { generateShortId } from '../ids';
import { SubmissionFailErrorMessage } from '../errors';
import {
  getFeedByIdentifiersOrFail,
  validateFeedPayload,
} from '../common/feed';
import {
  FeedLocalConfigGenerator,
  FeedLofnConfigGenerator,
} from '../integrations/feed/configs';
import { counters } from '../telemetry';
import { lofnClient, popularFeedClient } from '../integrations/feed/generators';
import { ContentPreferenceStatus } from '../entity/contentPreference/types';
import { ContentPreferenceSource } from '../entity/contentPreference/ContentPreferenceSource';
import { randomUUID } from 'crypto';
import { SourceMemberRoles } from '../roles';
import { ContentPreferenceKeyword } from '../entity/contentPreference/ContentPreferenceKeyword';

interface GQLTagsCategory {
  id: string;
  emoji: string;
  title: string;
  tags: string[];
}

type GQLFeed = {
  id: string;
  userId: string;
  createdAt: Date;
  authorId?: string;
  flags?: FeedFlagsPublic;
  slug: string;
};

export const typeDefs = /* GraphQL */ `
  type OptionType {
    source: Source
    type: String
  }

  type AdvancedSettings {
    id: Int!
    title: String!
    description: String!
    defaultEnabledState: Boolean!
    group: String!
    options: OptionType
  }

  type FeedAdvancedSettings {
    id: Int!
    enabled: Boolean!
    advancedSettings: AdvancedSettings
  }

  type FeedSettings {
    id: String
    userId: String
    includeTags: [String]
    blockedTags: [String]
    includeSources: [Source]
    excludeSources: [Source]
    advancedSettings: [FeedAdvancedSettings]
  }

  type RSSFeed {
    name: String!
    url: String!
  }

  type TagsCategory {
    id: String!
    emoji: String
    title: String!
    tags: [String]!
  }

  enum Ranking {
    """
    Rank by a combination of time and views
    """
    POPULARITY
    """
    Rank by time only
    """
    TIME
  }

  ${toGQLEnum(FeedOrderBy, 'FeedOrderBy')}

  input FeedAdvancedSettingsInput {
    """
    Advanced Settings ID
    """
    id: Int!

    """
    State if the sources related to advanced settings will be included/excluded
    """
    enabled: Boolean!
  }

  input FiltersInput {
    """
    Include posts of these sources
    """
    includeSources: [ID!]

    """
    Exclude posts of these sources
    """
    excludeSources: [ID!]

    """
    Posts must include at least one tag from this list
    """
    includeTags: [String!]

    """
    Posts must not include even one tag from this list
    """
    blockedTags: [String!]

    """
    Posts must comply with the advanced settings from this list
    """
    blockedContentCuration: [String!]

    """
    Post must be from certain type of source
    """
    excludeSourceTypes: [String!]

    """
    Post must not include these words in their title
    """
    blockedWords: [String!]

    """
    Include posts from these sources
    """
    followingSources: [ID!]

    """
    Include posts from these users
    """
    followingUsers: [ID!]
  }

  type FeedFlagsPublic {
    """
    Name of the feed
    """
    name: String

    """
    Order by
    """
    orderBy: FeedOrderBy

    """
    Minimum day range
    """
    minDayRange: Int

    """
    Minimum upvotes
    """
    minUpvotes: Int

    """
    Minimum views
    """
    minViews: Int

    """
    Disable engagement filter
    """
    disableEngagementFilter: Boolean

    """
    Icon
    """
    icon: String
  }

  type Feed {
    """
    Unique identifier for the feed
    """
    id: ID!

    """
    User ID
    """
    userId: ID

    """
    Feed creation date
    """
    createdAt: DateTime

    """
    Author ID
    """
    authorId: ID

    """
    Feed flags
    """
    flags: FeedFlagsPublic

    """
    Feed slug
    """
    slug: String
  }

  type FeedConnection {
    pageInfo: PageInfo!
    edges: [FeedEdge!]!
  }

  type FeedEdge {
    node: Feed!

    """
    Used in \`before\` and \`after\` args
    """
    cursor: String!
  }

  extend type Query {
    """
    Get an ad-hoc feed based on sources and tags filters
    """
    anonymousFeed(
      """
      Time the pagination started to ignore new items
      """
      now: DateTime

      """
      Paginate after opaque cursor
      """
      after: String

      """
      Paginate first
      """
      first: Int

      """
      Ranking criteria for the feed
      """
      ranking: Ranking = POPULARITY

      """
      Filters to apply to the feed
      """
      filters: FiltersInput

      """
      Version of the feed algorithm
      """
      version: Int = 1

      """
      Array of supported post types
      """
      supportedTypes: [String!]
    ): PostConnection!

    """
    Get a configured feed
    """
    feed(
      """
      Time the pagination started to ignore new items
      """
      now: DateTime

      """
      Paginate after opaque cursor
      """
      after: String

      """
      Paginate first
      """
      first: Int

      """
      Ranking criteria for the feed
      """
      ranking: Ranking = POPULARITY

      """
      Return only unread posts
      """
      unreadOnly: Boolean = false

      """
      Force refresh the feed
      """
      refresh: Boolean = false

      """
      Version of the feed algorithm
      """
      version: Int = 1

      """
      Array of supported post types
      """
      supportedTypes: [String!]
    ): PostConnection! @auth

    """
    Get feed preview
    """
    feedPreview(
      """
      Array of supported post types
      """
      supportedTypes: [String!]

      """
      The filters to use for preview
      """
      filters: FiltersInput
    ): PostConnection! @auth

    """
    Get feed by providing post ids
    """
    feedByIds(
      """
      Paginate after opaque cursor
      """
      after: String

      """
      Paginate first
      """
      first: Int

      """
      Array of post ids
      """
      postIds: [String!]!

      """
      Array of supported post types
      """
      supportedTypes: [String!]
    ): PostConnection! @auth

    """
    Get user following feed
    """
    followingFeed(
      """
      Paginate after opaque cursor
      """
      after: String

      """
      Paginate first
      """
      first: Int

      """
      Array of supported post types
      """
      supportedTypes: [String!]
    ): PostConnection! @auth

    """
    Get an adhoc feed using a provided config
    """
    feedByConfig(
      """
      Paginate after opaque cursor
      """
      after: String

      """
      Paginate first
      """
      first: Int

      """
      Stringified JSON as the feed config
      """
      config: String!
    ): PostConnection!

    """
    Get a single source feed
    """
    sourceFeed(
      """
      Id of the source
      """
      source: ID!

      """
      Time the pagination started to ignore new items
      """
      now: DateTime

      """
      Paginate after opaque cursor
      """
      after: String

      """
      Paginate first
      """
      first: Int

      """
      Ranking criteria for the feed
      """
      ranking: Ranking = POPULARITY

      """
      Array of supported post types
      """
      supportedTypes: [String!]
    ): PostConnection!

    """
    Get a single tag feed
    """
    tagFeed(
      """
      The tag to fetch
      """
      tag: String!

      """
      Time the pagination started to ignore new items
      """
      now: DateTime

      """
      Paginate after opaque cursor
      """
      after: String

      """
      Paginate first
      """
      first: Int

      """
      Ranking criteria for the feed
      """
      ranking: Ranking = POPULARITY

      """
      Array of supported post types
      """
      supportedTypes: [String!]
    ): PostConnection!

    """
    Get a single keyword feed
    """
    keywordFeed(
      """
      The keyword to fetch
      """
      keyword: String!

      """
      Paginate after opaque cursor
      """
      after: String

      """
      Paginate first
      """
      first: Int

      """
      Ranking criteria for the feed
      """
      ranking: Ranking = POPULARITY

      """
      Array of supported post types
      """
      supportedTypes: [String!]
    ): PostConnection!

    """
    Get the user's default feed settings
    """
    feedSettings(
      """
      Feed id
      """
      feedId: ID
    ): FeedSettings! @feedPlus

    """
    Returns the user's RSS feeds
    """
    rssFeeds: [RSSFeed!]! @auth

    """
    Get a single author feed
    """
    authorFeed(
      """
      Id of the author
      """
      author: ID!

      """
      Paginate after opaque cursor
      """
      after: String

      """
      Paginate first
      """
      first: Int

      """
      Ranking criteria for the feed
      """
      ranking: Ranking = POPULARITY

      """
      Array of supported post types
      """
      supportedTypes: [String!]
    ): PostConnection!

    """
    Get a user's upvote feed
    """
    userUpvotedFeed(
      """
      Id of the user
      """
      userId: ID!

      """
      Paginate after opaque cursor
      """
      after: String

      """
      Paginate first
      """
      first: Int

      """
      Ranking criteria for the feed
      """
      ranking: Ranking = POPULARITY

      """
      Array of supported post types
      """
      supportedTypes: [String!]
    ): PostConnection!

    """
    Get the most upvoted articles in the past 7 days feed
    """
    mostUpvotedFeed(
      """
      Paginate after opaque cursor
      """
      after: String

      """
      Paginate first
      """
      first: Int

      """
      Number of days since publication
      """
      period: Int

      """
      Array of supported post types
      """
      supportedTypes: [String!]

      """
      ID of the source you want to get most upvoted feed for
      """
      source: ID

      """
      Tag to filter by
      """
      tag: String
    ): PostConnection!

    """
    Get the most discussed articles
    """
    mostDiscussedFeed(
      """
      Paginate after opaque cursor
      """
      after: String

      """
      Paginate first
      """
      first: Int

      """
      Number of days since publication
      """
      period: Int

      """
      Array of supported post types
      """
      supportedTypes: [String!]

      """
      ID of the source you want to get most upvoted feed for
      """
      source: ID

      """
      Tag to filter by
      """
      tag: String
    ): PostConnection!

    """
    Get random trending posts
    """
    randomTrendingPosts(
      """
      Post ID to filter out
      """
      post: ID

      """
      Paginate first
      """
      first: Int
    ): [Post]!

    """
    Get similar posts to provided post feed
    """
    similarPostsFeed(
      """
      Post to search by
      """
      post_id: ID!

      """
      Paginate after opaque cursor
      """
      after: String

      """
      Paginate first
      """
      first: Int

      """
      Array of supported post types
      """
      supportedTypes: [String!]
    ): PostConnection!

    """
    Get random similar posts by tags
    """
    randomSimilarPostsByTags(
      """
      Array of tags
      """
      tags: [String]!

      """
      Post ID
      """
      post: ID

      """
      Paginate first
      """
      first: Int
    ): [Post]!

    """
    Get random best discussion posts
    """
    randomDiscussedPosts(
      """
      Post ID to filter out
      """
      post: ID

      """
      Paginate first
      """
      first: Int
    ): [Post]!

    """
    Get the categories of tags
    """
    tagsCategories: [TagsCategory]!

    """
    Get the list of advanced settings
    """
    advancedSettings: [AdvancedSettings]!

    """
    List feeds
    """
    feedList(
      """
      Paginate before opaque cursor
      """
      before: String
      """
      Paginate after opaque cursor
      """
      after: String
      """
      Paginate first
      """
      first: Int
      """
      Paginate last
      """
      last: Int
    ): FeedConnection! @auth

    """
    Get feed meta
    """
    getFeed(
      """
      Feed id
      """
      feedId: ID!
    ): Feed @auth

    """
    Get custom feed
    """
    customFeed(
      """
      Feed id
      """
      feedId: ID!
      """
      Paginate after opaque cursor
      """
      after: String
      """
      Paginate first
      """
      first: Int
      """
      Ranking criteria for the feed
      """
      ranking: Ranking = POPULARITY
      """
      Array of supported post types
      """
      supportedTypes: [String!]

      """
      Version of the feed algorithm
      """
      version: Int = 1
    ): PostConnection! @auth
  }

  extend type Mutation {
    """
    Add new filters to the user's feed
    """
    addFiltersToFeed(
      """
      Feed id
      """
      feedId: ID

      """
      The filters to add to the feed
      """
      filters: FiltersInput!
    ): FeedSettings @feedPlus

    """
    Remove filters from the user's feed
    """
    removeFiltersFromFeed(
      """
      Feed id
      """
      feedId: ID

      """
      The filters to remove from the feed
      """
      filters: FiltersInput!
    ): FeedSettings @feedPlus

    """
    Update user's feed advanced settings
    """
    updateFeedAdvancedSettings(
      """
      Posts must comply with the advanced settings from this list
      """
      settings: [FeedAdvancedSettingsInput]!
    ): [FeedAdvancedSettings]! @auth

    """
    Create feed
    """
    createFeed(
      """
      Feed name
      """
      name: String!
<<<<<<< HEAD
    ): Feed @feedPlus
=======

      """
      Order by
      """
      orderBy: FeedOrderBy

      """
      Minimum day range
      """
      minDayRange: Int

      """
      Minimum upvotes
      """
      minUpvotes: Int

      """
      Minimum views
      """
      minViews: Int

      """
      Disable engagement filter
      """
      disableEngagementFilter: Boolean

      """
      Icon
      """
      icon: String
    ): Feed @auth
>>>>>>> 8558393e

    """
    Update feed meta
    """
    updateFeed(
      """
      Feed id
      """
      feedId: ID!

      """
      Feed name
      """
      name: String!
<<<<<<< HEAD
    ): Feed @feedPlus
=======

      """
      Order by
      """
      orderBy: FeedOrderBy

      """
      Minimum day range
      """
      minDayRange: Int

      """
      Minimum upvotes
      """
      minUpvotes: Int

      """
      Minimum views
      """
      minViews: Int

      """
      Disable engagement filter
      """
      disableEngagementFilter: Boolean

      """
      Icon
      """
      icon: String
    ): Feed @auth
>>>>>>> 8558393e

    """
    Delete feed
    """
    deleteFeed(
      """
      Feed id
      """
      feedId: ID!
    ): EmptyResponse @auth
  }
`;

export interface GQLRSSFeed {
  name: string;
  url: string;
}

export interface GQLAdvancedSettings {
  id: number;
  title: string;
  description: string;
  group: string;
  options: {
    source?: Source;
    type?: PostType;
  };
}

export interface GQLFeedAdvancedSettings {
  id: number;
  enabled: boolean;
  advancedSettings: GQLAdvancedSettings;
}

export interface GQLFeedAdvancedSettingsInput {
  id: number;
  enabled: boolean;
}

export interface GQLFeedSettings {
  id: string;
  userId: string;
  includeTags: string[];
  blockedTags: string[];
  includeSources: GQLSource[];
  excludeSources: GQLSource[];
  advancedSettings: GQLFeedAdvancedSettings[];
}

export type GQLFiltersInput = AnonymousFeedFilters;

export type GQLFeedFiltersInput = {
  feedId?: string;
  filters: GQLFiltersInput;
};

interface AnonymousFeedArgs extends FeedArgs {
  filters?: GQLFiltersInput;
  version: number;
}

interface ConfiguredFeedArgs extends FeedArgs {
  unreadOnly: boolean;
  version: number;
  refresh?: boolean;
}

interface SourceFeedArgs extends FeedArgs {
  source: string;
}

interface TagFeedArgs extends FeedArgs {
  tag: string;
}

interface KeywordFeedArgs extends FeedArgs {
  keyword: string;
}

interface AuthorFeedArgs extends FeedArgs {
  author: string;
}

interface FeedPage extends Page {
  timestamp?: Date;
  pinned?: Date;
  score?: number;
}

const feedPageGenerator: PageGenerator<GQLPost, FeedArgs, FeedPage, unknown> = {
  connArgsToPage: ({ ranking, first, after }: FeedArgs) => {
    const cursor = getCursorFromAfter(after || undefined);
    // Increment by one to determine if there's one more page
    const limit = Math.min(first || 30, 50) + 1;
    if (cursor) {
      if (ranking === Ranking.POPULARITY) {
        return { limit, score: parseInt(cursor) };
      }
      return { limit, timestamp: new Date(parseInt(cursor)) };
    }
    return { limit };
  },
  nodeToCursor: (page, { ranking }, node) => {
    if (ranking === Ranking.POPULARITY) {
      return base64(`score:${node.score}`);
    }
    return base64(`time:${new Date(node.createdAt).getTime()}`);
  },
  hasNextPage: (page, nodesSize) => page.limit === nodesSize,
  hasPreviousPage: (page) => !!(page.score || page.timestamp),
  transformNodes: (page, nodes) => nodes.slice(0, page.limit - 1),
};

const applyFeedPaging = (
  ctx: Context,
  { ranking }: FeedArgs,
  page: FeedPage,
  builder: SelectQueryBuilder<Post>,
  alias: string,
): SelectQueryBuilder<Post> => {
  let newBuilder = builder
    .addSelect(
      ranking === Ranking.POPULARITY
        ? `${alias}.score as score`
        : `${alias}."createdAt" as "createdAt"`,
    )
    .limit(page.limit)
    .orderBy(
      ranking === Ranking.POPULARITY
        ? `${alias}.score`
        : `${alias}."createdAt"`,
      'DESC',
    );
  if (page.score) {
    newBuilder = newBuilder.andWhere(`${alias}.score < :score`, {
      score: page.score,
    });
  } else if (page.timestamp) {
    newBuilder = newBuilder.andWhere(`${alias}."createdAt" < :timestamp`, {
      timestamp: page.timestamp,
    });
  }
  return newBuilder;
};

interface UpvotedPage extends Page {
  timestamp?: Date;
}

const upvotedPageGenerator: PageGenerator<
  GQLPost,
  ConnectionArguments & {
    ranking: Ranking;
  },
  UpvotedPage
> = {
  connArgsToPage: ({ first, after }: FeedArgs) => {
    const cursor = getCursorFromAfter(after || undefined);
    const limit = Math.min(first || 30, 50);
    if (cursor) {
      return { limit, timestamp: new Date(parseInt(cursor)) };
    }
    return { limit };
  },
  nodeToCursor: (page, args, node) => {
    return base64(`time:${node.votedAt!.getTime()}`);
  },
  hasNextPage: (page, nodesSize) => page.limit === nodesSize,
  hasPreviousPage: (page) => !!page.timestamp,
};

const applyUpvotedPaging = (
  ctx: Context,
  args: unknown,
  page: UpvotedPage,
  builder: SelectQueryBuilder<Post>,
): SelectQueryBuilder<Post> => {
  let newBuilder = builder.limit(page.limit).orderBy('up.votedAt', 'DESC');
  if (page.timestamp) {
    newBuilder = newBuilder.andWhere('up."votedAt" < :timestamp', {
      timestamp: page.timestamp,
    });
  }
  return newBuilder;
};

const feedPageGeneratorWithPin: PageGenerator<
  GQLPost,
  FeedArgs,
  FeedPage,
  unknown
> = {
  connArgsToPage: ({ first, after }: FeedArgs) => {
    const limit = Math.min(first || 30, 50) + 1;
    const result: FeedPage = { limit };
    const { time, pinned } = getArgsFromAfter(after as string);

    if (time) {
      result.timestamp = new Date(parseInt(time));
    }

    if (pinned) {
      result.pinned = new Date(parseInt(pinned));
    }

    return result;
  },
  nodeToCursor: (_, __, node) => {
    const params = [`time:${new Date(node.createdAt).getTime()}`];
    if (node.pinnedAt) {
      params.push(`pinned:${new Date(node.pinnedAt).getTime()}`);
    }

    return base64(params.join(';'));
  },
  hasNextPage: (page, nodesSize) => page.limit === nodesSize,
  hasPreviousPage: (page) => !!page.timestamp,
  transformNodes: (page, nodes) => nodes.slice(0, page.limit - 1),
};

const applyFeedPagingWithPin = (
  ctx: Context,
  { limit, timestamp, pinned }: FeedPage,
  builder: SelectQueryBuilder<Post>,
  alias: string,
): SelectQueryBuilder<Post> => {
  const newBuilder = builder
    .limit(limit)
    .orderBy(`${alias}."pinnedAt"`, 'DESC', 'NULLS LAST')
    .addOrderBy(`${alias}."createdAt"`, 'DESC');

  if (pinned) {
    return newBuilder.andWhere(
      `(${alias}."pinnedAt" < :pinned OR ${alias}."pinnedAt" IS NULL)`,
      { pinned },
    );
  }

  if (timestamp) {
    return newBuilder
      .andWhere(`${alias}."createdAt" < :timestamp`, {
        timestamp,
      })
      .andWhere(`${alias}."pinnedAt" IS NULL`);
  }

  return newBuilder;
};

const getDefaultFeedSettings = async ({
  ctx,
}: {
  ctx: AuthContext;
}): Promise<GQLFeedSettings> => {
  return {
    id: ctx.userId,
    userId: ctx.userId,
    includeSources: [],
    excludeSources: [],
    includeTags: [],
    blockedTags: [],
    advancedSettings: [],
  };
};

const getFeedSettings = async ({
  ctx,
  info,
  feedId,
}: {
  ctx: AuthContext;
  info: GraphQLResolveInfo;
  feedId: string;
}): Promise<GQLFeedSettings> => {
  const res = await graphorm.query<GQLFeedSettings>(
    ctx,
    info,
    (builder) => {
      builder.queryBuilder = builder.queryBuilder.andWhere(
        `"${builder.alias}".id = :feedId AND "${builder.alias}"."userId" = :userId`,
        { userId: ctx.userId, feedId },
      );
      return builder;
    },
    true,
  );
  if (res.length) {
    return res[0];
  }
  return getDefaultFeedSettings({ ctx });
};

const anonymousFeedResolverV1: IFieldResolver<
  unknown,
  Context,
  AnonymousFeedArgs
> = feedResolver(
  (ctx, { filters }: AnonymousFeedArgs, builder, alias) =>
    anonymousFeedBuilder(ctx, filters, builder, alias),
  feedPageGenerator,
  applyFeedPaging,
  { allowPrivatePosts: false },
);

const feedResolverV1: IFieldResolver<unknown, Context, ConfiguredFeedArgs> =
  feedResolver(
    (
      ctx,
      args: ConfiguredFeedArgs,
      builder,
      alias,
      queryParams: AnonymousFeedFilters | undefined,
    ) => {
      const feedId = args.feedId || ctx.userId;

      return configuredFeedBuilder(
        ctx,
        feedId,
        args.unreadOnly,
        builder,
        alias,
        queryParams,
      );
    },
    feedPageGenerator,
    applyFeedPaging,
    {
      fetchQueryParams: async (ctx, args) => {
        const feedId = args.feedId || ctx.userId;
        return feedToFilters(ctx.con, feedId, ctx.userId);
      },
      allowPrivatePosts: false,
    },
  );

const feedResolverCursor = feedResolver<
  unknown,
  FeedArgs & { generator: FeedGenerator },
  CursorPage,
  FeedResponse
>(
  (ctx, args, builder, alias, queryParams) =>
    fixedIdsFeedBuilder(
      ctx,
      queryParams!.data.map(([postId]) => postId as string),
      builder,
      alias,
    ),
  feedCursorPageGenerator(30, 50),
  (ctx, args, page, builder) => builder,
  {
    fetchQueryParams: (
      ctx,
      args: FeedArgs & { generator: FeedGenerator },
      page,
    ) =>
      args.generator.generate(ctx, {
        user_id: ctx.userId || ctx.trackingId,
        page_size: page.limit,
        offset: 0,
        cursor: page.cursor,
        allowed_post_types: args.supportedTypes,
        ...(args?.refresh && { refresh: true }),
      }),
    warnOnPartialFirstPage: true,
    // Feed service should take care of this
    removeNonPublicThresholdSquads: false,
  },
);

const legacySimilarPostsResolver = randomPostsResolver(
  (
    ctx,
    {
      tags,
      post,
    }: { tags: string[]; post: string | null; first: number | null },
    builder,
    alias,
  ) => {
    let similarPostsQuery;
    if (tags?.length > 0) {
      similarPostsQuery = `select post.id
                           from post
                                  inner join (select count(*)           as similar,
                                                     min(k.occurrences) as occurrences,
                                                     pk."postId"
                                              from post_keyword pk
                                                     inner join keyword k on pk.keyword = k.value
                                              where k.value in (:...tags)
                                                and k.status = 'allow'
                                              group by pk."postId") k
                                             on k."postId" = post.id
                           where post.id != :postId
                                 and post."createdAt" >= now() - interval '6 month'
                                 and post.visible = true and post.deleted = false
                           order by (pow(post.upvotes, k.similar) * 1000 /
                             k.occurrences) desc
                             limit 25`;
    } else {
      similarPostsQuery = `select post.id
                           from post
                           where post.id != :postId
                                 and post."createdAt" >= now() - interval '6 month'
                           order by post.upvotes desc
                             limit 25`;
    }
    return builder.andWhere(`${alias}."id" in (${similarPostsQuery})`, {
      postId: post,
      tags,
    });
  },
  3,
);

export const resolvers: IResolvers<unknown, BaseContext> = traceResolvers<
  unknown,
  BaseContext
>({
  Query: {
    anonymousFeed: (source, args: AnonymousFeedArgs, ctx: Context, info) => {
      if (args.version >= 2 && args.ranking === Ranking.POPULARITY) {
        return feedResolverCursor(
          source,
          {
            ...(args as FeedArgs),
            generator: feedGenerators['popular']!,
          },
          ctx,
          info,
        );
      }
      return anonymousFeedResolverV1(source, args, ctx, info);
    },
    feed: (source, args: ConfiguredFeedArgs, ctx: Context, info) => {
      if (args.version >= 2 && args.ranking === Ranking.POPULARITY) {
        if (args?.refresh) {
          counters?.api?.forceRefresh?.add(1);
        }

        return feedResolverCursor(
          source,
          {
            ...(args as FeedArgs),
            generator: versionToFeedGenerator(args.version),
          },
          ctx,
          info,
        );
      }
      return feedResolverV1(source, args, ctx, info);
    },
    followingFeed: async (source, args: FeedArgs, ctx: Context, info) => {
      return feedResolverCursor(
        source,
        {
          ...(args as FeedArgs),
          generator: new FeedGenerator(
            feedClient,
            new FeedLofnConfigGenerator(baseFeedConfig, lofnClient, {
              includeBlockedTags: true,
              includeAllowedTags: false,
              includeBlockedSources: true,
              includeSourceMemberships: false,
              includePostTypes: true,
              includeContentCuration: true,
              includeBlockedWords: true,
              includeFollowedSources: true,
              includeFollowedUsers: true,
              feed_version: 'f1',
            }),
          ),
        },
        ctx,
        info,
      );
    },
    customFeed: async (
      source,
      args: ConfiguredFeedArgs & {
        feedId: string;
      },
      ctx: AuthContext,
      info,
    ) => {
      const feedIdOrSlug = args.feedId;

      const feed = await getFeedByIdentifiersOrFail({
        con: ctx.con,
        feedIdOrSlug,
        userId: ctx.userId,
      });
      const feedId = feed.id;

      if (
        args.version >= 2 &&
        args.ranking === Ranking.POPULARITY &&
        ctx.userId
      ) {
        const feedGenerator = new FeedGenerator(
          popularFeedClient,
          new FeedPreferencesConfigGenerator(
            {},
            {
              includeAllowedTags: true,
              includePostTypes: true,
              includeBlockedSources: true,
              includeBlockedTags: true,
              includeContentCuration: true,
              includeBlockedWords: true,
              feedId: feedId,
            },
          ),
          'popular',
        );

        return feedResolverCursor(
          source,
          {
            ...(args as FeedArgs),
            generator: feedGenerator,
          },
          ctx,
          info,
        );
      }

      return feedResolverV1(
        source,
        {
          ...args,
          feedId,
        },
        ctx,
        info,
      );
    },
    feedPreview: (
      source,
      args: Pick<ConfiguredFeedArgs, 'supportedTypes'> & {
        filters: GQLFiltersInput;
      },
      ctx: AuthContext,
      info,
    ) => {
      const { filters, ...feedArgs } = args;

      const feedGenerator = filters
        ? new FeedGenerator(
            popularFeedClient,
            new FeedLocalConfigGenerator(
              {},
              {
                includeAllowedTags: true,
                includePostTypes: true,
                includeBlockedSources: true,
                includeBlockedTags: true,
                includeContentCuration: true,
                includeBlockedWords: true,
                feedFilters: filters,
              },
            ),
            'popular',
          )
        : feedGenerators.onboarding;

      return process.env.NODE_ENV === 'development'
        ? feedResolverV1(
            source,
            args as unknown as ConfiguredFeedArgs,
            ctx,
            info,
          )
        : feedResolverCursor(
            source,
            {
              ...(feedArgs as FeedArgs),
              first: 20,
              ranking: Ranking.POPULARITY,
              generator: feedGenerator!,
            },
            ctx,
            info,
          );
    },
    feedByIds: feedResolver(
      (ctx, { postIds }: FeedArgs & { postIds: string[] }, builder, alias) =>
        fixedIdsFeedBuilder(ctx, postIds, builder, alias),

      offsetPageGenerator(30, 50, 100),
      (ctx, args, { limit, offset }, builder) =>
        builder.limit(limit).offset(offset),
      {
        fetchQueryParams: async (ctx): Promise<void> => {
          if (!ctx.isTeamMember) {
            throw new ForbiddenError(
              'Access denied! You need to be authorized to perform this action!',
            );
          }
        },
      },
    ),
    feedByConfig: (
      source,
      args: ConnectionArguments & { config: string },
      ctx: Context,
      info,
    ) => {
      if (process.env.ENABLE_PRIVATE_ROUTES !== 'true') {
        throw new AuthenticationError(
          'Access denied! You need to be authorized to perform this action!',
        );
      }
      const generator = new FeedGenerator(
        feedClient,
        new SimpleFeedConfigGenerator(JSON.parse(args.config)),
      );
      return feedResolverCursor(
        source,
        {
          ...(args as ConnectionArguments),
          ranking: Ranking.POPULARITY,
          generator,
        },
        ctx,
        info,
      );
    },
    sourceFeed: feedResolver(
      (ctx, { source }: SourceFeedArgs, builder, alias) =>
        sourceFeedBuilder(ctx, source, builder, alias),
      feedPageGeneratorWithPin,
      (ctx, args, page, builder, alias) =>
        applyFeedPagingWithPin(ctx, page, builder, alias),
      {
        removeHiddenPosts: false,
        removeBannedPosts: false,
        removeNonPublicThresholdSquads: false,
        fetchQueryParams: async (
          ctx,
          { source: sourceId }: SourceFeedArgs,
        ): Promise<void> => {
          await ensureSourcePermissions(ctx, sourceId);
        },
      },
    ),
    tagFeed: feedResolver(
      (ctx, { tag }: TagFeedArgs, builder, alias) =>
        tagFeedBuilder(ctx, tag, builder, alias),
      feedPageGenerator,
      applyFeedPaging,
      { allowPrivatePosts: false },
    ),
    keywordFeed: feedResolver(
      (ctx, { keyword }: KeywordFeedArgs, builder, alias) =>
        builder.andWhere((subBuilder) =>
          whereKeyword(keyword, subBuilder, alias),
        ),
      feedPageGenerator,
      applyFeedPaging,
      { allowPrivatePosts: false },
    ),
    feedSettings: (
      source,
      args: { feedId: string },
      ctx: AuthContext,
      info,
    ): Promise<GQLFeedSettings> => {
      const feedId = args.feedId || ctx.userId;
      return getFeedSettings({ ctx, info, feedId });
    },
    advancedSettings: async (
      _,
      __,
      ctx: AuthContext,
      info,
    ): Promise<GQLAdvancedSettings[]> =>
      graphorm.query<GQLAdvancedSettings>(
        ctx,
        info,
        (builder) => {
          builder.queryBuilder = builder.queryBuilder.orderBy('title', 'ASC');
          return builder;
        },
        true,
      ),
    rssFeeds: async (source, args, ctx: AuthContext): Promise<GQLRSSFeed[]> => {
      const urlPrefix = `${process.env.URL_PREFIX}/rss`;
      const lists = await ctx.getRepository(BookmarkList).find({
        where: { userId: ctx.userId },
        select: ['id', 'name'],
        order: { name: 'ASC' },
      });
      return [
        { name: 'Recent news feed', url: `${urlPrefix}/f/${ctx.userId}` },
        { name: 'Bookmarks', url: `${urlPrefix}/b/${ctx.userId}` },
        ...lists.map((l) => ({
          name: l.name,
          url: `${urlPrefix}/b/l/${l.id.replace(/-/g, '')}`,
        })),
      ];
    },
    authorFeed: feedResolver(
      (ctx, { author }: AuthorFeedArgs, builder, alias) =>
        builder
          .addSelect(
            `CASE WHEN ${alias}."scoutId" = '${author}' THEN 1 ELSE 0 END`,
            'isScout',
          )
          .addSelect(
            `CASE WHEN ${alias}."authorId" = '${author}' THEN 1 ELSE 0 END`,
            'isAuthor',
          )
          .andWhere(
            `(${alias}."authorId" = :author or ${alias}."scoutId" = :author)`,
            { author },
          ),
      feedPageGenerator,
      applyFeedPaging,
      {
        removeHiddenPosts: false,
        removeBannedPosts: false,
        removeNonPublicThresholdSquads: false,
        allowPrivatePosts: false,
      },
    ),
    userUpvotedFeed: feedResolver(
      (ctx, { userId }: { userId: string } & FeedArgs, builder, alias) =>
        builder
          .addSelect('up.votedAt', 'votedAt')
          .innerJoin(
            UserPost,
            'up',
            `up."postId" = ${alias}.id AND up."userId" = :author AND vote = :vote`,
            { author: userId, vote: UserVote.Up },
          ),
      upvotedPageGenerator,
      applyUpvotedPaging,
      {
        removeHiddenPosts: false,
        removeBannedPosts: false,
        removeNonPublicThresholdSquads: false,
        allowPrivatePosts: false,
      },
    ),
    mostUpvotedFeed: feedResolver(
      (
        ctx,
        {
          period,
          source,
          tag,
        }: ConnectionArguments & {
          period?: number;
          source?: string;
          tag?: string;
        },
        builder,
        alias,
      ) => {
        const interval = [7, 30, 365].find((num) => num === period) ?? 7;
        builder
          .andWhere(
            `${alias}."createdAt" > now() - interval '${interval} days'`,
          )
          .andWhere(`${alias}."upvotes" >= 10`)
          .orderBy(`${alias}."upvotes"`, 'DESC')
          .addOrderBy(`${alias}."createdAt"`, 'DESC');
        if (tag) {
          builder.andWhere((subBuilder) =>
            whereKeyword(tag, subBuilder, alias),
          );
        }
        if (source) {
          builder.andWhere(`${alias}."sourceId" = :source`, { source });
        }
        return builder;
      },
      offsetPageGenerator(30, 50, 100),
      (ctx, args, { limit, offset }, builder) =>
        builder.limit(limit).offset(offset),
      {
        removeHiddenPosts: true,
        allowPrivatePosts: false,
        allowSquadPosts: true,
      },
    ),
    mostDiscussedFeed: feedResolver(
      (
        ctx,
        {
          period,
          source,
          tag,
        }: ConnectionArguments & {
          period?: number;
          source?: string;
          tag?: string;
        },
        builder,
        alias,
      ) => {
        const interval = [7, 30, 365].find((num) => num === period) ?? 7;
        builder
          .andWhere(
            `${alias}."createdAt" > now() - interval '${interval} days'`,
          )
          .andWhere(`${alias}."comments" >= 1`)
          .orderBy(`${alias}."comments"`, 'DESC')
          .addOrderBy(`${alias}."createdAt"`, 'DESC');
        if (tag) {
          builder.andWhere((subBuilder) =>
            whereKeyword(tag, subBuilder, alias),
          );
        }
        if (source) {
          builder.andWhere(`${alias}."sourceId" = :source`, { source });
        }
        return builder;
      },
      offsetPageGenerator(30, 50, 100),
      (ctx, args, { limit, offset }, builder) =>
        builder.limit(limit).offset(offset),
      {
        removeHiddenPosts: true,
        allowPrivatePosts: false,
        allowSquadPosts: true,
      },
    ),
    randomTrendingPosts: randomPostsResolver(
      (
        ctx,
        { post }: { post: string | null; first: number | null },
        builder,
        alias,
      ) => {
        let newBuilder = builder.andWhere(`${alias}."trending" > 0`);
        if (post) {
          newBuilder = newBuilder.andWhere(`${alias}."id" != :postId`, {
            postId: post,
          });
        }
        return newBuilder;
      },
      3,
    ),
    similarPostsFeed: async (
      source,
      args: ConnectionArguments & {
        post_id: string;
      },
      ctx: Context,
      info,
    ) => {
      const { post_id, ...restArgs } = args;
      const generator = new FeedGenerator(
        feedClient,
        new SimpleFeedConfigGenerator({
          feed_config_name: FeedConfigName.PostSimilarity,
          post_id,
        }),
      );
      return feedResolverCursor(
        source,
        {
          ...(restArgs as FeedArgs),
          generator,
        },
        ctx,
        info,
      );
    },
    randomSimilarPostsByTags: async (
      source,
      args: { tags: string[]; post: string | null; first: number | null },
      ctx: Context,
      info,
    ): Promise<GQLPost[]> => {
      if (args.post) {
        const res = await feedGenerators['post_similarity']!.generate(ctx, {
          user_id: ctx.userId,
          page_size: args.first || 3,
          post_id: args.post,
        });
        if (res?.data?.length) {
          return graphorm.query(
            ctx,
            info,
            (builder) => {
              builder.queryBuilder = applyFeedWhere(
                ctx,
                fixedIdsFeedBuilder(
                  ctx,
                  res.data.map(([postId]) => postId as string),
                  builder.queryBuilder,
                  builder.alias,
                ),
                builder.alias,
                ['article'],
                true,
                true,
                false,
              );
              return builder;
            },
            true,
          );
        }
      }

      return [];
      // Temporary turn off due to heavy query
      return legacySimilarPostsResolver(source, args, ctx, info);
    },
    randomDiscussedPosts: randomPostsResolver(
      (
        ctx,
        { post }: { post: string | null; first: number | null },
        builder,
        alias,
      ) => {
        let newBuilder = builder
          .andWhere(`${alias}."createdAt" > now() - interval '3 month'`)
          .andWhere(`${alias}."comments" >= 10`);
        if (post) {
          newBuilder = newBuilder.andWhere(`${alias}."id" != :postId`, {
            postId: post,
          });
        }
        return newBuilder;
      },
      3,
    ),
    tagsCategories: (_, __, ctx): Promise<GQLTagsCategory[]> =>
      ctx.getRepository(Category).find({ order: { title: 'ASC' } }),
    feedList: async (
      source,
      args: ConnectionArguments,
      ctx: AuthContext,
      info,
    ): Promise<Connection<GQLFeed>> => {
      const pageGenerator = createDatePageGenerator<GQLFeed, 'createdAt'>({
        key: 'createdAt',
      });
      const page = pageGenerator.connArgsToPage(args);

      return graphorm.queryPaginated(
        ctx,
        info,
        (nodeSize) => pageGenerator.hasPreviousPage(page, nodeSize),
        (nodeSize) => pageGenerator.hasNextPage(page, nodeSize),
        (node, index) => pageGenerator.nodeToCursor(page, args, node, index),
        (builder) => {
          builder.queryBuilder.andWhere(`${builder.alias}."userId" = :userId`, {
            userId: ctx.userId,
          });
          builder.queryBuilder.andWhere(`${builder.alias}."id" != :userId`, {
            userId: ctx.userId,
          });

          builder.queryBuilder.limit(page.limit);

          if (page.timestamp) {
            builder.queryBuilder.andWhere(
              `${builder.alias}."createdAt" < :timestamp`,
              { timestamp: page.timestamp },
            );
          }

          return builder;
        },
        undefined,
        true,
      );
    },
    getFeed: async (
      _,
      { feedId }: { feedId: string },
      ctx: AuthContext,
    ): Promise<GQLFeed> => {
      const feed = await getFeedByIdentifiersOrFail({
        con: ctx.con,
        feedIdOrSlug: feedId,
        userId: ctx.userId,
      });

      return feed;
    },
  },
  Mutation: {
    addFiltersToFeed: async (
      _,
      { feedId: feedIdArg, filters }: GQLFeedFiltersInput,
      ctx: AuthContext,
      info,
    ): Promise<GQLFeedSettings> => {
      if (feedIdArg) {
        await getFeedByIdentifiersOrFail({
          con: ctx.con,
          feedIdOrSlug: feedIdArg,
          userId: ctx.userId,
        });
      }

      const feedId = feedIdArg || ctx.userId;

      await ctx.con.transaction(async (manager): Promise<void> => {
        await manager.getRepository(Feed).save({
          userId: ctx.userId,
          id: feedId,
        });

        const [includedSources, excludedSources] = await Promise.all([
          filters.includeSources
            ? manager.getRepository(Source).find({
                select: ['id'],
                where: { id: In(filters.includeSources) },
              })
            : ([] as Source[]),
          filters.excludeSources
            ? manager.getRepository(Source).find({
                select: ['id'],
                where: { id: In(filters.excludeSources) },
              })
            : ([] as Source[]),
        ]);

        if (includedSources.length) {
          await Promise.all([
            manager
              .createQueryBuilder()
              .insert()
              .into(FeedSource)
              .values(
                includedSources.map((source) => ({
                  feedId,
                  sourceId: source.id,
                  blocked: false,
                })),
              )
              .orUpdate(['blocked'], ['sourceId', 'feedId'])
              .execute(),
            manager
              .createQueryBuilder()
              .insert()
              .into(ContentPreferenceSource)
              .values(
                includedSources.map((source) => ({
                  userId: ctx.userId,
                  referenceId: source.id,
                  sourceId: source.id,
                  feedId: feedId,
                  status: ContentPreferenceStatus.Follow,
                  flags: {
                    role: SourceMemberRoles.Member,
                    referralToken: randomUUID(),
                  },
                })) as ContentPreferenceSource[],
              )
              .orUpdate(['status'], ['referenceId', 'userId', 'type', 'feedId'])
              .execute(),
          ]);
        }
        if (excludedSources.length) {
          await Promise.all([
            manager
              .createQueryBuilder()
              .insert()
              .into(FeedSource)
              .values(
                excludedSources.map((source) => ({
                  feedId,
                  sourceId: source.id,
                  blocked: true,
                })),
              )
              .orUpdate(['blocked'], ['sourceId', 'feedId'])
              .execute(),
            manager
              .createQueryBuilder()
              .insert()
              .into(ContentPreferenceSource)
              .values(
                excludedSources.map((source) => ({
                  userId: ctx.userId,
                  referenceId: source.id,
                  sourceId: source.id,
                  feedId: feedId,
                  status: ContentPreferenceStatus.Blocked,
                  flags: {
                    role: SourceMemberRoles.Member,
                    referralToken: randomUUID(),
                  },
                })) as ContentPreferenceSource[],
              )
              .orUpdate(['status'], ['referenceId', 'userId', 'type', 'feedId'])
              .execute(),
          ]);
        }
        if (filters?.includeTags?.length) {
          // TODO follow phase 3 remove when reading from new tables
          await manager
            .createQueryBuilder()
            .insert()
            .into(FeedTag)
            .values(
              filters.includeTags.map((s) => ({
                feedId,
                tag: s,
              })),
            )
            .onConflict(`("feedId", "tag") DO UPDATE SET blocked = false`)
            .execute();

          await manager
            .createQueryBuilder()
            .insert()
            .into(ContentPreferenceKeyword)
            .values(
              filters.includeTags.map((keyword) => ({
                userId: ctx.userId,
                referenceId: keyword,
                keywordId: keyword,
                feedId: feedId,
                status: ContentPreferenceStatus.Follow,
              })) as ContentPreferenceKeyword[],
            )
            .orUpdate(['status'], ['referenceId', 'userId', 'type', 'feedId'])
            .execute();
        }
        if (filters?.blockedTags?.length) {
          // TODO follow phase 3 remove when reading from new tables
          await manager
            .createQueryBuilder()
            .insert()
            .into(FeedTag)
            .values(
              filters.blockedTags.map((s) => ({
                feedId,
                tag: s,
                blocked: true,
              })),
            )
            .onConflict(`("feedId", "tag") DO UPDATE SET blocked = true`)
            .execute();

          await manager
            .createQueryBuilder()
            .insert()
            .into(ContentPreferenceKeyword)
            .values(
              filters.blockedTags.map((keyword) => ({
                userId: ctx.userId,
                referenceId: keyword,
                keywordId: keyword,
                feedId: feedId,
                status: ContentPreferenceStatus.Blocked,
              })) as ContentPreferenceKeyword[],
            )
            .orUpdate(['status'], ['referenceId', 'userId', 'type', 'feedId'])
            .execute();
        }
      });
      return getFeedSettings({ ctx, info, feedId });
    },
    removeFiltersFromFeed: async (
      source,
      { feedId: feedIdArg, filters }: GQLFeedFiltersInput,
      ctx: AuthContext,
      info,
    ): Promise<GQLFeedSettings> => {
      const feedId = feedIdArg || ctx.userId;

      await ctx.con.transaction(async (manager): Promise<void> => {
        await ctx
          .getRepository(Feed)
          .findOneByOrFail({ id: feedId, userId: ctx.userId });
        if (filters?.includeSources?.length) {
          await Promise.all([
            manager
              .getRepository(FeedSource)
              .createQueryBuilder()
              .delete()
              .where('feedId = :feedId AND sourceId IN (:...sourceIds)', {
                feedId,
                sourceIds: filters.includeSources,
              })
              .andWhere('blocked = false')
              .execute(),
            manager.getRepository(ContentPreferenceSource).delete({
              userId: ctx.userId,
              referenceId: In(filters.includeSources),
              feedId,
              status: Not(ContentPreferenceStatus.Blocked),
            }),
          ]);
        }
        if (filters?.excludeSources?.length) {
          await Promise.all([
            manager
              .getRepository(FeedSource)
              .createQueryBuilder()
              .delete()
              .where('feedId = :feedId AND sourceId IN (:...sourceIds)', {
                feedId,
                sourceIds: filters.excludeSources,
              })
              .andWhere('blocked = true')
              .execute(),
            manager.getRepository(ContentPreferenceSource).delete({
              userId: ctx.userId,
              referenceId: In(filters.excludeSources),
              feedId,
              status: ContentPreferenceStatus.Blocked,
            }),
          ]);
        }
        if (filters?.includeTags?.length) {
          // TODO follow phase 3 remove when reading from new tables
          await manager.getRepository(FeedTag).delete({
            feedId,
            tag: In(filters.includeTags),
          });

          await manager.getRepository(ContentPreferenceKeyword).delete({
            userId: ctx.userId,
            referenceId: In(filters.includeTags),
            feedId,
          });
        }
        if (filters?.blockedTags?.length) {
          // TODO follow phase 3 remove when reading from new tables
          await manager.getRepository(FeedTag).delete({
            feedId,
            tag: In(filters.blockedTags),
          });

          await manager.getRepository(ContentPreferenceKeyword).delete({
            userId: ctx.userId,
            referenceId: In(filters.blockedTags),
            feedId,
          });
        }
      });
      return getFeedSettings({ ctx, info, feedId });
    },
    updateFeedAdvancedSettings: async (
      _,
      { settings }: { settings: GQLFeedAdvancedSettingsInput[] },
      ctx: AuthContext,
    ): Promise<GQLFeedAdvancedSettings[]> => {
      const feedId = ctx.userId;
      const feedRepo = ctx.con.getRepository(Feed);
      const feed = await feedRepo.findOneBy({ id: feedId });
      const feedAdvSettingsrepo = ctx.con.getRepository(FeedAdvancedSettings);

      if (!feed) {
        await feedRepo.save({ userId: feedId, id: feedId });
      }

      await feedAdvSettingsrepo
        .createQueryBuilder()
        .insert()
        .into(FeedAdvancedSettings)
        .values(
          settings.map(({ id, enabled }) => ({
            feedId,
            advancedSettingsId: id,
            enabled: enabled,
          })),
        )
        .onConflict(
          '("advancedSettingsId", "feedId") DO UPDATE SET enabled = excluded.enabled',
        )
        .execute();

      return feedAdvSettingsrepo
        .createQueryBuilder()
        .select('"advancedSettingsId" AS id, enabled')
        .where({ feedId })
        .execute();
    },
    createFeed: async (
      _,
      flags: FeedFlagsPublic,
      ctx: AuthContext,
    ): Promise<GQLFeed> => {
      validateFeedPayload({ name: flags.name, icon: flags.icon });

      const feedRepo = ctx.con.getRepository(Feed);

      const feedsCount = await feedRepo.countBy({
        userId: ctx.userId,
      });

      if (feedsCount >= maxFeedsPerUser) {
        throw new ValidationError(
          SubmissionFailErrorMessage.FEED_COUNT_LIMIT_REACHED,
        );
      }

      const feed = await feedRepo.save({
        id: await generateShortId(),
        userId: ctx.userId,
        flags,
      });

      return feed;
    },
    updateFeed: async (
      _,
      { feedId, ...flags }: { feedId: string } & FeedFlagsPublic,
      ctx: AuthContext,
    ): Promise<GQLFeed> => {
      validateFeedPayload({ name: flags.name, icon: flags.icon });

      const feedRepo = ctx.con.getRepository(Feed);
      const feed = await getFeedByIdentifiersOrFail({
        con: ctx.con,
        feedIdOrSlug: feedId,
        userId: ctx.userId,
      });

      const updateFeed = await feedRepo.save({
        id: feed.id,
        userId: feed.userId,
        flags: {
          ...feed.flags,
          ...flags,
        },
      });

      return {
        ...feed,
        ...updateFeed,
      };
    },
    deleteFeed: async (
      _,
      { feedId }: { feedId: string },
      ctx: AuthContext,
    ): Promise<GQLEmptyResponse> => {
      const feedRepo = ctx.con.getRepository(Feed);
      const feed = await getFeedByIdentifiersOrFail({
        con: ctx.con,
        feedIdOrSlug: feedId,
        userId: ctx.userId,
      });

      if (feed.id === ctx.userId) {
        throw new ForbiddenError('Forbidden');
      }

      await feedRepo.delete({
        id: feed.id,
        userId: ctx.userId,
      });

      return { _: true };
    },
  },
});<|MERGE_RESOLUTION|>--- conflicted
+++ resolved
@@ -908,10 +908,52 @@
       Feed name
       """
       name: String!
-<<<<<<< HEAD
+      
+      """
+      Order by
+      """
+      orderBy: FeedOrderBy
+
+      """
+      Minimum day range
+      """
+      minDayRange: Int
+
+      """
+      Minimum upvotes
+      """
+      minUpvotes: Int
+
+      """
+      Minimum views
+      """
+      minViews: Int
+
+      """
+      Disable engagement filter
+      """
+      disableEngagementFilter: Boolean
+
+      """
+      Icon
+      """
+      icon: String
     ): Feed @feedPlus
-=======
-
+
+    """
+    Update feed meta
+    """
+    updateFeed(
+      """
+      Feed id
+      """
+      feedId: ID!
+
+      """
+      Feed name
+      """
+      name: String!
+      
       """
       Order by
       """
@@ -941,57 +983,7 @@
       Icon
       """
       icon: String
-    ): Feed @auth
->>>>>>> 8558393e
-
-    """
-    Update feed meta
-    """
-    updateFeed(
-      """
-      Feed id
-      """
-      feedId: ID!
-
-      """
-      Feed name
-      """
-      name: String!
-<<<<<<< HEAD
     ): Feed @feedPlus
-=======
-
-      """
-      Order by
-      """
-      orderBy: FeedOrderBy
-
-      """
-      Minimum day range
-      """
-      minDayRange: Int
-
-      """
-      Minimum upvotes
-      """
-      minUpvotes: Int
-
-      """
-      Minimum views
-      """
-      minViews: Int
-
-      """
-      Disable engagement filter
-      """
-      disableEngagementFilter: Boolean
-
-      """
-      Icon
-      """
-      icon: String
-    ): Feed @auth
->>>>>>> 8558393e
 
     """
     Delete feed
