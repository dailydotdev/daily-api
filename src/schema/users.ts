--- conflicted
+++ resolved
@@ -18,12 +18,7 @@
   User,
   UserFlagsPublic,
   UserMarketingCta,
-<<<<<<< HEAD
-  View,
   InviteCampaignType,
-  Invite,
-=======
->>>>>>> f2be4762
   UserPersonalizedDigest,
   UserPersonalizedDigestFlags,
   UserPersonalizedDigestFlagsPublic,
