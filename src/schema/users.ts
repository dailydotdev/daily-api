--- conflicted
+++ resolved
@@ -448,26 +448,11 @@
       { id, after, before }: ReadingHistyoryArgs,
       ctx: Context,
     ): Promise<GQLReadingRankHistory[]> => {
-<<<<<<< HEAD
-      return ctx.con.query(
-        `
-          select date_trunc('day', ${timestampAtTimezone})::date::text as "date", count(*) as "reads"
-          from "view"
-          join "user" on "user".id = view."userId"
-          where "userId" = $1
-            and "timestamp" >= $2
-            and "timestamp" < $3
-          group by 1
-          order by 1;
-      `,
-        [id, after, before],
-      );
-=======
       return ctx.con
         .getRepository(ActiveView)
         .createQueryBuilder('view')
         .select(
-          `(date_trunc('day', ${timestampAtTimezone}) ${userTimezone})::date::text`,
+          `date_trunc('day', ${timestampAtTimezone})::date::text`,
           'date',
         )
         .addSelect(`count(*) AS "reads"`)
@@ -478,7 +463,6 @@
         .groupBy('date')
         .orderBy('date')
         .getRawMany();
->>>>>>> 1e7d1043
     },
     userReads: async (source, args, ctx: Context): Promise<number> => {
       return ctx.con
