--- conflicted
+++ resolved
@@ -99,12 +99,9 @@
 import { generateVerifyCode } from '../ids';
 import { validateUserUpdate } from '../entity/user/utils';
 import { getRestoreStreakCache } from '../workers/cdc/primary';
-<<<<<<< HEAD
 import { ReportEntity, ReportReason } from '../entity/common';
 import { reportFunctionMap } from '../common/reporting';
-=======
 import { format } from 'date-fns';
->>>>>>> 5399edbf
 
 export interface GQLUpdateUserInput {
   name: string;
