--- conflicted
+++ resolved
@@ -21,11 +21,8 @@
   UserPersonalizedDigestType,
   UserPersonalizedDigestFlags,
   UserPersonalizedDigestSendType,
-<<<<<<< HEAD
   MarketingCtaStatus,
   UserPersonalizedDigestFlagsPublic,
-=======
->>>>>>> 5497a0b1
 } from '../entity';
 import {
   AuthenticationError,
