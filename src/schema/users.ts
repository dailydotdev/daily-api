--- conflicted
+++ resolved
@@ -210,15 +210,13 @@
 
   extend type Query {
     """
-<<<<<<< HEAD
     Check if username exists
     """
     usernameExists(username: String!): UsernameExists
-=======
+    """
     Get user based on logged in session
     """
     whoami: User @auth
->>>>>>> b04af949
     """
     Get the statistics of the user
     """
@@ -375,7 +373,6 @@
 export const resolvers: IResolvers<any, Context> = {
   // eslint-disable-next-line @typescript-eslint/no-explicit-any
   Query: traceResolverObject<any, any>({
-<<<<<<< HEAD
     usernameExists: async (
       _,
       { username }: { username: string },
@@ -384,7 +381,7 @@
       const user = await ctx.con.getRepository(User).findOne({ username });
 
       return { isTaken: !!user };
-=======
+    },
     whoami: async (_, __, ctx: Context, info: GraphQLResolveInfo) => {
       const res = await graphorm.query<GQLUser>(ctx, info, (builder) => {
         builder.queryBuilder = builder.queryBuilder
@@ -393,7 +390,6 @@
         return builder;
       });
       return res[0];
->>>>>>> b04af949
     },
     userStats: async (
       source,
