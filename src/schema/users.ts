--- conflicted
+++ resolved
@@ -150,17 +150,14 @@
 } from '../entity/user/UserTransaction';
 import { uploadResumeFromBuffer } from '../common/googleCloud';
 import { fileTypeFromBuffer } from 'file-type';
-<<<<<<< HEAD
 import { notificationFlagsSchema } from '../common/schema/notificationFlagsSchema';
 import { syncNotificationFlagsToCio } from '../cio';
-=======
 import {
   UserCompensation,
   UserJobPreferences,
   WorkLocationType,
 } from '../entity/user/UserJobPreferences';
 
->>>>>>> 46375e8a
 export interface GQLUpdateUserInput {
   name: string;
   email?: string;
@@ -1068,15 +1065,14 @@
     checkCoresRole: CheckCoresRole! @auth
 
     """
-<<<<<<< HEAD
     Get current user's notification preferences
     """
     notificationSettings: JSON @auth
-=======
+
+    """
     Get job preferences for the current user
     """
     userJobPreferences: UserJobPreferences @auth
->>>>>>> 46375e8a
   }
 
   ${toGQLEnum(UploadPreset, 'UploadPreset')}
@@ -1296,11 +1292,11 @@
     claimUnclaimedItem: UserClaim @auth
 
     """
-<<<<<<< HEAD
     Update user's notification preferences
     """
     updateNotificationSettings(notificationFlags: JSON!): EmptyResponse @auth
-=======
+
+    """
     Update job preferences for the current user
     """
     updateUserJobPreferences(
@@ -1325,7 +1321,6 @@
       """
       currentTotalComp: UserTotalCompensationInput!
     ): UserJobPreferences @auth
->>>>>>> 46375e8a
   }
 `;
 
@@ -2180,7 +2175,6 @@
         coresRole: userCoresRole,
       };
     },
-<<<<<<< HEAD
     notificationSettings: async (
       _,
       __,
@@ -2194,7 +2188,7 @@
         ...DEFAULT_NOTIFICATION_SETTINGS,
         ...user?.notificationFlags,
       };
-=======
+    },
     userJobPreferences: async (
       _,
       __,
@@ -2208,7 +2202,6 @@
         UserJobPreferences,
         true,
       );
->>>>>>> 46375e8a
     },
   },
   Mutation: {
@@ -2936,7 +2929,6 @@
       });
       return addClaimableItemsToUser(ctx.con, user);
     },
-<<<<<<< HEAD
     updateNotificationSettings: async (
       _,
       { notificationFlags }: { notificationFlags: UserNotificationFlags },
@@ -2958,7 +2950,7 @@
       });
 
       return { _: true };
-=======
+    },
     updateUserJobPreferences: async (
       _,
       params: UserJobPreferencesInput,
@@ -2994,7 +2986,6 @@
         openToOpportunities:
           preferences.openToOpportunities && isProfileComplete,
       };
->>>>>>> 46375e8a
     },
   },
   User: {
