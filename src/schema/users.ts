--- conflicted
+++ resolved
@@ -44,6 +44,7 @@
   queryPaginatedByDate,
 } from '../common/datePageGenerator';
 import {
+  CioTransactionalMessageTemplateId,
   DayOfWeek,
   GQLUserCompany,
   GQLUserIntegration,
@@ -58,21 +59,12 @@
   getUserPermalink,
   getUserReadingRank,
   resubscribeUser,
+  sendEmail,
   toGQLEnum,
   uploadAvatar,
   uploadProfileCover,
   voteComment,
-<<<<<<< HEAD
   votePost,
-=======
-  resubscribeUser,
-  DayOfWeek,
-  VALID_WEEK_STARTS,
-  GQLUserIntegration,
-  GQLUserCompany,
-  sendEmail,
-  CioTransactionalMessageTemplateId,
->>>>>>> 97f86cac
 } from '../common';
 import { getSearchQuery, GQLEmptyResponse, processSearchQuery } from './common';
 import { ActiveView } from '../entity/ActiveView';
