--- conflicted
+++ resolved
@@ -84,13 +84,10 @@
   UserIntegrationSlack,
   UserIntegrationType,
 } from '../entity/UserIntegration';
-<<<<<<< HEAD
 import { isBefore, max, set, subDays } from 'date-fns';
-=======
 import { Company } from '../entity/Company';
 import { UserCompany } from '../entity/UserCompany';
 import { generateVerifyCode } from '../ids';
->>>>>>> 828a978a
 
 export interface GQLUpdateUserInput {
   name: string;
