--- conflicted
+++ resolved
@@ -365,15 +365,13 @@
     """
     isTeamMember: Boolean
     """
-<<<<<<< HEAD
     Verified companies for this user
     """
     companies: [Company]
-=======
+    """
     Preferred language of the user
     """
     language: String
->>>>>>> ce0c1d8f
   }
 
   """
