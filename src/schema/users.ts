--- conflicted
+++ resolved
@@ -58,13 +58,10 @@
   uploadAvatar,
   uploadProfileCover,
   VALID_WEEK_STARTS,
-<<<<<<< HEAD
   voteComment,
   votePost,
-=======
   GQLUserIntegration,
   GQLUserCompany,
->>>>>>> 828a978a
 } from '../common';
 import { getSearchQuery, GQLEmptyResponse, processSearchQuery } from './common';
 import { ActiveView } from '../entity/ActiveView';
