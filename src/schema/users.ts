--- conflicted
+++ resolved
@@ -32,10 +32,7 @@
 import { ActiveView } from '../entity/ActiveView';
 import graphorm from '../graphorm';
 import { GraphQLResolveInfo } from 'graphql';
-<<<<<<< HEAD
-import { NotFoundError } from '../errors';
-=======
-import { TypeOrmError } from '../errors';
+import { TypeOrmError, NotFoundError } from '../errors';
 
 export interface GQLUpdateUserInput {
   name: string;
@@ -54,12 +51,11 @@
   data: GQLUpdateUserInput;
   upload: Promise<FileUpload>;
 }
->>>>>>> 0de595dd
 
 export interface GQLUser {
   id: string;
   name: string;
-  image?: string;
+  image: string;
   infoConfirmed: boolean;
   createdAt?: Date;
   username?: string;
