--- conflicted
+++ resolved
@@ -44,7 +44,6 @@
   queryPaginatedByDate,
 } from '../common/datePageGenerator';
 import {
-  CioTransactionalMessageTemplateId,
   DayOfWeek,
   GQLUserCompany,
   GQLUserIntegration,
@@ -60,16 +59,13 @@
   getUserReadingRank,
   resubscribeUser,
   sendEmail,
-<<<<<<< HEAD
   toGQLEnum,
   uploadAvatar,
   uploadProfileCover,
   voteComment,
   votePost,
-=======
   CioTransactionalMessageTemplateId,
   validateWorkEmailDomain,
->>>>>>> b372c077
 } from '../common';
 import { getSearchQuery, GQLEmptyResponse, processSearchQuery } from './common';
 import { ActiveView } from '../entity/ActiveView';
