import type { FileHandle } from 'node:fs/promises';
import type { IResolvers } from '@graphql-tools/utils';
<<<<<<< HEAD
import type { AuthContext, BaseContext, Context } from '../Context';
=======
import { ForbiddenError } from 'apollo-server-errors';
import type { AuthContext, BaseContext } from '../Context';
>>>>>>> 79d0b8e9
import { traceResolvers } from './trace';
import { Organization } from '../entity/Organization';
import { OrganizationMemberRole, organizationRoleHierarchy } from '../roles';
import graphorm from '../graphorm';
<<<<<<< HEAD
import { toGQLEnum, uploadOrganizationImage } from '../common';
import type { GQLUser } from './users';
import type { GraphQLResolveInfo } from 'graphql';
import { ForbiddenError } from 'apollo-server-errors';
import { isNullOrUndefined } from '../common/object';
import { ContentPreferenceOrganization } from '../entity/contentPreference/ContentPreferenceOrganization';
import { z } from 'zod';
=======
import { toGQLEnum, updateSubscriptionFlags } from '../common';
import type { GQLUser } from './users';
import type { GQLEmptyResponse } from './common';
import { User } from '../entity';
import { ContentPreferenceOrganization } from '../entity/contentPreference/ContentPreferenceOrganization';
import type { TypeORMQueryFailedError } from '../errors';
>>>>>>> 79d0b8e9

export type GQLOrganizationMember = {
  role: OrganizationMemberRole;
  user: GQLUser;
};
export type GQLOrganization = Omit<
  Organization,
  'subscriptionFlags' | 'members'
> & {
  members: GQLOrganizationMember[];
};
export type GQLUserOrganization = {
  createdAt: Date;
  role: OrganizationMemberRole;
  referralToken?: string;
  organization: GQLOrganization;
};

export const typeDefs = /* GraphQL */ `
  ${toGQLEnum(OrganizationMemberRole, 'OrganizationMemberRole')}

  type OrganizationMember {
    """
    Role of the user in the organization
    """
    role: OrganizationMemberRole!

    """
    The user in the organization
    """
    user: User!
  }

  type Organization {
    """
    The ID of the organization
    """
    id: ID!

    """
    The name of the organization
    """
    name: String!

    """
    The image of the organization
    """
    image: String

    """
    The number of seats in the organization
    """
    seats: Int

    """
    The members of the organization
    """
    members: [OrganizationMember!]!
  }

  type UserOrganization {
    """
    Role of the user in the organization
    """
    role: OrganizationMemberRole!

    """
    Referral token for the user
    """
    referralToken: String

    """
    The organization
    """
    organization: Organization!
  }

  extend type Query {
    """
    Get the organizations of the user
    """
    organizations: [UserOrganization] @auth

    """
    Get the organization by ID
    """
    organization(id: ID!): UserOrganization @auth
  }

  extend type Mutation {
    """
<<<<<<< HEAD
    Update the organization
    """
    updateOrganization(
      """
      The ID of the organization to update
      """
      id: ID!

      """
      The name of the organization
      """
      name: String

      """
      Avatar image for the organization
      """
      image: Upload
    ): UserOrganization! @auth
=======
    Removes the logged-in user from a organization
    """
    leaveOrganization(
      """
      The ID of the organization to leave
      """
      id: ID!
    ): EmptyResponse @auth
>>>>>>> 79d0b8e9
  }
`;

export const ensureOrganizationRole = async (
  ctx: Context,
  {
    organizationId,
    requiredRole = OrganizationMemberRole.Member,
    userId,
  }: {
    organizationId?: string;
    requiredRole?: OrganizationMemberRole;
    userId?: string;
  },
) => {
  if (!organizationId || isNullOrUndefined(requiredRole)) {
    throw new ForbiddenError('Access denied!');
  }

  const res = await ctx.con
    .getRepository(ContentPreferenceOrganization)
    .findOneByOrFail({
      organizationId: organizationId,
      userId: userId || ctx.userId,
    });

  const userRole = res.flags?.role;

  if (isNullOrUndefined(userRole)) {
    throw new ForbiddenError('Access denied! No role assigned.');
  }

  const userRoleIndex = organizationRoleHierarchy.indexOf(userRole);
  const requiredRoleIndex = organizationRoleHierarchy.indexOf(requiredRole);

  // If either role is not found in the hierarchy, or the user's role is below the required role
  if (
    userRoleIndex === -1 ||
    requiredRoleIndex === -1 ||
    userRoleIndex > requiredRoleIndex
  ) {
    throw new ForbiddenError(
      `Access denied! You need to be a ${requiredRole.toLowerCase()} or higher to perform this action.`,
    );
  }

  return true;
};

const getOrganizationById = async (
  ctx: Context,
  info: GraphQLResolveInfo,
  id: string,
): Promise<GQLUserOrganization> =>
  graphorm.queryOneOrFail<GQLUserOrganization>(ctx, info, (builder) => {
    builder.queryBuilder
      .andWhere(`${builder.alias}."userId" = :userId`, {
        userId: ctx.userId,
      })
      .andWhere(`${builder.alias}."organizationId" = :organizationId`, {
        organizationId: id,
      });

    return builder;
  });

export const updateOrganizationSchema = z.object({
  id: z.string({ message: 'Organization ID is required' }),
  name: z.string().trim().min(1, 'Organization name is required'),
  image: z.instanceof(Promise<FileHandle>).optional(),
});

export const resolvers: IResolvers<unknown, BaseContext> = traceResolvers<
  unknown,
  BaseContext
>({
  Query: {
    organizations: async (
      _,
      __,
      ctx: AuthContext,
      info,
    ): Promise<GQLUserOrganization[]> => {
      return graphorm.query(
        ctx,
        info,
        (builder) => {
          builder.queryBuilder.andWhere(`${builder.alias}."userId" = :userId`, {
            userId: ctx.userId,
          });

          return builder;
        },
        true,
      );
    },
    organization: async (
      _,
      { id: organizationId },
      ctx: AuthContext,
      info,
    ): Promise<GQLUserOrganization> => {
      await ensureOrganizationRole(ctx, {
        organizationId,
        requiredRole: OrganizationMemberRole.Member,
      });
      return getOrganizationById(ctx, info, organizationId);
    },
  },
  Mutation: {
    updateOrganization: async (
      _,
      updateData: z.infer<typeof updateOrganizationSchema>,
      ctx: AuthContext,
      info,
    ): Promise<GQLUserOrganization> => {
      const parseResult = updateOrganizationSchema.safeParse(updateData);
      if (parseResult.error) {
        throw parseResult.error;
      }
      const { id, name, image } = parseResult.data;

      await ensureOrganizationRole(ctx, {
        organizationId: id,
        requiredRole: OrganizationMemberRole.Admin,
      });

      try {
        const updatePayload: Partial<Pick<Organization, 'name' | 'image'>> = {
          name,
        };

        if (image) {
          const { createReadStream } = await image;

          const stream = createReadStream();
          const { url: imageUrl } = await uploadOrganizationImage(id, stream);

          updatePayload.image = imageUrl;
        }

        await ctx.con.getRepository(Organization).update(id, updatePayload);

        return getOrganizationById(ctx, info, id);
      } catch (_err) {
        const err = _err as Error;
        ctx.log.error(
          { err, organizationId: id },
          'Failed to update organization',
        );
        throw err;
      }
    },
  },
  Mutation: {
    leaveOrganization: async (
      _,
      { id: organizationId },
      ctx: AuthContext,
    ): Promise<GQLEmptyResponse> => {
      try {
        await ctx.con.transaction(async (manager) => {
          const member = await manager.getRepository(User).findOneByOrFail({
            id: ctx.userId,
          });

          const { flags } = await manager
            .getRepository(ContentPreferenceOrganization)
            .findOneOrFail({
              select: ['flags'],
              where: {
                organizationId,
                userId: member.id,
              },
            });

          if (flags?.role === OrganizationMemberRole.Owner) {
            throw new ForbiddenError(`Access denied! Owner can't be removed`);
          }

          const organizationSeatUser =
            member.subscriptionFlags?.organizationId === organizationId;

          await Promise.all([
            manager.getRepository(ContentPreferenceOrganization).delete({
              userId: member.id,
              organizationId,
            }),
            organizationSeatUser &&
              manager.getRepository(User).update(
                { id: member.id },
                {
                  subscriptionFlags: updateSubscriptionFlags({
                    subscriptionId: null,
                    cycle: null,
                    createdAt: null,
                    provider: null,
                    status: null,
                    organizationId: null,
                  }),
                },
              ),
          ]);
        });
      } catch (_err) {
        const err = _err as TypeORMQueryFailedError;
        throw err;
      }
      return { _: true };
    },
  },
});<|MERGE_RESOLUTION|>--- conflicted
+++ resolved
@@ -1,31 +1,17 @@
 import type { FileHandle } from 'node:fs/promises';
+import { z } from 'zod';
+import { ForbiddenError } from 'apollo-server-errors';
 import type { IResolvers } from '@graphql-tools/utils';
-<<<<<<< HEAD
 import type { AuthContext, BaseContext, Context } from '../Context';
-=======
-import { ForbiddenError } from 'apollo-server-errors';
-import type { AuthContext, BaseContext } from '../Context';
->>>>>>> 79d0b8e9
 import { traceResolvers } from './trace';
 import { Organization } from '../entity/Organization';
 import { OrganizationMemberRole, organizationRoleHierarchy } from '../roles';
 import graphorm from '../graphorm';
-<<<<<<< HEAD
 import { toGQLEnum, uploadOrganizationImage } from '../common';
 import type { GQLUser } from './users';
 import type { GraphQLResolveInfo } from 'graphql';
-import { ForbiddenError } from 'apollo-server-errors';
 import { isNullOrUndefined } from '../common/object';
 import { ContentPreferenceOrganization } from '../entity/contentPreference/ContentPreferenceOrganization';
-import { z } from 'zod';
-=======
-import { toGQLEnum, updateSubscriptionFlags } from '../common';
-import type { GQLUser } from './users';
-import type { GQLEmptyResponse } from './common';
-import { User } from '../entity';
-import { ContentPreferenceOrganization } from '../entity/contentPreference/ContentPreferenceOrganization';
-import type { TypeORMQueryFailedError } from '../errors';
->>>>>>> 79d0b8e9
 
 export type GQLOrganizationMember = {
   role: OrganizationMemberRole;
@@ -117,7 +103,6 @@
 
   extend type Mutation {
     """
-<<<<<<< HEAD
     Update the organization
     """
     updateOrganization(
@@ -136,7 +121,8 @@
       """
       image: Upload
     ): UserOrganization! @auth
-=======
+
+    """
     Removes the logged-in user from a organization
     """
     leaveOrganization(
@@ -145,7 +131,6 @@
       """
       id: ID!
     ): EmptyResponse @auth
->>>>>>> 79d0b8e9
   }
 `;
 
@@ -299,8 +284,6 @@
         throw err;
       }
     },
-  },
-  Mutation: {
     leaveOrganization: async (
       _,
       { id: organizationId },
