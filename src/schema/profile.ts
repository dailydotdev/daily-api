import { traceResolvers } from './trace';
import { type AuthContext } from '../Context';
<<<<<<< HEAD
import { textToSlug, toGQLEnum } from '../common';
=======
import { getLimit, toGQLEnum } from '../common';
>>>>>>> fbec916e
import { UserExperienceType } from '../entity/user/experiences/types';
import type z from 'zod';
import {
  getExperienceSchema,
  userExperiencesSchema,
  type userExperienceInputBaseSchema,
  type userExperienceWorkSchema,
} from '../common/schema/profile';
import graphorm from '../graphorm';
import { offsetPageGenerator } from './common';
import type { Connection } from 'graphql-relay';
import { UserExperience } from '../entity/user/experiences/UserExperience';
import { Company } from '../entity/Company';
import type { GraphQLResolveInfo } from 'graphql';
import { In } from 'typeorm';
import { DatasetLocation } from '../entity/dataset/DatasetLocation';
import { UserExperienceWork } from '../entity/user/experiences/UserExperienceWork';
import { Autocomplete, AutocompleteType } from '../entity/Autocomplete';

interface GQLUserExperience {
  id: string;
  type: UserExperienceType;
  title: string;
  description: string | null;
  createdAt: Date;
  startedAt: Date;
  endedAt: Date | null;

  url?: string | null;
  grade?: string | null;
  externalReferenceId?: string | null;
  subtitle?: string | null;
  employmentType?: number | null;
  locationType?: number | null;
}

const baseExperienceInput = /* GraphQL */ `
  type: UserExperienceType!
  title: String!
  subtitle: String
  description: String
  startedAt: DateTime!
  endedAt: DateTime
  companyId: ID
  customCompanyName: String
`;

export const typeDefs = /* GraphQL */ `
  ${toGQLEnum(UserExperienceType, 'UserExperienceType')}

  type UserExperience {
    id: ID!
    type: UserExperienceType!
    title: String!
    description: String
    createdAt: DateTime
    startedAt: DateTime
    endedAt: DateTime
    company: Company
    customCompanyName: String

    # custom props per child entity
    url: String
    grade: String
    externalReferenceId: String
    subtitle: String
    employmentType: ProtoEnumValue
    location: Location
    locationType: ProtoEnumValue
    skills: [String]
  }

  type UserExperienceConnection {
    pageInfo: PageInfo!
    edges: [UserExperienceEdge!]!
  }

  type UserExperienceEdge {
    node: UserExperience!

    """
    Used in 'before' and 'after' args
    """
    cursor: String!
  }

  extend type Query {
    userExperiences(
      userId: ID!
      type: UserExperienceType
      """
      Paginate after opaque cursor
      """
      after: String
      """
      Paginate first
      """
      first: Int
    ): UserExperienceConnection!
    userExperienceById(id: ID!): UserExperience
  }

  input UserGeneralExperienceInput {
    ${baseExperienceInput}
    url: String
    grade: String
    externalReferenceId: String
  }

  input UserExperienceWorkInput {
    ${baseExperienceInput}
    locationId: ID
    locationType: ProtoEnumValue
    employmentType: ProtoEnumValue
    skills: [String]
  }

  extend type Mutation {
    upsertUserGeneralExperience(
      input: UserGeneralExperienceInput!
      id: ID
    ): UserExperience @auth
    upsertUserWorkExperience(
      input: UserExperienceWorkInput!
      id: ID
    ): UserExperience @auth
    removeUserExperience(id: ID!): EmptyResponse @auth
  }
`;

const userExperiencesPageGenerator = offsetPageGenerator<GQLUserExperience>(
  100,
  500,
);

type BaseInputSchema = typeof userExperienceInputBaseSchema;

interface ExperienceMutationArgs<T extends BaseInputSchema = BaseInputSchema> {
  input: z.infer<T>;
  id?: string;
}

const generateExperienceToSave = async <T extends BaseInputSchema>(
  ctx: AuthContext,
  { id, input }: ExperienceMutationArgs<T>,
): Promise<{
  userExperience: Partial<UserExperience>;
  parsedInput: ExperienceMutationArgs<T>['input'];
}> => {
  const schema = getExperienceSchema(input.type);
  const { customCompanyName, companyId, ...values } = schema.parse(input);

  const toUpdate = id
    ? await ctx.con
        .getRepository(UserExperience)
        .findOneOrFail({ where: { id, userId: ctx.userId } })
    : await Promise.resolve({});

  const toSave: Partial<UserExperience> = { ...values, companyId };

  if (companyId) {
    await ctx.con.getRepository(Company).findOneOrFail({
      where: { id: companyId },
    });
    toSave.customCompanyName = null;
  }

  if (customCompanyName) {
    const existingCompany = await ctx.con
      .getRepository(Company)
      .createQueryBuilder('c')
      .where('LOWER(c.name) = :name', { name: customCompanyName.toLowerCase() })
      .getOne();

    if (existingCompany) {
      toSave.customCompanyName = null;
      toSave.companyId = existingCompany.id;
    } else {
      toSave.customCompanyName = customCompanyName;
      toSave.companyId = null;
    }
  }

  return { userExperience: { ...toUpdate, ...toSave }, parsedInput: input };
};

const getUserExperience = (
  ctx: AuthContext,
  info: GraphQLResolveInfo,
  id: string,
): Promise<GQLUserExperience> =>
  graphorm.queryOneOrFail(
    ctx,
    info,
    (builder) => {
      builder.queryBuilder.where(`${builder.alias}."id" = :id`, { id });

      return builder;
    },
    undefined,
    true,
  );

export const resolvers = traceResolvers<unknown, AuthContext>({
  Query: {
    userExperiences: async (
      _,
      args: z.infer<typeof userExperiencesSchema>,
      ctx,
      info,
    ): Promise<Connection<GQLUserExperience>> => {
      const { userId, type } = userExperiencesSchema.parse(args);
      const page = userExperiencesPageGenerator.connArgsToPage(args);

      return graphorm.queryPaginated(
        ctx,
        info,
        (nodeSize) =>
          !!ctx.userId &&
          userExperiencesPageGenerator.hasPreviousPage(page, nodeSize),
        (nodeSize) =>
          !!ctx.userId &&
          userExperiencesPageGenerator.hasNextPage(page, nodeSize),
        (node, index) =>
          userExperiencesPageGenerator.nodeToCursor(page, args, node, index),
        (builder) => {
          builder.queryBuilder.where(
            `${builder.alias}."userId" = :userExperienceId`,
            { userExperienceId: userId },
          );

          if (type) {
            builder.queryBuilder.andWhere(
              `${builder.alias}."type" = :userExperienceType`,
              { userExperienceType: type },
            );
          }

          builder.queryBuilder
            .orderBy(`${builder.alias}."endedAt"`, 'DESC', 'NULLS FIRST')
            .addOrderBy(`${builder.alias}."startedAt"`, 'DESC')
            .limit(!ctx.userId ? 1 : getLimit({ limit: page.limit }))
            .offset(!ctx.userId ? 0 : page.offset);

          return builder;
        },
        undefined,
        true,
      );
    },
    userExperienceById: async (
      _,
      { id }: { id: string },
      ctx,
      info,
    ): Promise<GQLUserExperience> => getUserExperience(ctx, info, id),
  },
  Mutation: {
    upsertUserGeneralExperience: async (
      _,
      args: ExperienceMutationArgs,
      ctx,
      info,
    ): Promise<GQLUserExperience> => {
      const { userExperience } = await generateExperienceToSave(ctx, args);

      const entity = await ctx.con.transaction(async (con) => {
        const repo = con.getRepository(UserExperience);

        return repo.save({
          ...userExperience,
          userId: ctx.userId,
          type: args.input.type,
        });
      });

      return getUserExperience(ctx, info, entity.id);
    },
    upsertUserWorkExperience: async (
      _,
      args: ExperienceMutationArgs<typeof userExperienceWorkSchema>,
      ctx,
      info,
    ): Promise<GQLUserExperience> => {
      const result = await generateExperienceToSave(ctx, args);

      if (result.parsedInput.locationId) {
        await ctx.con.getRepository(DatasetLocation).findOneOrFail({
          where: { id: result.parsedInput.locationId },
        });
      }

      const entity = await ctx.con.transaction(async (con) => {
        const repo = con.getRepository(UserExperienceWork);
        const skills = result.parsedInput.skills;
        const slugifieds = skills.map(textToSlug);
        const experience = {
          ...result.userExperience,
          type: args.input.type,
          userId: ctx.userId,
        };

        if (!skills.length) {
          return repo.save({ ...experience, skills: [] });
        }

        const known = await con
          .getRepository(Autocomplete)
          .findBy({ type: AutocompleteType.Skill, slug: In(slugifieds) });

        const toCreate = skills.filter(
          (skill) => !known.find(({ slug }) => slug === textToSlug(skill)),
        );

        if (toCreate.length) {
          await con.getRepository(Autocomplete).save(
            toCreate.map((value) => ({
              type: AutocompleteType.Skill,
              slug: textToSlug(value),
              value,
            })),
          );
        }

        const finalSkills = known.map(({ value }) => value).concat(toCreate);

        return repo.save({ ...experience, skills: finalSkills });
      });

      return getUserExperience(ctx, info, entity.id);
    },
  },
});<|MERGE_RESOLUTION|>--- conflicted
+++ resolved
@@ -1,10 +1,6 @@
 import { traceResolvers } from './trace';
 import { type AuthContext } from '../Context';
-<<<<<<< HEAD
-import { textToSlug, toGQLEnum } from '../common';
-=======
-import { getLimit, toGQLEnum } from '../common';
->>>>>>> fbec916e
+import { textToSlug, getLimit, toGQLEnum } from '../common';
 import { UserExperienceType } from '../entity/user/experiences/types';
 import type z from 'zod';
 import {
