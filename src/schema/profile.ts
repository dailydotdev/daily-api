import { traceResolvers } from './trace';
import { type AuthContext } from '../Context';
import { toGQLEnum } from '../common';
import { UserExperienceType } from '../entity/user/experiences/types';
import type z from 'zod';
<<<<<<< HEAD
import {
  getExperienceSchema,
  type userExperienceInputBaseSchema,
  type userExperiencesSchema,
  type userExperienceWorkSchema,
} from '../common/schema/profile';
=======
import { userExperiencesSchema } from '../common/schema/profile';
>>>>>>> 10ce3281
import graphorm from '../graphorm';
import { offsetPageGenerator } from './common';
import type { Connection } from 'graphql-relay';
import { UserExperience } from '../entity/user/experiences/UserExperience';
import { Company } from '../entity/Company';
import type { GraphQLResolveInfo } from 'graphql';
import { UserExperienceSkill } from '../entity/user/experiences/UserExperienceSkill';
import { toSkillSlug, UserSkill } from '../entity/user/UserSkill';
import { In } from 'typeorm';

interface GQLUserExperience {
  id: string;
  type: UserExperienceType;
  title: string;
  description: string | null;
  createdAt: Date;
  startedAt: Date;
  endedAt: Date | null;

  url?: string | null;
  grade?: string | null;
  externalReferenceId?: string | null;
  subtitle?: string | null;
  employmentType?: number | null;
  locationType?: number | null;
}

const baseExperienceInput = /* GraphQL */ `
  type: UserExperienceType!
  title: String!
  subtitle: String
  description: String
  startedAt: DateTime!
  endedAt: DateTime
  companyId: ID
  customCompanyName: String
`;
type: UserExperienceType;

export const typeDefs = /* GraphQL */ `
  ${toGQLEnum(UserExperienceType, 'UserExperienceType')}

  type UserExperience {
    id: ID!
    type: UserExperienceType!
    title: String!
    description: String
    createdAt: DateTime
    startedAt: DateTime
    endedAt: DateTime
    company: Company
    customCompanyName: String

    # custom props per child entity
    url: String
    grade: String
    externalReferenceId: String
    subtitle: String
    employmentType: ProtoEnumValue
    location: Location
    locationType: ProtoEnumValue
  }

  type UserExperienceConnection {
    pageInfo: PageInfo!
    edges: [UserExperienceEdge!]!
  }

  type UserExperienceEdge {
    node: UserExperience!

    """
    Used in 'before' and 'after' args
    """
    cursor: String!
  }

  extend type Query {
    userExperiences(
      userId: ID!
      type: UserExperienceType
      """
      Paginate after opaque cursor
      """
      after: String
      """
      Paginate first
      """
      first: Int
    ): UserExperienceConnection!
    userExperienceById(id: ID!): UserExperience
  }

  input UserGeneralExperienceInput {
    ${baseExperienceInput}
    url: String
    grade: String
    externalReferenceId: String
  }

  input UserExperienceWorkInput {
    ${baseExperienceInput}
    locationId: ID
    locationType: ProtoEnumValue
    employmentType: ProtoEnumValue
    skills: [String]
  }

  extend type Mutation {
    upsertUserGeneralExperience(
      input: UserGeneralExperienceInput!
      id: ID
    ): UserExperience @auth
    upsertUserWorkExperience(
      input: UserExperienceWorkInput!
      id: ID
    ): UserExperience @auth
    removeUserExperience(id: ID!): EmptyResponse @auth
  }
`;

const userExperiencesPageGenerator = offsetPageGenerator<GQLUserExperience>(
  100,
  500,
);

interface ExperienceMutationArgs {
  input: z.infer<typeof userExperienceInputBaseSchema>;
  id?: string;
}

const generateExperienceToSave = async (
  ctx: AuthContext,
  { id, input }: ExperienceMutationArgs,
): Promise<{
  userExperience: Partial<UserExperience>;
  parsedInput: ExperienceMutationArgs['input'];
}> => {
  const schema = getExperienceSchema(input.type);
  const { customCompanyName, companyId, ...values } = schema.parse(input);

  const toUpdate = id
    ? await ctx.con
        .getRepository(UserExperience)
        .findOneOrFail({ where: { id, userId: ctx.userId! } })
    : await Promise.resolve({});

  const toSave: Partial<UserExperience> = { ...values, companyId };

  if (companyId) {
    await ctx.con.getRepository(Company).findOneOrFail({
      where: { id: companyId },
    });
    toSave.customCompanyName = null;
  }

  if (customCompanyName) {
    const existingCompany = await ctx.con
      .getRepository(Company)
      .createQueryBuilder('c')
      .where('LOWER(c.name) = :name', { name: customCompanyName.toLowerCase() })
      .getOne();

    if (existingCompany) {
      toSave.customCompanyName = null;
      toSave.companyId = existingCompany.id;
    } else {
      toSave.customCompanyName = customCompanyName;
      toSave.companyId = null;
    }
  }

  return { userExperience: { ...toUpdate, ...toSave }, parsedInput: input };
};

const getUserExperience = (
  ctx: AuthContext,
  info: GraphQLResolveInfo,
  id: string,
): Promise<GQLUserExperience> =>
  graphorm.queryOneOrFail(ctx, info, (builder) => {
    builder.queryBuilder.where(`${builder.alias}."id" = :id`, {
      id,
    });

    return builder;
  });

export const resolvers = traceResolvers<unknown, AuthContext>({
  Query: {
    userExperiences: async (
      _,
      args: z.infer<typeof userExperiencesSchema>,
      ctx,
      info,
    ): Promise<Connection<GQLUserExperience>> => {
      const { userId, type } = userExperiencesSchema.parse(args);
      const page = userExperiencesPageGenerator.connArgsToPage(args);

      return graphorm.queryPaginated(
        ctx,
        info,
        (nodeSize) =>
          userExperiencesPageGenerator.hasPreviousPage(page, nodeSize),
        (nodeSize) => userExperiencesPageGenerator.hasNextPage(page, nodeSize),
        (node, index) =>
          userExperiencesPageGenerator.nodeToCursor(page, args, node, index),
        (builder) => {
          builder.queryBuilder.where(`${builder.alias}."userId" = :userId`, {
            userId,
          });

          if (type) {
            builder.queryBuilder.andWhere(`${builder.alias}."type" = :type`, {
              type,
            });
          }

          builder.queryBuilder
            .orderBy(`${builder.alias}."endedAt"`, 'DESC', 'NULLS FIRST')
            .addOrderBy(`${builder.alias}."startedAt"`, 'DESC')
            .limit(!ctx.userId ? 1 : page.limit)
            .offset(!ctx.userId ? 0 : page.offset);

          return builder;
        },
        undefined,
        false,
      );
    },
    userExperienceById: async (
      _,
      { id }: { id: string },
      ctx,
      info,
    ): Promise<GQLUserExperience> => getUserExperience(ctx, info, id),
  },
  Mutation: {
    upsertUserGeneralExperience: async (
      _,
      args: ExperienceMutationArgs,
      ctx,
      info,
    ): Promise<GQLUserExperience> => {
      const { userExperience } = await generateExperienceToSave(ctx, args);

      const entity = await ctx.con.transaction(async (con) => {
        const repo = con.getRepository(UserExperience);

        return repo.save({
          ...userExperience,
          userId: ctx.userId!,
          type: args.input.type,
        });
      });

      return getUserExperience(ctx, info, entity.id);
    },
    upsertUserWorkExperience: async (
      _,
      args: ExperienceMutationArgs,
      ctx,
      info,
    ): Promise<GQLUserExperience> => {
      const result = await generateExperienceToSave(ctx, args);
      const entity = await ctx.con.transaction(async (con) => {
        const repo = con.getRepository(UserExperience);

        const saved = await repo.save({
          ...result.userExperience,
          userId: ctx.userId!,
          type: args.input.type,
        });
        const parsed = result.parsedInput as z.infer<
          typeof userExperienceWorkSchema
        >;

        if (!parsed.skills.length) {
          await con
            .getRepository(UserExperienceSkill)
            .delete({ experienceId: saved.id });
          return saved;
        }

        const slugs = parsed.skills.map(toSkillSlug);
        const existing = await con.getRepository(UserSkill).find({
          where: { slug: In(slugs) },
        });
        const toCreate = parsed.skills.filter((skill) =>
          existing.every((s) => s.slug !== toSkillSlug(skill)),
        );
        const notFound = slugs.filter((slug) =>
          existing.every((s) => s.slug !== slug),
        );

        if (notFound.length) {
          await con
            .getRepository(UserExperienceSkill)
            .delete({ experienceId: saved.id, slug: In(notFound) });
        }

        if (toCreate.length) {
          await con
            .getRepository(UserSkill)
            .save(toCreate.map((name) => ({ name })));
          await con
            .getRepository(UserExperienceSkill)
            .save(slugs.map((slug) => ({ experienceId: saved.id, slug })));
        }

        return saved;
      });

      return getUserExperience(ctx, info, entity.id);
    },
  },
});<|MERGE_RESOLUTION|>--- conflicted
+++ resolved
@@ -3,16 +3,12 @@
 import { toGQLEnum } from '../common';
 import { UserExperienceType } from '../entity/user/experiences/types';
 import type z from 'zod';
-<<<<<<< HEAD
 import {
   getExperienceSchema,
+  userExperiencesSchema,
   type userExperienceInputBaseSchema,
-  type userExperiencesSchema,
   type userExperienceWorkSchema,
 } from '../common/schema/profile';
-=======
-import { userExperiencesSchema } from '../common/schema/profile';
->>>>>>> 10ce3281
 import graphorm from '../graphorm';
 import { offsetPageGenerator } from './common';
 import type { Connection } from 'graphql-relay';
