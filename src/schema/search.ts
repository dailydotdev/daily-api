--- conflicted
+++ resolved
@@ -2,18 +2,13 @@
 import { traceResolvers } from './trace';
 import { Context } from '../Context';
 import {
-<<<<<<< HEAD
   getSessions,
-  postFeedback,
-  SearchResultFeedback,
-  SearchSession,
-  SearchSessionParams,
-=======
   postFeedback,
   SearchResultFeedback,
   Search,
   getSession,
->>>>>>> 81c20950
+  SearchSession,
+  SearchSessionParams,
 } from '../integrations';
 import { ValidationError } from 'apollo-server-errors';
 import { GQLEmptyResponse } from './common';
@@ -25,9 +20,6 @@
   type SearchSession {
     id: String!
     prompt: String!
-<<<<<<< HEAD
-    createdAt: String!
-=======
     createdAt: DateTime!
   }
 
@@ -58,20 +50,18 @@
     id: String!
     createdAt: DateTime!
     chunks: [SearchChunk]
->>>>>>> 81c20950
   }
 
   extend type Query {
     """
-<<<<<<< HEAD
     Get user's search history
     """
     searchSessionHistory(limit: Int, lastId: String): [SearchSession]! @auth
-=======
+
+    """
     Get a search session by id
     """
     searchSession(id: String!): Search! @auth
->>>>>>> 81c20950
   }
 
   extend type Mutation {
@@ -84,17 +74,14 @@
 
 export const resolvers: IResolvers<unknown, Context> = traceResolvers({
   Query: {
-<<<<<<< HEAD
     searchSessionHistory: async (
       _,
       { limit, lastId }: GQLSearchSessionParams,
       ctx,
     ): Promise<GQLSearchSession[]> =>
       getSessions(ctx.userId, { limit, lastId }),
-=======
     searchSession: async (_, { id }: { id: string }, ctx): Promise<Search> =>
       getSession(ctx.userId, id),
->>>>>>> 81c20950
   },
   Mutation: {
     searchResultFeedback: async (
