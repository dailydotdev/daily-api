--- conflicted
+++ resolved
@@ -62,11 +62,8 @@
   opportunityEditSchema,
   opportunityStateLiveSchema,
   opportunityUpdateStateSchema,
-<<<<<<< HEAD
   createSharedSlackChannelSchema,
-=======
   parseOpportunitySchema,
->>>>>>> 51a5531a
 } from '../common/schema/opportunities';
 import { OpportunityKeyword } from '../entity/OpportunityKeyword';
 import {
@@ -86,16 +83,13 @@
 import { queryPaginatedByDate } from '../common/datePageGenerator';
 import { ConnectionArguments } from 'graphql-relay';
 import { ProfileResponse, snotraClient } from '../integrations/snotra';
-<<<<<<< HEAD
 import { slackClient } from '../common/slack';
-=======
 import { fileTypeFromBuffer } from 'file-type';
 import { acceptedOpportunityFileTypes } from '../types';
 import { getBrokkrClient } from '../common/brokkr';
 import { garmScraperService } from '../common/scraper';
 import { Storage } from '@google-cloud/storage';
 import { randomUUID } from 'node:crypto';
->>>>>>> 51a5531a
 
 export interface GQLOpportunity
   extends Pick<
@@ -622,7 +616,12 @@
     ): EmptyResponse @auth
 
     """
-<<<<<<< HEAD
+    Parse an opportunity from a URL or file upload
+    """
+    parseOpportunity(payload: ParseOpportunityInput!): Opportunity!
+      @rateLimit(limit: 5, duration: 3600)
+
+    """
     Create a shared Slack channel and invite a user by email
     """
     createSharedSlackChannel(
@@ -636,12 +635,6 @@
       """
       channelName: String!
     ): EmptyResponse @auth
-=======
-    Parse an opportunity from a URL or file upload
-    """
-    parseOpportunity(payload: ParseOpportunityInput!): Opportunity!
-      @rateLimit(limit: 5, duration: 3600)
->>>>>>> 51a5531a
   }
 `;
 
@@ -1679,7 +1672,6 @@
         _: true,
       };
     },
-<<<<<<< HEAD
     createSharedSlackChannel: async (
       _,
       payload: z.infer<typeof createSharedSlackChannelSchema>,
@@ -1740,7 +1732,8 @@
         }
 
         throw error;
-=======
+      }
+    },
     parseOpportunity: async (
       _,
       {
@@ -1885,7 +1878,6 @@
         const bucket = storage.bucket(RESUME_BUCKET_NAME);
 
         await deleteFileFromBucket(bucket, filename);
->>>>>>> 51a5531a
       }
     },
   },
