import z from 'zod';
import { IResolvers } from '@graphql-tools/utils';
import { GraphQLResolveInfo } from 'graphql';
// @ts-expect-error - no types
import { FileUpload } from 'graphql-upload/GraphQLUpload.js';
import { traceResolvers } from './trace';
import { AuthContext, BaseContext, type Context } from '../Context';
import graphorm from '../graphorm';
import {
  Opportunity,
  BrokkrParseRequest,
  OpportunityContent,
  OpportunityState,
  ScreeningQuestionsRequest,
} from '@dailydotdev/schema';
import { OpportunityMatch } from '../entity/OpportunityMatch';
import {
  getBufferFromStream,
  toGQLEnum,
  updateFlagsStatement,
} from '../common';
import {
  OpportunityMatchStatus,
  OpportunityUserType,
} from '../entity/opportunities/types';
import { UserCandidatePreference } from '../entity/user/UserCandidatePreference';
import type { GQLEmptyResponse } from './common';
import {
  candidatePreferenceSchema,
  uploadEmploymentAgreementSchema,
  userCandidateToggleKeywordSchema,
} from '../common/schema/userCandidate';
import { Alerts } from '../entity';
import {
  opportunityScreeningAnswersSchema,
  opportunityFeedbackAnswersSchema,
} from '../common/schema/opportunityMatch';
import { OpportunityJob } from '../entity/opportunities/OpportunityJob';
import { OpportunityUserRecruiter } from '../entity/opportunities/user/OpportunityUserRecruiter';
import { ForbiddenError, ValidationError } from 'apollo-server-errors';
import {
  ConflictError,
  NotFoundError,
  TypeOrmError,
  type TypeORMQueryFailedError,
} from '../errors';
import { UserCandidateKeyword } from '../entity/user/UserCandidateKeyword';
import { User } from '../entity/user/User';
import {
  EMPLOYMENT_AGREEMENT_BUCKET_NAME,
  RESUME_BUCKET_NAME,
} from '../config';
import {
  deleteEmploymentAgreementByUserId,
  deleteFileFromBucket,
  generateResumeSignedUrl,
  uploadEmploymentAgreementFromBuffer,
  uploadResumeFromBuffer,
} from '../common/googleCloud';
import { uploadOrganizationImage } from '../common/cloudinary';
import {
  opportunityCreateParseSchema,
  opportunityEditSchema,
  opportunityStateLiveSchema,
  opportunityUpdateStateSchema,
  createSharedSlackChannelSchema,
  parseOpportunitySchema,
} from '../common/schema/opportunities';
import { OpportunityKeyword } from '../entity/OpportunityKeyword';
import {
  ensureOpportunityPermissions,
  OpportunityPermissions,
} from '../common/opportunity/accessControl';
import { markdown } from '../common/markdown';
import { QuestionScreening } from '../entity/questions/QuestionScreening';
import { In, Not, QueryFailedError, type DeepPartial } from 'typeorm';
import { Organization } from '../entity/Organization';
import {
  OrganizationLinkType,
  SocialMediaType,
} from '../common/schema/organizations';
import { getGondulClient } from '../common/gondul';
import { createOpportunityPrompt } from '../common/opportunity/prompt';
import { queryPaginatedByDate } from '../common/datePageGenerator';
import { queryReadReplica } from '../common/queryReadReplica';
import { ConnectionArguments } from 'graphql-relay';
import { ProfileResponse, snotraClient } from '../integrations/snotra';
import { slackClient } from '../common/slack';
import { fileTypeFromBuffer } from 'file-type';
import { acceptedOpportunityFileTypes } from '../types';
import { getBrokkrClient } from '../common/brokkr';
import { garmScraperService } from '../common/scraper';
import { Storage } from '@google-cloud/storage';
import { randomUUID } from 'node:crypto';
<<<<<<< HEAD
import { cursorToOffset, offsetToCursor } from 'graphql-relay/index';
=======
import { addOpportunityDefaultQuestionFeedback } from '../common/opportunity/question';
>>>>>>> 29c67c0e

export interface GQLOpportunity
  extends Pick<
    Opportunity,
    'id' | 'type' | 'state' | 'title' | 'tldr' | 'content' | 'keywords'
  > {
  createdAt: Date;
  updatedAt: Date;
}

export interface GQLOpportunityMatch
  extends Pick<
    OpportunityMatch,
    'status' | 'description' | 'userId' | 'opportunityId'
  > {
  createdAt: Date;
  updatedAt: Date;
}

export interface GQLUserCandidatePreference
  extends Omit<
    UserCandidatePreference,
    'userId' | 'user' | 'updatedAt' | 'cvParsed'
  > {
  keywords?: Array<{ keyword: string }>;
}

export type GQLOpportunityScreeningQuestion = Pick<
  QuestionScreening,
  'id' | 'title' | 'placeholder' | 'opportunityId'
> & {
  order: number;
};

export interface GQLTopReaderBadge {
  tag: string;
  issuedAt: Date;
}

export interface GQLOpportunityPreviewUser extends Pick<User, 'id'> {
  profileImage: string | null;
  anonId: string;
  description: string | null;
  openToWork: boolean;
  seniority: string | null;
  location: string | null;
  company: { name: string; favicon?: string } | null;
  lastActivity: Date | null;
  topTags: string[] | null;
  recentlyRead: GQLTopReaderBadge[] | null;
  activeSquads: string[] | null;
}

export interface GQLOpportunityPreviewEdge {
  node: GQLOpportunityPreviewUser;
  cursor: string;
}

export interface GQLOpportunityPreviewConnection {
  edges: GQLOpportunityPreviewEdge[];
  pageInfo: {
    hasNextPage: boolean;
    hasPreviousPage: boolean;
    startCursor: string | null;
    endCursor: string | null;
  };
}

export const typeDefs = /* GraphQL */ `
  ${toGQLEnum(OpportunityMatchStatus, 'OpportunityMatchStatus')}
  ${toGQLEnum(OrganizationLinkType, 'OrganizationLinkType')}
  ${toGQLEnum(SocialMediaType, 'SocialMediaType')}

  type OpportunityContentBlock {
    content: String
    html: String!
  }

  type OpportunityContent {
    overview: OpportunityContentBlock
    responsibilities: OpportunityContentBlock
    requirements: OpportunityContentBlock
    whatYoullDo: OpportunityContentBlock
    interviewProcess: OpportunityContentBlock
  }

  type Salary {
    min: Float
    max: Float
    currency: String
    period: ProtoEnumValue
  }

  type SalaryExpectation {
    min: Float
    period: ProtoEnumValue
  }

  type Location {
    city: String
    country: String
    subdivision: String
    continent: String
    type: ProtoEnumValue
  }

  type OpportunityMeta {
    employmentType: ProtoEnumValue
    teamSize: Int
    salary: Salary
    seniorityLevel: ProtoEnumValue
    roleType: Float
    equity: Boolean
  }

  type OpportunityKeyword {
    keyword: String!
  }

  type OpportunityScreeningQuestion {
    id: ID!
    title: String!
    order: Int!
    placeholder: String
    opportunityId: ID!
  }

  type OpportunityFeedbackQuestion {
    id: ID!
    title: String!
    order: Int!
    placeholder: String
    opportunityId: ID!
  }

  type OpportunityEdge {
    node: Opportunity!

    """
    Used in \`before\` and \`after\` args
    """
    cursor: String!
  }

  type OpportunityConnection {
    pageInfo: PageInfo!
    edges: [OpportunityEdge!]!
  }

  type Opportunity {
    id: ID!
    type: ProtoEnumValue!
    state: ProtoEnumValue!
    title: String!
    tldr: String
    content: OpportunityContent!
    meta: OpportunityMeta!
    location: [Location]!
    organization: Organization
    recruiters: [User!]!
    keywords: [OpportunityKeyword]!
    questions: [OpportunityScreeningQuestion]!
    feedbackQuestions: [OpportunityFeedbackQuestion]!
  }

  type OpportunityMatchDescription {
    reasoning: String!
  }

  type ScreeningAnswer {
    screening: String!
    answer: String!
  }

  type ApplicationRank {
    score: Float
    description: String
    warmIntro: String
  }

  type EngagementProfile {
    profileText: String!
  }

  type OpportunityMatch {
    status: OpportunityMatchStatus!
    description: OpportunityMatchDescription!
    userId: String!
    opportunityId: String!
    createdAt: DateTime!
    updatedAt: DateTime!
    user: User!
    opportunity: Opportunity
    candidatePreferences: UserCandidatePreference
    screening: [ScreeningAnswer!]!
    feedback: [ScreeningAnswer!]!
    applicationRank: ApplicationRank!
    engagementProfile: EngagementProfile
  }

  type OpportunityMatchEdge {
    node: OpportunityMatch!

    """
    Used in \`before\` and \`after\` args
    """
    cursor: String!
  }

  type OpportunityMatchConnection {
    pageInfo: PageInfo!
    edges: [OpportunityMatchEdge!]!
  }

  type GCSBlob {
    blob: String
    fileName: String
    contentType: String
    lastModified: DateTime
    signedUrl: String
  }

  type UserCandidateKeyword {
    keyword: String!
  }

  type UserCandidatePreference {
    status: ProtoEnumValue!
    cv: GCSBlob
    employmentAgreement: GCSBlob
    role: String
    roleType: Float
    employmentType: [ProtoEnumValue]!
    salaryExpectation: SalaryExpectation
    location: [Location]!
    locationType: [ProtoEnumValue]!
    companyStage: [ProtoEnumValue]!
    companySize: [ProtoEnumValue]!
    customKeywords: Boolean
    keywords: [UserCandidateKeyword!]!
  }

  type OpportunityPreviewCompany {
    name: String!
    favicon: String
  }

  """
  Top reader badge with tag and issue date
  """
  type TopReaderBadge {
    """
    The keyword/tag name
    """
    tag: String!

    """
    When the badge was issued
    """
    issuedAt: DateTime!
  }

  type OpportunityPreviewUser {
    """
    Real user ID
    """
    id: String!

    """
    User profile image
    """
    profileImage: String

    """
    Anonymized ID (e.g., anon #1002)
    """
    anonId: String!

    """
    User description/bio
    """
    description: String

    """
    Whether the user is open to work
    """
    openToWork: Boolean!

    """
    User seniority level
    """
    seniority: String

    """
    User location (from preferences or geo flags)
    """
    location: String

    """
    Active company from experience
    """
    company: OpportunityPreviewCompany

    """
    Last activity timestamp
    """
    lastActivity: DateTime

    """
    Top tags for the user
    """
    topTags: [String!]

    """
    Recently read badges with tags and issue dates (limit 3)
    """
    recentlyRead: [UserTopReader!]

    """
    Active squad IDs
    """
    activeSquads: [String!]
  }

  type OpportunityPreviewEdge {
    node: OpportunityPreviewUser!
    cursor: String!
  }

  type OpportunityPreviewConnection {
    edges: [OpportunityPreviewEdge!]!
    pageInfo: PageInfo!
  }

  extend type Query {
    """
    Get the public information about a Opportunity listing
    """
    opportunityById(
      """
      Id of Opportunity
      """
      id: ID!
    ): Opportunity
    """
    Gets the status and description from the Opportunity match
    """
    getOpportunityMatch(
      """
      Id of the Opportunity
      """
      id: ID!
    ): OpportunityMatch @auth

    """
    Returns the authenticated candidate's saved preferences
    """
    getCandidatePreferences: UserCandidatePreference @auth

    """
    Get all opportunities filtered by state (defaults to LIVE)
    """
    opportunities(
      """
      State of opportunities to fetch (defaults to LIVE)
      """
      state: ProtoEnumValue
      """
      Paginate after opaque cursor
      """
      after: String
      """
      Paginate first
      """
      first: Int
    ): OpportunityConnection! @auth

    """
    Get all opportunity matches for a specific opportunity (includes only candidate_accepted, recruiter_accepted, and recruiter_rejected statuses)
    """
    opportunityMatches(
      """
      Id of the Opportunity
      """
      opportunityId: ID!
      """
      Paginate after opaque cursor
      """
      after: String
      """
      Paginate first
      """
      first: Int
    ): OpportunityMatchConnection! @auth

    """
    Get all opportunity matches for the authenticated user
    """
    userOpportunityMatches(
      """
      Paginate after opaque cursor
      """
      after: String
      """
      Paginate first
      """
      first: Int
    ): OpportunityMatchConnection! @auth

    """
    Get a preview of potential candidate matches for an opportunity owned by the anonymous user
    """
    opportunityPreview(
      """
      Number of users to return
      """
      first: Int

      """
      Cursor for pagination
      """
      after: String
    ): OpportunityPreviewConnection!
  }

  input SalaryExpectationInput {
    min: Float
    period: ProtoEnumValue
  }

  input LocationInput {
    city: String
    country: String
    subdivision: String
    continent: String
    type: ProtoEnumValue
  }

  input OpportunityScreeningAnswerInput {
    questionId: ID!
    answer: String!
  }

  input SalaryInput {
    min: Float
    max: Float
    period: ProtoEnumValue
  }

  input OpportunityMetaInput {
    employmentType: ProtoEnumValue
    teamSize: Int
    salary: SalaryInput
    seniorityLevel: ProtoEnumValue
    roleType: Float
  }

  input OpportunityKeywordInput {
    keyword: String!
  }

  input OpportunityContentBlockInput {
    content: String
  }

  input OpportunityContentInput {
    overview: OpportunityContentBlockInput
    responsibilities: OpportunityContentBlockInput
    requirements: OpportunityContentBlockInput
    whatYoullDo: OpportunityContentBlockInput
    interviewProcess: OpportunityContentBlockInput
  }

  input OpportunityScreeningQuestionInput {
    id: ID
    title: String!
    placeholder: String
  }

  input OrganizationLinkInput {
    type: OrganizationLinkType!
    socialType: SocialMediaType
    title: String
    link: String!
  }

  input OrganizationEditInput {
    name: String
    website: String
    description: String
    perks: [String!]
    founded: Int
    location: String
    category: String
    size: Int
    stage: Int
    links: [OrganizationLinkInput!]
  }

  input RecruiterInput {
    userId: ID!
    title: String
    bio: String
  }

  input OpportunityEditInput {
    title: String
    tldr: String
    meta: OpportunityMetaInput
    location: [LocationInput]
    keywords: [OpportunityKeywordInput]
    content: OpportunityContentInput
    questions: [OpportunityScreeningQuestionInput!]
    organization: OrganizationEditInput
    recruiter: RecruiterInput
  }

  input ParseOpportunityInput {
    """
    PDF, Word file to parse
    """
    file: Upload

    """
    URL to scrape and parse
    """
    url: String
  }

  extend type Mutation {
    """
    Updates the authenticated candidate's saved preferences
    """
    updateCandidatePreferences(
      status: ProtoEnumValue
      role: String
      roleType: Float
      employmentType: [ProtoEnumValue]
      salaryExpectation: SalaryExpectationInput
      location: [LocationInput]
      locationType: [ProtoEnumValue]
      customKeywords: Boolean
    ): EmptyResponse @auth

    saveOpportunityScreeningAnswers(
      """
      Id of the Opportunity
      """
      id: ID!

      answers: [OpportunityScreeningAnswerInput!]!
    ): EmptyResponse @auth

    saveOpportunityFeedbackAnswers(
      """
      Id of the Opportunity
      """
      id: ID!

      answers: [OpportunityScreeningAnswerInput!]!
    ): EmptyResponse @auth

    acceptOpportunityMatch(
      """
      Id of the Opportunity
      """
      id: ID!
    ): EmptyResponse @auth

    rejectOpportunityMatch(
      """
      Id of the Opportunity
      """
      id: ID!
    ): EmptyResponse @auth

    recruiterAcceptOpportunityMatch(
      """
      Id of the Opportunity
      """
      opportunityId: ID!
      """
      Id of the candidate user to accept
      """
      candidateUserId: ID!
    ): EmptyResponse @auth

    recruiterRejectOpportunityMatch(
      """
      Id of the Opportunity
      """
      opportunityId: ID!
      """
      Id of the candidate user to reject
      """
      candidateUserId: ID!
    ): EmptyResponse @auth

    candidateAddKeywords(
      """
      Keywords to add to candidate profile
      """
      keywords: [String!]!
    ): EmptyResponse @auth

    candidateRemoveKeywords(
      """
      Keywords to remove from candidate profile
      """
      keywords: [String!]!
    ): EmptyResponse @auth

    uploadEmploymentAgreement(
      """
      Asset to upload
      """
      file: Upload!
    ): EmptyResponse @auth @rateLimit(limit: 5, duration: 60)

    clearEmploymentAgreement: EmptyResponse
      @auth
      @rateLimit(limit: 5, duration: 60)

    editOpportunity(
      """
      Id of the Opportunity
      """
      id: ID!

      """
      Opportunity data to update
      """
      payload: OpportunityEditInput!

      """
      Organization image to upload
      """
      organizationImage: Upload
    ): Opportunity! @auth

    """
    Clear the organization image for an opportunity
    """
    clearOrganizationImage(
      """
      Id of the Opportunity
      """
      id: ID!
    ): EmptyResponse @auth

    recommendOpportunityScreeningQuestions(
      """
      Id of the Opportunity
      """
      id: ID!
    ): [OpportunityScreeningQuestion!]! @auth

    updateOpportunityState(
      """
      Id of the Opportunity
      """
      id: ID!

      state: ProtoEnumValue!
    ): EmptyResponse @auth

    """
    Parse an opportunity from a URL or file upload
    """
    parseOpportunity(payload: ParseOpportunityInput!): Opportunity!
      @rateLimit(limit: 5, duration: 3600)

    """
    Create a shared Slack channel and invite a user by email
    """
    createSharedSlackChannel(
      """
      Email address of the user to invite
      """
      email: String!

      """
      Name of the channel to create (lowercase letters, numbers, hyphens, and underscores only)
      """
      channelName: String!
    ): EmptyResponse @auth
  }
`;

/**
 * Shared logic for updating an opportunity match status by a recruiter
 * Validates recruiter permissions, match exists, is candidate_accepted, and opportunity is live
 */
async function updateRecruiterMatchStatus(
  opportunityId: string,
  candidateUserId: string,
  targetStatus: OpportunityMatchStatus,
  ctx: AuthContext,
): Promise<void> {
  // Verify the logged-in user is a recruiter for this opportunity
  await ensureOpportunityPermissions({
    con: ctx.con.manager,
    userId: ctx.userId,
    opportunityId,
    permission: OpportunityPermissions.UpdateState,
    isTeamMember: ctx.isTeamMember,
  });

  const match = await ctx.con.getRepository(OpportunityMatch).findOne({
    where: {
      opportunityId,
      userId: candidateUserId,
    },
    relations: {
      opportunity: true,
    },
  });

  if (!match) {
    ctx.log.error(
      { opportunityId, candidateUserId },
      'No match found for candidate',
    );
    throw new ForbiddenError('Access denied! No match found');
  }

  if (match.status !== OpportunityMatchStatus.CandidateAccepted) {
    ctx.log.error(
      { opportunityId, candidateUserId, status: match.status },
      'Match is not candidate accepted',
    );
    throw new ForbiddenError(
      `Access denied! Match must be in candidate_accepted status`,
    );
  }

  await ctx.con.getRepository(OpportunityMatch).update(
    {
      opportunityId,
      userId: candidateUserId,
    },
    {
      status: targetStatus,
    },
  );
}

/**
 * Shared logic for updating an opportunity match status for a candidate
 * Validates the match exists, is pending, and the opportunity is live
 */
async function updateCandidateMatchStatus(
  opportunityId: string,
  userId: string,
  targetStatus: OpportunityMatchStatus,
  ctx: AuthContext,
): Promise<void> {
  const match = await ctx.con.getRepository(OpportunityMatch).findOne({
    where: {
      opportunityId,
      userId,
    },
    relations: {
      opportunity: true,
    },
  });

  if (!match) {
    ctx.log.error({ opportunityId, userId }, 'No match found for opportunity');
    throw new ForbiddenError('Access denied! No match found');
  }

  if (match.status !== OpportunityMatchStatus.Pending) {
    ctx.log.error(
      { opportunityId, userId, status: match.status },
      'Match is not pending',
    );
    throw new ForbiddenError(`Access denied! Match is not pending`);
  }

  await ctx.con.transaction(async (entityManager) => {
    await entityManager.getRepository(OpportunityMatch).update(
      {
        opportunityId,
        userId,
      },
      {
        status: targetStatus,
      },
    );

    await entityManager.getRepository(Alerts).update(
      {
        userId,
        opportunityId,
      },
      {
        opportunityId: null,
        flags: updateFlagsStatement<Alerts>({ hasSeenOpportunity: true }),
      },
    );
  });
}

export const resolvers: IResolvers<unknown, BaseContext> = traceResolvers<
  unknown,
  BaseContext
>({
  Query: {
    opportunityById: async (
      _,
      { id }: { id: string },
      ctx: Context,
      info,
    ): Promise<GQLOpportunity> => {
      const opportunity = await graphorm.queryOneOrFail<GQLOpportunity>(
        ctx,
        info,
        (builder) => {
          builder.queryBuilder.where({ id });

          builder.queryBuilder.addSelect(`${builder.alias}.state`, 'state');

          return builder;
        },
      );

      if (opportunity.state !== OpportunityState.LIVE) {
        if (!ctx.userId) {
          throw new NotFoundError('Not found!');
        }

        await ensureOpportunityPermissions({
          con: ctx.con.manager,
          userId: ctx.userId,
          opportunityId: id,
          permission: OpportunityPermissions.ViewDraft,
          isTeamMember: ctx.isTeamMember,
        });
      }

      return opportunity;
    },
    getOpportunityMatch: async (
      _,
      { id }: { id: string },
      ctx: AuthContext,
      info,
    ): Promise<GQLOpportunityMatch> => {
      return await graphorm.queryOneOrFail<GQLOpportunityMatch>(
        ctx,
        info,
        (builder) => {
          builder.queryBuilder
            .where({ opportunityId: id })
            .andWhere({ userId: ctx.userId });
          return builder;
        },
      );
    },
    getCandidatePreferences: async (
      _,
      __,
      ctx: AuthContext,
      info,
    ): Promise<GQLUserCandidatePreference> => {
      const preferences = await graphorm.queryOne<GQLUserCandidatePreference>(
        ctx,
        info,
        (builder) => {
          builder.queryBuilder.where({ userId: ctx.userId });
          return builder;
        },
      );

      if (preferences) {
        return preferences;
      }

      return {
        ...new UserCandidatePreference(),
        keywords: [],
      };
    },
    opportunities: async (
      _,
      args: ConnectionArguments & { state?: number },
      ctx: Context,
      info,
    ) => {
      // Default to LIVE opportunities if no state is provided
      const opportunityState = args.state ?? OpportunityState.LIVE;

      if (!ctx.userId) {
        throw new NotFoundError('Not found!');
      }

      return await queryPaginatedByDate<
        GQLOpportunity,
        'createdAt',
        typeof args
      >(
        ctx,
        info,
        args,
        { key: 'createdAt', maxSize: 50 },
        {
          queryBuilder: (builder) => {
            builder.queryBuilder.where({ state: opportunityState });

            if (!ctx.isTeamMember) {
              builder.queryBuilder
                .innerJoin(
                  'opportunity_user',
                  'ou',
                  `ou.opportunityId = ${builder.alias}.id`,
                )
                .andWhere('ou.userId = :userId', { userId: ctx.userId })
                .andWhere('ou.type = :type', {
                  type: OpportunityUserType.Recruiter,
                });
            }

            return builder;
          },
          orderByKey: 'DESC',
          readReplica: true,
        },
      );
    },
    opportunityMatches: async (
      _,
      args: ConnectionArguments & { opportunityId: string },
      ctx: AuthContext,
      info,
    ) => {
      if (!ctx.userId) {
        throw new NotFoundError('Not found!');
      }

      // First verify the user has access to this opportunity
      await ensureOpportunityPermissions({
        con: ctx.con.manager,
        userId: ctx.userId,
        opportunityId: args.opportunityId,
        permission: OpportunityPermissions.UpdateState,
        isTeamMember: ctx.isTeamMember,
      });

      return await queryPaginatedByDate<
        GQLOpportunityMatch,
        'updatedAt',
        typeof args
      >(
        ctx,
        info,
        args,
        { key: 'updatedAt', maxSize: 50 },
        {
          queryBuilder: (builder) => {
            builder.queryBuilder
              .where({ opportunityId: args.opportunityId })
              .andWhere(`${builder.alias}.status IN (:...statuses)`, {
                statuses: [
                  OpportunityMatchStatus.CandidateAccepted,
                  OpportunityMatchStatus.RecruiterAccepted,
                  OpportunityMatchStatus.RecruiterRejected,
                ],
              })
              // Order by candidate_accepted status first (priority 0), then others (priority 1)
              // Then by updatedAt ascending (oldest first) within each group
              .addOrderBy(
                `CASE WHEN ${builder.alias}.status = :candidateAcceptedStatus THEN 0 ELSE 1 END`,
                'ASC',
              )
              .addOrderBy(`${builder.alias}.updatedAt`, 'ASC')
              .setParameter(
                'candidateAcceptedStatus',
                OpportunityMatchStatus.CandidateAccepted,
              );

            return builder;
          },
          orderByKey: 'ASC',
          readReplica: true,
        },
      );
    },
    userOpportunityMatches: async (
      _,
      args: ConnectionArguments,
      ctx: AuthContext,
      info,
    ) =>
      await queryPaginatedByDate<GQLOpportunityMatch, 'updatedAt', typeof args>(
        ctx,
        info,
        args,
        { key: 'updatedAt', maxSize: 50 },
        {
          queryBuilder: (builder) => {
            builder.queryBuilder.where({ userId: ctx.userId });

            return builder;
          },
          orderByKey: 'DESC',
          readReplica: true,
        },
      ),
    opportunityPreview: async (
      _,
      args: ConnectionArguments,
      ctx: Context,
      info: GraphQLResolveInfo,
    ): Promise<GQLOpportunityPreviewConnection> => {
      const { after, first = 20 } = args;
      const offset = after ? cursorToOffset(after) : 0;

      const opportunity = await queryReadReplica(ctx.con, ({ queryRunner }) =>
        queryRunner.manager.getRepository(OpportunityJob).findOneOrFail({
          // where: { flags: JsonContains({ anonUserId: ctx.trackingId }) },
          where: { id: '89f3daff-d6bb-4652-8f9c-b9f7254c9af1' },
          relations: { keywords: true },
        }),
      );

      let userIds: string[];
      // let totalCount: number; // TODO: Use totalCount when implementing pagination

      if (opportunity.flags?.preview) {
        userIds = opportunity.flags.preview.userIds;
        // totalCount = opportunity.flags.preview.totalCount; // TODO: Use totalCount when implementing pagination
      } else {
        // TODO: Uncomment when Gondul service is ready
        // const keywords = await opportunity.keywords;
        // const validatedPayload = {
        //   opportunity: {
        //     title: opportunity.title,
        //     tldr: opportunity.tldr,
        //     content: opportunity.content,
        //     meta: opportunity.meta,
        //     location: opportunity.location,
        //     state: opportunity.state,
        //     type: opportunity.type,
        //     keywords: keywords.map((k) => k.keyword),
        //   },
        // };

        // Call the gondul preview endpoint with circuit breaker
        // TODO: Remove this temporary mock return and use validatedPayload with Gondul
        const gondulResult = {
          userIds: ['user1', 'user2', 'user3'],
          totalCount: 3,
        };

        await ctx.con.getRepository(OpportunityJob).update(
          { id: opportunity.id },
          {
            flags: updateFlagsStatement<OpportunityJob>({
              preview: gondulResult,
            }),
          },
        );

        userIds = gondulResult.userIds;
        // totalCount = gondulResult.totalCount; // TODO: Use totalCount when implementing pagination
      }

      return await graphorm.queryPaginated<GQLOpportunityPreviewUser>(
        ctx,
        info,
        () => !!after,
        (nodeSize) => nodeSize === first,
        (_, i) => offsetToCursor(offset + i + 1),
        (builder) => {
          const orderByParams = userIds.reduce(
            (acc, id, i) => {
              acc[`userId${i}`] = id;
              return acc;
            },
            {} as Record<string, string>,
          );

          builder.queryBuilder
            .where(`${builder.alias}.id IN (:...userIds)`, {
              userIds: userIds,
            })
            .setParameters(orderByParams)
            .orderBy(
              `array_position(ARRAY[${userIds.map((_, i) => `:userId${i}`).join(',')}], ${builder.alias}.id)`,
              'ASC',
            );
          return builder;
        },
        undefined,
        true,
      );
    },
  },
  Mutation: {
    updateCandidatePreferences: async (
      _,
      payload: z.infer<typeof candidatePreferenceSchema>,
      { userId, con }: AuthContext,
    ): Promise<GQLEmptyResponse> => {
      const preferences = candidatePreferenceSchema.safeParse(payload);

      if (preferences.error) {
        throw preferences.error;
      }

      await con.getRepository(UserCandidatePreference).upsert(
        {
          userId,
          ...preferences.data,
        },
        {
          conflictPaths: ['userId'],
          skipUpdateIfNoValuesChanged: true,
        },
      );

      return { _: true };
    },
    saveOpportunityScreeningAnswers: async (
      _,
      payload: z.infer<typeof opportunityScreeningAnswersSchema>,
      { userId, con, log }: AuthContext,
    ): Promise<GQLEmptyResponse> => {
      const safePayload = opportunityScreeningAnswersSchema.safeParse(payload);
      if (safePayload.error) {
        throw safePayload.error;
      }

      const opportunityId = safePayload.data.id;
      const answers = safePayload.data.answers;

      const [match, opportunity] = await Promise.all([
        con.getRepository(OpportunityMatch).findOneBy({
          opportunityId,
          userId,
          status: OpportunityMatchStatus.Pending,
        }),
        con.getRepository(OpportunityJob).findOneOrFail({
          where: { id: opportunityId, state: OpportunityState.LIVE },
          relations: {
            questions: true,
          },
        }),
      ]);

      if (!match) {
        throw new ForbiddenError(`Access denied! Match is not pending`);
      }

      const questions = await opportunity.questions;

      // Check if the number of answers matches the number of questions
      if (answers.length !== questions.length) {
        log.error(
          { answers, questions, opportunityId },
          'Answer count mismatch',
        );
        throw new ConflictError(
          `Number of answers (${answers.length}) does not match the required questions`,
        );
      }

      // Map answers to questions, throw if question not found
      const screening = answers.map((answer) => {
        const question = questions.find((q) => q.id === answer.questionId);
        if (!question) {
          log.error(
            { answer, questions, opportunityId },
            'Question not found for opportunity',
          );
          throw new ConflictError(
            `Question ${answer.questionId} not found for opportunity`,
          );
        }

        return {
          screening: question.title,
          answer: answer.answer,
        };
      });

      await con.getRepository(OpportunityMatch).upsert(
        {
          opportunityId,
          userId,
          screening,
        },
        {
          conflictPaths: ['opportunityId', 'userId'],
          skipUpdateIfNoValuesChanged: true,
        },
      );
      return { _: true };
    },
    saveOpportunityFeedbackAnswers: async (
      _,
      payload: z.infer<typeof opportunityFeedbackAnswersSchema>,
      { userId, con, log }: AuthContext,
    ): Promise<GQLEmptyResponse> => {
      const safePayload = opportunityFeedbackAnswersSchema.safeParse(payload);
      if (safePayload.error) {
        throw safePayload.error;
      }

      const opportunityId = safePayload.data.id;
      const answers = safePayload.data.answers;

      const [match, opportunity] = await Promise.all([
        con.getRepository(OpportunityMatch).findOneBy({
          opportunityId,
          userId,
        }),
        con.getRepository(OpportunityJob).findOneOrFail({
          where: { id: opportunityId },
          relations: {
            feedbackQuestions: true,
          },
        }),
      ]);

      if (!match) {
        throw new ForbiddenError(`Access denied! No match found`);
      }

      const questions = await opportunity.feedbackQuestions;

      // Feedback questions are optional, so validate only that provided questionIds exist
      const feedback = answers.map((answer) => {
        const question = questions.find((q) => q.id === answer.questionId);
        if (!question) {
          log.error(
            { answer, questions, opportunityId },
            'Question not found for opportunity',
          );
          throw new ConflictError(
            `Question ${answer.questionId} not found for opportunity`,
          );
        }

        return {
          screening: question.title,
          answer: answer.answer,
        };
      });

      await con.getRepository(OpportunityMatch).upsert(
        {
          opportunityId,
          userId,
          feedback,
        },
        {
          conflictPaths: ['opportunityId', 'userId'],
          skipUpdateIfNoValuesChanged: true,
        },
      );
      return { _: true };
    },
    acceptOpportunityMatch: async (
      _,
      { id }: { id: string },
      ctx: AuthContext,
    ): Promise<GQLEmptyResponse> => {
      await updateCandidateMatchStatus(
        id,
        ctx.userId,
        OpportunityMatchStatus.CandidateAccepted,
        ctx,
      );

      return { _: true };
    },
    rejectOpportunityMatch: async (
      _,
      { id }: { id: string },
      ctx: AuthContext,
    ): Promise<GQLEmptyResponse> => {
      await updateCandidateMatchStatus(
        id,
        ctx.userId,
        OpportunityMatchStatus.CandidateRejected,
        ctx,
      );

      return { _: true };
    },
    recruiterAcceptOpportunityMatch: async (
      _,
      {
        opportunityId,
        candidateUserId,
      }: { opportunityId: string; candidateUserId: string },
      ctx: AuthContext,
    ): Promise<GQLEmptyResponse> => {
      await updateRecruiterMatchStatus(
        opportunityId,
        candidateUserId,
        OpportunityMatchStatus.RecruiterAccepted,
        ctx,
      );

      return { _: true };
    },
    recruiterRejectOpportunityMatch: async (
      _,
      {
        opportunityId,
        candidateUserId,
      }: { opportunityId: string; candidateUserId: string },
      ctx: AuthContext,
    ): Promise<GQLEmptyResponse> => {
      await updateRecruiterMatchStatus(
        opportunityId,
        candidateUserId,
        OpportunityMatchStatus.RecruiterRejected,
        ctx,
      );

      return { _: true };
    },
    candidateAddKeywords: async (
      _,
      payload: z.infer<typeof userCandidateToggleKeywordSchema>,
      ctx: AuthContext,
    ): Promise<GQLEmptyResponse> => {
      const { data, error } =
        userCandidateToggleKeywordSchema.safeParse(payload);
      if (error) {
        throw error;
      }

      const rows = data.keywords.map((keyword) => ({
        userId: ctx.userId,
        keyword,
      }));

      await ctx.con.getRepository(UserCandidateKeyword).upsert(rows, {
        conflictPaths: ['userId', 'keyword'],
        skipUpdateIfNoValuesChanged: true,
      });

      return { _: true };
    },
    candidateRemoveKeywords: async (
      _,
      payload: z.infer<typeof userCandidateToggleKeywordSchema>,
      ctx: AuthContext,
    ): Promise<GQLEmptyResponse> => {
      const { data, error } =
        userCandidateToggleKeywordSchema.safeParse(payload);
      if (error) {
        throw error;
      }

      const rows = data.keywords.map((keyword) => ({
        userId: ctx.userId,
        keyword,
      }));

      await ctx.con.getRepository(UserCandidateKeyword).delete(rows);

      return { _: true };
    },
    uploadEmploymentAgreement: async (
      _,
      payload: z.infer<typeof uploadEmploymentAgreementSchema>,
      ctx: AuthContext,
    ): Promise<GQLEmptyResponse> => {
      const { data, error } =
        await uploadEmploymentAgreementSchema.safeParseAsync(payload);
      if (error) {
        throw error;
      }

      const { file } = data;

      const blobName = ctx.userId;
      await uploadEmploymentAgreementFromBuffer(blobName, file.buffer, {
        contentType: file.mimetype,
      });

      await ctx.con.getRepository(UserCandidatePreference).upsert(
        {
          userId: ctx.userId,
          employmentAgreement: {
            blob: blobName,
            fileName: file.filename,
            contentType: file.mimetype,
            bucket: EMPLOYMENT_AGREEMENT_BUCKET_NAME,
            lastModified: new Date(),
          },
        },
        {
          conflictPaths: ['userId'],
          skipUpdateIfNoValuesChanged: true,
        },
      );

      return { _: true };
    },
    clearEmploymentAgreement: async (
      _,
      __,
      ctx: AuthContext,
    ): Promise<GQLEmptyResponse> => {
      const isDeleted = await deleteEmploymentAgreementByUserId({
        userId: ctx.userId,
        logger: ctx.log,
      });

      if (!isDeleted) {
        ctx.log.warn(
          { userId: ctx.userId },
          'Failed to delete employment agreement from GCS',
        );
        throw new Error('Failed to delete employment agreement');
      }

      await ctx.con.getRepository(UserCandidatePreference).update(
        {
          userId: ctx.userId,
        },
        {
          employmentAgreement: {},
        },
      );
      return { _: true };
    },
    editOpportunity: async (
      _,
      {
        id,
        payload,
        organizationImage,
      }: {
        id: string;
        payload: z.infer<typeof opportunityEditSchema>;
        organizationImage?: Promise<FileUpload>;
      },
      ctx: AuthContext,
      info,
    ): Promise<GQLOpportunity> => {
      const opportunity = opportunityEditSchema.parse(payload);

      await ensureOpportunityPermissions({
        con: ctx.con.manager,
        userId: ctx.userId,
        opportunityId: id,
        permission: OpportunityPermissions.Edit,
        isTeamMember: ctx.isTeamMember,
      });

      await ctx.con.transaction(async (entityManager) => {
        const {
          keywords,
          content,
          questions,
          organization,
          recruiter,
          ...opportunityUpdate
        } = opportunity;

        const renderedContent: Record<
          string,
          { content: string; html: string }
        > = {};

        Object.entries(content || {}).forEach(([key, value]) => {
          if (typeof value.content !== 'string') {
            return;
          }

          renderedContent[key] = {
            content: value.content,
            html: markdown.render(value.content),
          };
        });

        const opportunityContent = new OpportunityContent(renderedContent);

        await entityManager
          .getRepository(OpportunityJob)
          .createQueryBuilder()
          .update({
            ...opportunityUpdate,
            content: () => `content || :contentJson`,
            meta: () => `meta || :metaJson`,
          })
          .where({ id })
          .setParameter('contentJson', opportunityContent.toJsonString())
          .setParameter('metaJson', JSON.stringify(opportunity.meta || {}))
          .execute();

        if (organization || organizationImage) {
          const opportunityJob = await entityManager
            .getRepository(OpportunityJob)
            .findOne({
              where: { id },
              select: ['organizationId'],
            });

          let organizationId = opportunityJob?.organizationId;

          let organizationUpdate: Record<string, unknown> = {
            ...organization,
          };

          if (organizationId) {
            delete organizationUpdate.name; // prevent name updates on existing organizations
          }

          if (!organizationId) {
            // create new organization and assign to opportunity here inline
            // TODO: ideally this should be refactored later to separate mutation

            try {
              const organizationInsertResult = await entityManager
                .getRepository(Organization)
                .insert(organizationUpdate);

              organizationId = organizationInsertResult.identifiers[0]
                .id as string;

              await entityManager
                .getRepository(OpportunityJob)
                .update({ id }, { organizationId });

              // values were applied during insert
              organizationUpdate = {};
            } catch (insertError) {
              if (insertError instanceof QueryFailedError) {
                const queryFailedError = insertError as TypeORMQueryFailedError;

                if (queryFailedError.code === TypeOrmError.DUPLICATE_ENTRY) {
                  if (
                    insertError.message.indexOf(
                      'IDX_organization_name_unique',
                    ) > -1
                  ) {
                    throw new ConflictError(
                      'Organization with this name already exists',
                    );
                  }
                }
              }

              throw insertError;
            }
          }

          // Handle image upload
          if (organizationImage) {
            const { createReadStream } = await organizationImage;
            const stream = createReadStream();
            const { url: imageUrl } = await uploadOrganizationImage(
              organizationId,
              stream,
            );
            organizationUpdate.image = imageUrl;
          }

          if (Object.keys(organizationUpdate).length > 0) {
            await entityManager
              .getRepository(Organization)
              .update({ id: organizationId }, organizationUpdate);
          }
        }

        if (Array.isArray(keywords)) {
          await entityManager.getRepository(OpportunityKeyword).delete({
            opportunityId: id,
          });

          await entityManager.getRepository(OpportunityKeyword).insert(
            keywords.map((keyword) => ({
              opportunityId: id,
              keyword: keyword.keyword,
            })),
          );
        }

        if (Array.isArray(questions)) {
          const questionIds = questions.map((item) => item.id).filter(Boolean);

          const hasQuestionsFromOtherOpportunity = await entityManager
            .getRepository(QuestionScreening)
            .exists({
              where: { id: In(questionIds), opportunityId: Not(id) },
            });

          if (hasQuestionsFromOtherOpportunity) {
            throw new ConflictError('Not allowed to edit some questions!');
          }

          await entityManager.getRepository(QuestionScreening).delete({
            id: Not(In(questionIds)),
            opportunityId: id,
          });

          await entityManager.getRepository(QuestionScreening).upsert(
            questions.map((question, index) => {
              return entityManager.getRepository(QuestionScreening).create({
                id: question.id,
                opportunityId: id,
                title: question.title,
                placeholder: question.placeholder,
                questionOrder: index,
              });
            }),
            { conflictPaths: ['id'] },
          );
        }

        if (recruiter) {
          // Check if the recruiter is part of the recruiters for this opportunity
          const existingRecruiter = await entityManager
            .getRepository(OpportunityUserRecruiter)
            .findOne({
              where: {
                opportunityId: id,
                userId: recruiter.userId,
                type: OpportunityUserType.Recruiter,
              },
            });

          if (!existingRecruiter) {
            ctx.log.error(
              { opportunityId: id, userId: recruiter.userId },
              'Recruiter is not part of this opportunity',
            );
            throw new ForbiddenError(
              'Access denied! Recruiter is not part of this opportunity',
            );
          }

          // Update the recruiter's title and bio on the User entity
          await entityManager.getRepository(User).update(
            {
              id: recruiter.userId,
            },
            {
              title: recruiter.title,
              bio: recruiter.bio,
            },
          );
        }
      });

      return graphorm.queryOneOrFail<GQLOpportunity>(ctx, info, (builder) => {
        builder.queryBuilder.where({ id });

        return builder;
      });
    },
    clearOrganizationImage: async (
      _,
      { id }: { id: string },
      ctx: AuthContext,
    ): Promise<GQLEmptyResponse> => {
      await ensureOpportunityPermissions({
        con: ctx.con.manager,
        userId: ctx.userId,
        opportunityId: id,
        permission: OpportunityPermissions.Edit,
        isTeamMember: ctx.isTeamMember,
      });

      const opportunityJob = await ctx.con
        .getRepository(OpportunityJob)
        .findOne({
          where: { id },
          select: ['organizationId'],
        });

      if (!opportunityJob?.organizationId) {
        throw new NotFoundError('Opportunity not found');
      }

      await ctx.con
        .getRepository(Organization)
        .update(opportunityJob.organizationId, { image: null });

      return { _: true };
    },
    recommendOpportunityScreeningQuestions: async (
      _,
      { id }: { id: string },
      ctx: AuthContext,
    ): Promise<GQLOpportunityScreeningQuestion[]> => {
      await ensureOpportunityPermissions({
        con: ctx.con.manager,
        userId: ctx.userId,
        opportunityId: id,
        permission: OpportunityPermissions.Edit,
        isTeamMember: ctx.isTeamMember,
      });

      const hasQuestionsAlready = await ctx.con
        .getRepository(QuestionScreening)
        .exists({
          where: { opportunityId: id },
        });

      if (hasQuestionsAlready) {
        throw new ConflictError('Opportunity already has questions!');
      }

      const opportunity = await ctx.con
        .getRepository(OpportunityJob)
        .findOneOrFail({
          where: { id },
          relations: {
            organization: true,
          },
        });

      if (process.env.NODE_ENV === 'development') {
        return [];
      }

      const gondulClient = getGondulClient();

      const result = await gondulClient.garmr.execute(async () => {
        return await gondulClient.instance.screeningQuestions(
          new ScreeningQuestionsRequest({
            jobOpportunity: createOpportunityPrompt({ opportunity }),
          }),
        );
      });

      const savedQuestions = await ctx.con
        .getRepository(QuestionScreening)
        .save(
          result.screening.map((question, index) => {
            return ctx.con.getRepository(QuestionScreening).create({
              opportunityId: id,
              title: question,
              questionOrder: index,
            });
          }),
        );

      return savedQuestions.map((question) => {
        return {
          ...question,
          order: question.questionOrder,
        };
      });
    },
    updateOpportunityState: async (
      _,
      payload,
      ctx: AuthContext,
    ): Promise<GQLEmptyResponse> => {
      const { id, state } = opportunityUpdateStateSchema.parse(payload);

      await ensureOpportunityPermissions({
        con: ctx.con.manager,
        userId: ctx.userId,
        opportunityId: id,
        permission: OpportunityPermissions.UpdateState,
        isTeamMember: ctx.isTeamMember,
      });

      const opportunity = await ctx.con
        .getRepository(OpportunityJob)
        .findOneOrFail({
          where: { id },
          relations: {
            organization: true,
            keywords: true,
            questions: true,
          },
        });

      switch (state) {
        case OpportunityState.LIVE: {
          if (!opportunity.organizationId) {
            throw new ConflictError(
              `Opportunity must have an organization assigned`,
            );
          }

          if (opportunity.state === OpportunityState.CLOSED) {
            throw new ConflictError(`Opportunity is closed`);
          }

          opportunityStateLiveSchema.parse({
            ...opportunity,
            organization: await opportunity.organization,
            keywords: await opportunity.keywords,
            questions: await opportunity.questions,
          });

          await ctx.con.getRepository(OpportunityJob).update({ id }, { state });

          break;
        }
        default:
          throw new ConflictError('Invalid state transition');
      }

      return {
        _: true,
      };
    },
    createSharedSlackChannel: async (
      _,
      payload: z.infer<typeof createSharedSlackChannelSchema>,
      ctx: AuthContext,
    ): Promise<GQLEmptyResponse> => {
      // Check if the user is a recruiter
      const isRecruiter = await ctx.con
        .getRepository(OpportunityUserRecruiter)
        .findOne({
          where: {
            userId: ctx.userId,
            type: OpportunityUserType.Recruiter,
          },
        });

      if (!isRecruiter) {
        throw new ForbiddenError(
          'Access denied! Only recruiters can create Slack channels',
        );
      }

      try {
        const { channelName, email } = payload;

        const createResult = await slackClient.createConversation(
          channelName,
          false,
        );

        if (!createResult?.channel) {
          return { _: false };
        }

        await slackClient.inviteSharedToConversation(
          createResult.channel.id as string,
          [email],
          true,
        );

        return { _: true };
      } catch (originalError) {
        const error = originalError as Error;

        if (error.message === 'An API error occurred: name_taken') {
          throw new ConflictError('Channel name already exists');
        }

        throw error;
      }
    },
    parseOpportunity: async (
      _,
      {
        payload,
      }: {
        payload: unknown;
      },
      ctx: Context,
      info,
    ): Promise<GQLOpportunity> => {
      if (ctx.userId) {
        throw new ForbiddenError('Not available for authenticated users yet');
      }

      const parseOpportunityPayload =
        await parseOpportunitySchema.parseAsync(payload);

      let opportunityFileBuffer: Buffer | null = null;
      const filename = `job-opportunity-${randomUUID()}.pdf`;
      let extension = 'pdf';

      if (parseOpportunityPayload.url) {
        const response = await garmScraperService.execute(async () => {
          const response = await fetch(`${process.env.SCRAPER_URL}/pdf`, {
            method: 'POST',
            body: JSON.stringify({ url: parseOpportunityPayload.url }),
            headers: { 'content-type': 'application/json' },
          });

          if (!response.ok) {
            throw new Error('Failed to fetch job from URL');
          }

          return response;
        });

        opportunityFileBuffer = Buffer.from(await response.arrayBuffer());
      } else {
        const fileUpload = await parseOpportunityPayload.file;

        extension = fileUpload.filename?.split('.')?.pop()?.toLowerCase();

        const { createReadStream } = await parseOpportunityPayload.file;

        opportunityFileBuffer = await getBufferFromStream(createReadStream());
      }

      // Validate file extension
      const supportedFileType = acceptedOpportunityFileTypes.find(
        (type) => type.ext === extension,
      );

      if (!supportedFileType) {
        throw new ValidationError('File extension not supported');
      }

      // Validate MIME type using buffer
      const fileType = await fileTypeFromBuffer(opportunityFileBuffer);

      if (supportedFileType.mime !== fileType?.mime) {
        throw new ValidationError('File type not supported');
      }

      try {
        // Actual upload using buffer as a stream
        await uploadResumeFromBuffer(filename, opportunityFileBuffer, {
          contentType: fileType?.mime,
        });

        const brokkrClient = getBrokkrClient();

        const result = await brokkrClient.garmr.execute(() => {
          return brokkrClient.instance.parseOpportunity(
            new BrokkrParseRequest({
              // TODO potentially change to separate bucket, does not mean much sicne
              // we clean up afterwards anyway
              bucketName: RESUME_BUCKET_NAME,
              blobName: filename,
            }),
          );
        });

        const parsedOpportunity = await opportunityCreateParseSchema.parseAsync(
          result.opportunity,
        );

        const renderedContent: Record<
          string,
          { content: string; html: string }
        > = {};

        Object.entries(parsedOpportunity.content || {}).forEach(
          ([key, value]) => {
            if (typeof value?.content !== 'string') {
              return;
            }

            renderedContent[key] = {
              content: value.content,
              html: markdown.render(value.content),
            };
          },
        );

        const opportunityContent = new OpportunityContent(renderedContent);

        const opportunityResult = await ctx.con.transaction(
          async (entityManager) => {
            const opportunity = await entityManager
              .getRepository(OpportunityJob)
              .save(
                entityManager.getRepository(OpportunityJob).create({
                  ...parsedOpportunity,
                  state: OpportunityState.DRAFT,
                  content: opportunityContent,
                  flags: {
                    anonUserId: ctx.trackingId, // save tracking id to attribute later
                  },
                } as DeepPartial<OpportunityJob>),
              );

            await addOpportunityDefaultQuestionFeedback({
              entityManager,
              opportunityId: opportunity.id,
            });

            await entityManager.getRepository(OpportunityKeyword).insert(
              parsedOpportunity.keywords.map((keyword) => ({
                opportunityId: opportunity.id,
                keyword: keyword.keyword,
              })),
            );

            return opportunity;
          },
        );

        return graphorm.queryOneOrFail<GQLOpportunity>(ctx, info, (builder) => {
          builder.queryBuilder.where({ id: opportunityResult.id });

          return builder;
        });
      } catch (error) {
        throw error;
      } finally {
        const storage = new Storage();
        const bucket = storage.bucket(RESUME_BUCKET_NAME);

        await deleteFileFromBucket(bucket, filename);
      }
    },
  },
  OpportunityMatch: {
    engagementProfile: async (
      parent: OpportunityMatch,
      _,
      ctx: Context,
    ): Promise<{ profileText: string } | null> => {
      if (!parent.userId) {
        return null;
      }

      try {
        const timeoutPromise = new Promise<never>((_, reject) =>
          setTimeout(() => reject(new Error('Profile fetch timeout')), 5000),
        );

        const profile = await Promise.race([
          snotraClient.getProfile({ user_id: parent.userId }),
          timeoutPromise,
        ]);

        if (!profile) {
          return null;
        }

        return {
          profileText: (profile as ProfileResponse).profile_text,
        };
      } catch (error) {
        // Log error but don't fail the entire query
        ctx.log.warn(
          { userId: parent.userId, err: error },
          'Failed to fetch engagement profile from snotra',
        );
        return null;
      }
    },
  },
  UserCandidatePreference: {
    cv: async (parent: UserCandidatePreference) => {
      const cv = await parent?.cv;
      if (!cv?.blob) {
        return cv;
      }

      const signedUrl = await generateResumeSignedUrl(cv.blob);
      return {
        ...cv,
        signedUrl,
      };
    },
  },
});<|MERGE_RESOLUTION|>--- conflicted
+++ resolved
@@ -92,11 +92,8 @@
 import { garmScraperService } from '../common/scraper';
 import { Storage } from '@google-cloud/storage';
 import { randomUUID } from 'node:crypto';
-<<<<<<< HEAD
+import { addOpportunityDefaultQuestionFeedback } from '../common/opportunity/question';
 import { cursorToOffset, offsetToCursor } from 'graphql-relay/index';
-=======
-import { addOpportunityDefaultQuestionFeedback } from '../common/opportunity/question';
->>>>>>> 29c67c0e
 
 export interface GQLOpportunity
   extends Pick<
