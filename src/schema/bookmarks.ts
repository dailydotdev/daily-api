--- conflicted
+++ resolved
@@ -22,14 +22,10 @@
 } from '../common';
 import { SelectQueryBuilder } from 'typeorm';
 import { GQLPost } from './posts';
-<<<<<<< HEAD
-import { Connection } from 'graphql-relay';
-=======
 import { isPlusMember } from '../paddle';
 import { ForbiddenError, ValidationError } from 'apollo-server-errors';
 import { logger } from '../logger';
 import { BookmarkListCountLimit } from '../types';
->>>>>>> f5d446f0
 import graphorm from '../graphorm';
 
 interface GQLAddBookmarkInput {
