import { IResolvers } from '@graphql-tools/utils';
import { Connection, ConnectionArguments } from 'graphql-relay';
import {
  getSearchQuery,
  GQLEmptyResponse,
  offsetPageGenerator,
  Page,
  PageGenerator,
  processSearchQuery,
} from './common';
import { traceResolvers } from './trace';
import { AuthContext, BaseContext, Context } from '../Context';
import { Bookmark, BookmarkList, Post, User } from '../entity';
import {
  base64,
  bookmarksFeedBuilder,
  FeedArgs,
  feedResolver,
  getCursorFromAfter,
  isOneEmoji,
  Ranking,
} from '../common';
import { In, SelectQueryBuilder } from 'typeorm';
import { GQLPost } from './posts';
import { isPlusMember } from '../paddle';
import { ForbiddenError, ValidationError } from 'apollo-server-errors';
import { logger } from '../logger';
import { BookmarkListCountLimit, maxBookmarksPerMutation } from '../types';
import graphorm from '../graphorm';

interface GQLAddBookmarkInput {
  postIds: string[];
}

export interface GQLBookmark {
  createdAt: Date;
  remindAt: Date;
  list: GQLBookmarkList;
}

export interface GQLBookmarkList {
  id: string;
  name: string;
  icon?: string | null;
  createdAt: Date;
  updatedAt: Date;
}

export const typeDefs = /* GraphQL */ `
  type BookmarkList {
    """
    Unique identifier
    """
    id: String!

    """
    Name of the list
    """
    name: String!

    """
    Icon of the list
    """
    icon: String

    """
    Date the list was created
    """
    createdAt: DateTime!

    """
    Date the list was last updated
    """
    updatedAt: DateTime!
  }

  type Bookmark {
    postId: ID!
    list: BookmarkList
    createdAt: DateTime
    remindAt: DateTime
<<<<<<< HEAD
    list: BookmarkList
=======

    """
    For backward compatibility with EmptyResponse
    """
    _: Boolean
>>>>>>> e7fe52cd
  }

  type SearchBookmarksSuggestion {
    title: String!
  }

  type SearchBookmarksSuggestionsResults {
    query: String!
    hits: [SearchBookmarksSuggestion!]!
  }

  input AddBookmarkInput {
    """
    Post ids to bookmark
    """
    postIds: [ID]!
  }

  type Mutation {
    """
    Set a reminder for a bookmark
    """
    setBookmarkReminder(
      """
      Post id to set reminder for
      """
      postId: ID!
      """
      UTC time to remind at
      """
      remindAt: DateTime
    ): EmptyResponse! @auth

    """
    Add new bookmarks
    """
    addBookmarks(data: AddBookmarkInput!): [Bookmark]! @auth

    """
    Add or move bookmark to list
    """
    moveBookmark(id: ID!, listId: ID): EmptyResponse! @auth

    """
    Remove an existing bookmark
    """
    removeBookmark(id: ID!): EmptyResponse! @auth

    """
    Create a new bookmark list
    """
    createBookmarkList(name: String!, icon: String): BookmarkList! @auth

    """
    Remove an existing bookmark list
    """
    removeBookmarkList(id: ID!): EmptyResponse! @auth

    """
    Rename an existing bookmark list
    """
    updateBookmarkList(id: ID!, name: String!, icon: String): BookmarkList!
      @auth
  }

  type Query {
    """
    Get the user bookmarks feed
    """
    bookmarksFeed(
      """
      Time the pagination started to ignore new items
      """
      now: DateTime

      """
      Paginate after opaque cursor
      """
      after: String

      """
      Paginate first
      """
      first: Int

      """
      Return only unread posts
      """
      unreadOnly: Boolean = false

      """
      Id of the list to retrieve bookmarks from
      """
      listId: ID

      """
      Array of supported post types
      """
      supportedTypes: [String!]
    ): PostConnection! @auth

    """
    Get all the bookmark lists of the user
    """
    bookmarkLists: [BookmarkList!]! @auth

    """
    Get suggestions for search bookmarks query
    """
    searchBookmarksSuggestions(
      """
      The query to search for
      """
      query: String!
    ): SearchBookmarksSuggestionsResults! @auth

    """
    Search through users bookmarks
    """
    searchBookmarks(
      """
      The query to search for
      """
      query: String!

      """
      Time the pagination started to ignore new items
      """
      now: DateTime

      """
      Paginate after opaque cursor
      """
      after: String

      """
      Paginate first
      """
      first: Int

      """
      Return only unread posts
      """
      unreadOnly: Boolean = false

      """
      Id of the list to retrieve bookmarks from
      """
      listId: ID

      """
      Array of supported post types
      """
      supportedTypes: [String!]
    ): PostConnection! @auth
  }
`;

interface BookmarksArgs extends ConnectionArguments {
  now: Date;
  unreadOnly: boolean;
  listId: string;
  supportedTypes?: string[];
  ranking: Ranking;
}

interface BookmarkPage extends Page {
  limit: number;
  timestamp?: Date;
}

const bookmarkPageGenerator: PageGenerator<
  GQLPost,
  BookmarksArgs,
  BookmarkPage
> = {
  connArgsToPage: ({ first, after }: FeedArgs) => {
    const cursor = getCursorFromAfter(after || undefined);
    const limit = Math.min(first || 30, 50);
    if (cursor) {
      return { limit, timestamp: new Date(parseInt(cursor)) };
    }
    return { limit };
  },
  nodeToCursor: (page, args, node) => {
    return base64(`time:${node.bookmarkedAt!.getTime()}`);
  },
  hasNextPage: (page, nodesSize) => page.limit === nodesSize,
  hasPreviousPage: (page) => !!page.timestamp,
};

const applyBookmarkPaging = (
  ctx: Context,
  args: unknown,
  page: BookmarkPage,
  builder: SelectQueryBuilder<Post>,
): SelectQueryBuilder<Post> => {
  let newBuilder = builder
    .limit(page.limit)
    .orderBy('bookmark.createdAt', 'DESC');
  if (page.timestamp) {
    newBuilder = newBuilder.andWhere('bookmark."createdAt" < :timestamp', {
      timestamp: page.timestamp,
    });
  }
  return newBuilder;
};

const searchResolver = feedResolver(
  (
    ctx,
    { query, unreadOnly, listId }: BookmarksArgs & { query: string },
    builder,
    alias,
  ) => bookmarksFeedBuilder({ ctx, unreadOnly, listId, builder, alias, query }),
  offsetPageGenerator(30, 50),
  (ctx, args, page, builder) => builder.limit(page.limit).offset(page.offset),
  { removeHiddenPosts: true, removeBannedPosts: false },
);

export const resolvers: IResolvers<unknown, BaseContext> = traceResolvers<
  unknown,
  BaseContext
>({
  Mutation: {
    addBookmarks: async (
      source,
      { data }: { data: GQLAddBookmarkInput },
      ctx: AuthContext,
      info,
    ): Promise<GQLBookmark[]> => {
      const lastAddedBookmark = await ctx.con.getRepository(Bookmark).findOne({
        where: { userId: ctx.userId },
        select: ['listId'],
      });
      const lastUsedListId = lastAddedBookmark?.listId ?? null;

      if (data.postIds.length > maxBookmarksPerMutation) {
        throw new ValidationError(
          `Exceeded the maximum bookmarks per mutation (${maxBookmarksPerMutation})`,
        );
      }

      await ctx.con.transaction(async (manager) => {
        const posts = await manager.getRepository(Post).findBy({
          id: In(data.postIds),
        });

        await ctx.con.getRepository(Bookmark).upsert(
          posts.map((post) => ({
            postId: post.id,
            userId: ctx.userId,
            listId: lastUsedListId,
          })),
          ['postId', 'userId'],
        );
      });

      return await graphorm.query<GQLBookmark>(ctx, info, (builder) => ({
        ...builder,
        queryBuilder: builder.queryBuilder.where(
          `"${builder.alias}"."postId" IN (:...postIds)`,
          { postIds: data.postIds },
        ),
      }));
    },
    moveBookmark: async (
      _,
      { id, listId }: { id: string; listId?: string },
      ctx: AuthContext,
    ): Promise<GQLEmptyResponse> => {
      if (listId) {
        await ctx.con
          .getRepository(BookmarkList)
          .findOneByOrFail({ userId: ctx.userId, id: listId });
      }
      await ctx.con.getRepository(Bookmark).update(
        {
          postId: id,
          userId: ctx.userId,
        },
        { listId: listId ?? null },
      );

      return { _: true };
    },
    removeBookmark: async (
      source,
      { id }: { id: string },
      ctx: AuthContext,
    ): Promise<GQLEmptyResponse> => {
      await ctx.con.getRepository(Bookmark).delete({
        postId: id,
        userId: ctx.userId,
      });
      return { _: true };
    },
    createBookmarkList: async (
      _,
      { name, icon }: Record<'name' | 'icon', string>,
      ctx: AuthContext,
    ): Promise<GQLBookmarkList> => {
      const isValidIcon = !icon || isOneEmoji(icon);
      if (!isValidIcon || !name.length) {
        throw new ValidationError('Invalid icon or name');
      }

      const user = await ctx.con.getRepository(User).findOneOrFail({
        where: { id: ctx.userId },
        select: ['subscriptionFlags'],
      });
      const isPlus = isPlusMember(user.subscriptionFlags?.cycle);
      const maxFoldersCount = isPlus
        ? BookmarkListCountLimit.Plus
        : BookmarkListCountLimit.Free;
      const userFoldersCount = await ctx.con
        .getRepository(BookmarkList)
        .countBy({ userId: ctx.userId });

      if (userFoldersCount >= maxFoldersCount) {
        if (isPlus) {
          logger.warn(
            { listCount: userFoldersCount, userId: ctx.userId },
            'bookmark folders limit reached',
          );
        }

        throw new ForbiddenError(
          `You have reached the maximum list count (${maxFoldersCount})`,
        );
      }

      return ctx.con.getRepository(BookmarkList).save({
        name,
        icon,
        userId: ctx.userId,
      });
    },
    removeBookmarkList: async (
      _,
      { id }: { id: string },
      ctx: AuthContext,
    ): Promise<GQLEmptyResponse> => {
      await ctx.con.getRepository(BookmarkList).delete({
        id,
        userId: ctx.userId,
      });
      return { _: true };
    },
    updateBookmarkList: async (
      _,
      { id, name, icon }: Record<'id' | 'name' | 'icon', string>,
      ctx: AuthContext,
    ): Promise<GQLBookmarkList> => {
      const repo = ctx.con.getRepository(BookmarkList);
      await repo.findOneByOrFail({ userId: ctx.userId, id });
      return await repo.save({
        userId: ctx.userId,
        id,
        icon,
        name,
      });
    },
    setBookmarkReminder: async (
      source,
      { remindAt, postId }: { remindAt: Date; postId: string },
      { con, userId }: AuthContext,
    ): Promise<GQLEmptyResponse> => {
      await con.transaction(async (manager) => {
        const repo = manager.getRepository(Bookmark);
        const bookmark = await repo.findOneBy({ userId, postId });

        if (!bookmark) {
          return repo.insert({ userId, postId, remindAt });
        }

        return repo.update({ userId, postId }, { remindAt });
      });

      return { _: true };
    },
  },
  Query: {
    bookmarksFeed: feedResolver(
      (ctx, { unreadOnly, listId }: BookmarksArgs, builder, alias) =>
        bookmarksFeedBuilder({
          ctx,
          unreadOnly,
          listId,
          builder,
          alias,
        }),
      bookmarkPageGenerator,
      applyBookmarkPaging,
      {
        removeHiddenPosts: false,
        removeBannedPosts: false,
        removeNonPublicThresholdSquads: false,
      },
    ),
    bookmarkLists: async (
      _,
      __,
      ctx: AuthContext,
      info,
    ): Promise<GQLBookmarkList[]> =>
      graphorm.query<GQLBookmarkList>(
        ctx,
        info,
        (builder) => ({
          ...builder,
          queryBuilder: builder.queryBuilder.where(
            `"${builder.alias}"."userId" = :userId`,
            {
              userId: ctx.userId,
            },
          ),
        }),
        true,
      ),
    searchBookmarksSuggestions: async (
      source,
      { query }: { query: string },
      ctx: AuthContext,
    ) => {
      const hits: { title: string }[] = await ctx.con.query(
        `
          WITH search AS (${getSearchQuery('$2')})
          select ts_headline(title, search.query,
                             'StartSel = <strong>, StopSel = </strong>') as title
          from post
                 INNER JOIN bookmark ON bookmark."postId" = post.id AND
                                        bookmark."userId" = $1,
               search
          where tsv @@ search.query
          order by views desc
            limit 5;
        `,
        [ctx.userId, processSearchQuery(query)],
      );
      return {
        query,
        hits,
      };
    },
    searchBookmarks: async (
      source,
      args: FeedArgs & BookmarksArgs & { query: string },
      ctx: AuthContext,
      info,
    ): Promise<Connection<GQLPost> & { query: string }> => {
      const res = await searchResolver(source, args, ctx, info);
      return {
        ...res,
        query: args.query,
      };
    },
  },
});<|MERGE_RESOLUTION|>--- conflicted
+++ resolved
@@ -79,15 +79,12 @@
     list: BookmarkList
     createdAt: DateTime
     remindAt: DateTime
-<<<<<<< HEAD
     list: BookmarkList
-=======
 
     """
     For backward compatibility with EmptyResponse
     """
     _: Boolean
->>>>>>> e7fe52cd
   }
 
   type SearchBookmarksSuggestion {
